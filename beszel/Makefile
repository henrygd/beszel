--- conflicted
+++ resolved
@@ -56,12 +56,8 @@
 dev-hub:
 	mkdir -p ./site/dist && touch ./site/dist/index.html
 	@if command -v entr >/dev/null 2>&1; then \
-<<<<<<< HEAD
-			find ./cmd/hub/*.go ./internal/{alerts,hub,records,users}/*.go | entr -r -s "cd ./cmd/hub && go run . serve --http 0.0.0.0:8090"; \	else \	else \
-=======
 		find ./cmd/hub/*.go ./internal/{alerts,hub,records,users}/*.go | entr -r -s "cd ./cmd/hub && go run . serve --http 0.0.0.0:8090"; \
 	else \
->>>>>>> 3730a78e
 		cd ./cmd/hub && go run . serve --http 0.0.0.0:8090; \
 	fi
 
