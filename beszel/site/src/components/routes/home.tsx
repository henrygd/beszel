import { Suspense, memo, useEffect, useMemo } from "react"
import { Card, CardContent, CardHeader, CardTitle } from "../ui/card"
import { $alerts, $allSystemsById } from "@/lib/stores"
import { useStore } from "@nanostores/react"
<<<<<<< HEAD
import { getSystemNameFromId } from "@/lib/utils"
import { pb, updateRecordList, updateSystemList } from "@/lib/api"
import { AlertRecord, SystemRecord } from "@/types"
=======
import { GithubIcon } from "lucide-react"
import { Separator } from "../ui/separator"
import { AlertRecord } from "@/types"
>>>>>>> 86e87f0d
import { Alert, AlertDescription, AlertTitle } from "@/components/ui/alert"
import { $router, Link } from "../router"
import { Plural, Trans, useLingui } from "@lingui/react/macro"
import { getPagePath } from "@nanostores/router"
import { alertInfo } from "@/lib/alerts"
import SystemsTable from "@/components/systems-table/systems-table"

export default memo(function () {
	const { t } = useLingui()

	useEffect(() => {
		document.title = t`Dashboard` + " / Beszel"
	}, [t])

	return useMemo(
		() => (
			<>
				<ActiveAlerts />
				<Suspense>
					<SystemsTable />
				</Suspense>

			</>
		),
		[]
	)
})

const ActiveAlerts = () => {
	const alerts = useStore($alerts)
	const systems = useStore($allSystemsById)

	const { activeAlerts, alertsKey } = useMemo(() => {
		const activeAlerts: AlertRecord[] = []
		// key to prevent re-rendering if alerts change but active alerts didn't
		const alertsKey: string[] = []

		for (const systemId of Object.keys(alerts)) {
			for (const alert of alerts[systemId].values()) {
				if (alert.triggered && alert.name in alertInfo) {
					activeAlerts.push(alert)
					alertsKey.push(`${alert.system}${alert.value}${alert.min}`)
				}
			}
		}

		return { activeAlerts, alertsKey }
	}, [alerts])

	return useMemo(() => {
		if (activeAlerts.length === 0) {
			return null
		}
		return (
			<Card className="mb-4">
				<CardHeader className="pb-4 px-2 sm:px-6 max-sm:pt-5 max-sm:pb-1">
					<div className="px-2 sm:px-1">
						<CardTitle>
							<Trans>Active Alerts</Trans>
						</CardTitle>
					</div>
				</CardHeader>
				<CardContent className="max-sm:p-2">
					{activeAlerts.length > 0 && (
						<div className="grid sm:grid-cols-2 lg:grid-cols-3 2xl:grid-cols-4 gap-3">
							{activeAlerts.map((alert) => {
								const info = alertInfo[alert.name as keyof typeof alertInfo]
								return (
									<Alert
										key={alert.id}
										className="hover:-translate-y-px duration-200 bg-transparent border-foreground/10 hover:shadow-md shadow-black/5"
									>
										<info.icon className="h-4 w-4" />
										<AlertTitle>
											{systems[alert.system]?.name} {info.name().toLowerCase().replace("cpu", "CPU")}
										</AlertTitle>
										<AlertDescription>
											{alert.name === "Status" ? (
												<Trans>Connection is down</Trans>
											) : (
												<Trans>
													Exceeds {alert.value}
													{info.unit} in last <Plural value={alert.min} one="# minute" other="# minutes" />
												</Trans>
											)}
										</AlertDescription>
										<Link
											href={getPagePath($router, "system", { name: systems[alert.system]?.name })}
											className="absolute inset-0 w-full h-full"
											aria-label="View system"
										></Link>
									</Alert>
								)
							})}
						</div>
					)}
				</CardContent>
			</Card>
		)
	}, [alertsKey.join("")])
}<|MERGE_RESOLUTION|>--- conflicted
+++ resolved
@@ -2,15 +2,9 @@
 import { Card, CardContent, CardHeader, CardTitle } from "../ui/card"
 import { $alerts, $allSystemsById } from "@/lib/stores"
 import { useStore } from "@nanostores/react"
-<<<<<<< HEAD
 import { getSystemNameFromId } from "@/lib/utils"
 import { pb, updateRecordList, updateSystemList } from "@/lib/api"
 import { AlertRecord, SystemRecord } from "@/types"
-=======
-import { GithubIcon } from "lucide-react"
-import { Separator } from "../ui/separator"
-import { AlertRecord } from "@/types"
->>>>>>> 86e87f0d
 import { Alert, AlertDescription, AlertTitle } from "@/components/ui/alert"
 import { $router, Link } from "../router"
 import { Plural, Trans, useLingui } from "@lingui/react/macro"
