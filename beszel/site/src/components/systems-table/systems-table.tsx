--- conflicted
+++ resolved
@@ -70,11 +70,7 @@
 import { cn, copyToClipboard, decimalString, isReadOnlyUser, useLocalStorage } from "@/lib/utils"
 import AlertsButton from "../alerts/alert-button"
 import { $router, Link, navigate } from "../router"
-<<<<<<< HEAD
-import { EthernetIcon, GpuIcon, ThermometerIcon, TuxIcon, WindowsIcon, FreeBsdIcon } from "../ui/icons"
-=======
-import { EthernetIcon, GpuIcon, HourglassIcon, ThermometerIcon } from "../ui/icons"
->>>>>>> d91847c6
+import { EthernetIcon, GpuIcon, HourglassIcon, ThermometerIcon, TuxIcon, WindowsIcon, FreeBsdIcon } from "../ui/icons"
 import { useLingui, Trans } from "@lingui/react/macro"
 import { Card, CardContent, CardDescription, CardHeader, CardTitle } from "../ui/card"
 import { Input } from "../ui/input"
@@ -294,46 +290,7 @@
 				},
 			},
 			{
-<<<<<<< HEAD
-				accessorFn: (originalRow) => {
-					const os = originalRow.info.o && originalRow.info.o.length > 0 ? originalRow.info.o[0] : undefined;
-					if (!os) return "";
-					return `${os.f} ${os.v}`.trim();
-				},
-				id: "os",
-				name: () => t`OS`,
-				size: 120,
-				hideSort: true,
-				Icon: TuxIcon,
-				header: sortableHeader,
-				cell(info) {
-					const system = info.row.original;
-					const os = system.info.o && system.info.o.length > 0 ? system.info.o[0] : undefined;
-					if (!os) return null;
-					const osText = `${os.f} ${os.v}`.trim();
-					const getOsIcon = () => {
-						const family = os.f.toLowerCase();
-						if (family.includes("darwin") || family.includes("mac")) return AppleIcon;
-						if (family.includes("windows")) return WindowsIcon;
-						if (family.includes("freebsd")) return FreeBsdIcon;
-						return TuxIcon;
-					};
-					const OsIcon = getOsIcon();
-					return (
-						<span className={cn("flex gap-1.5 items-center tabular-nums", { "ps-1": viewMode === "table" })}>
-							<OsIcon className="h-3.5 w-3.5" />
-							<span className="truncate" title={os.k ? `Kernel: ${os.k}` : undefined}>
-								{osText}
-							</span>
-						</span>
-					);
-				},
-			},
-			{
-				accessorKey: "info.v",
-=======
 				accessorFn: (originalRow) => originalRow.info.v,
->>>>>>> d91847c6
 				id: "agent",
 				name: () => t`Agent`,
 				// invertSorting: true,
