import {
	CellContext,
	ColumnDef,
	ColumnFiltersState,
	getFilteredRowModel,
	SortingState,
	getSortedRowModel,
	flexRender,
	VisibilityState,
	getCoreRowModel,
	useReactTable,
	HeaderContext,
	Row,
	Table as TableType,
} from "@tanstack/react-table"

import { Table, TableBody, TableCell, TableHead, TableHeader, TableRow } from "@/components/ui/table"

import { Button, buttonVariants } from "@/components/ui/button"

import {
	DropdownMenu,
	DropdownMenuCheckboxItem,
	DropdownMenuContent,
	DropdownMenuItem,
	DropdownMenuLabel,
	DropdownMenuRadioGroup,
	DropdownMenuRadioItem,
	DropdownMenuSeparator,
	DropdownMenuTrigger,
} from "@/components/ui/dropdown-menu"

import {
	AlertDialog,
	AlertDialogAction,
	AlertDialogCancel,
	AlertDialogContent,
	AlertDialogDescription,
	AlertDialogFooter,
	AlertDialogHeader,
	AlertDialogTitle,
} from "@/components/ui/alert-dialog"

import { SystemRecord } from "@/types"
import {
	MoreHorizontalIcon,
	ArrowUpDownIcon,
	MemoryStickIcon,
	CopyIcon,
	PauseCircleIcon,
	PlayCircleIcon,
	Trash2Icon,
	WifiIcon,
	HardDriveIcon,
	ServerIcon,
	CpuIcon,
	LayoutGridIcon,
	LayoutListIcon,
	ArrowDownIcon,
	ArrowUpIcon,
	Settings2Icon,
	EyeIcon,
	PenBoxIcon,
} from "lucide-react"
import { memo, useEffect, useMemo, useRef, useState } from "react"
import { $systems, $userSettings, pb } from "@/lib/stores"
import { useStore } from "@nanostores/react"
import {
	cn,
	copyToClipboard,
	isReadOnlyUser,
	useLocalStorage,
	formatTemperature,
	decimalString,
	formatBytes,
} from "@/lib/utils"
import AlertsButton from "../alerts/alert-button"
import { $router, Link, navigate } from "../router"
import { EthernetIcon, GpuIcon, HourglassIcon, ThermometerIcon } from "../ui/icons"
import { useLingui, Trans } from "@lingui/react/macro"
import { Card, CardContent, CardDescription, CardHeader, CardTitle } from "../ui/card"
import { Input } from "../ui/input"
import { ClassValue } from "clsx"
import { getPagePath } from "@nanostores/router"
import { SystemDialog } from "../add-system"
import { Dialog } from "../ui/dialog"

type ViewMode = "table" | "grid"

function CellFormatter(info: CellContext<SystemRecord, unknown>) {
	const val = (info.getValue() as number) || 0
	return (
		<div className="flex gap-2 items-center tabular-nums tracking-tight">
			<span className="min-w-8">{decimalString(val, 1)}%</span>
			<span className="grow min-w-8 block bg-muted h-[1em] relative rounded-sm overflow-hidden">
				<span
					className={cn(
						"absolute inset-0 w-full h-full origin-left",
						(info.row.original.status !== "up" && "bg-primary/30") ||
							(val < 65 && "bg-green-500") ||
							(val < 90 && "bg-yellow-500") ||
							"bg-red-600"
					)}
					style={{
						transform: `scalex(${val / 100})`,
					}}
				></span>
			</span>
		</div>
	)
}

function sortableHeader(context: HeaderContext<SystemRecord, unknown>) {
	const { column } = context
	// @ts-ignore
	const { Icon, hideSort, name }: { Icon: React.ElementType; name: () => string; hideSort: boolean } = column.columnDef
	return (
		<Button
			variant="ghost"
			className="h-9 px-3 flex"
			onClick={() => column.toggleSorting(column.getIsSorted() === "asc")}
		>
			{Icon && <Icon className="me-2 size-4" />}
			{name()}
			{hideSort || <ArrowUpDownIcon className="ms-2 size-4" />}
		</Button>
	)
}

export default function SystemsTable() {
	const data = useStore($systems)
	const { i18n, t } = useLingui()
	const [filter, setFilter] = useState<string>()
	const [sorting, setSorting] = useState<SortingState>([{ id: "system", desc: false }])
	const [columnFilters, setColumnFilters] = useState<ColumnFiltersState>([])
	const [columnVisibility, setColumnVisibility] = useLocalStorage<VisibilityState>("cols", {})
	const [viewMode, setViewMode] = useLocalStorage<ViewMode>("viewMode", window.innerWidth > 1024 ? "table" : "grid")

	const locale = i18n.locale

	useEffect(() => {
		if (filter !== undefined) {
			table.getColumn("system")?.setFilterValue(filter)
		}
	}, [filter])

	const columnDefs = useMemo(() => {
		const statusTranslations = {
			up: () => t`Up`.toLowerCase(),
			down: () => t`Down`.toLowerCase(),
			paused: () => t`Paused`.toLowerCase(),
		}
		return [
			{
				size: 200,
				minSize: 0,
				accessorKey: "name",
				id: "system",
				name: () => t`System`,
				filterFn: (row, _, filterVal) => {
					const filterLower = filterVal.toLowerCase()
					const { name, status } = row.original
					// Check if the filter matches the name or status for this row
					if (
						name.toLowerCase().includes(filterLower) ||
						statusTranslations[status as keyof typeof statusTranslations]?.().includes(filterLower)
					) {
						return true
					}
					return false
				},
				enableHiding: false,
				invertSorting: false,
				Icon: ServerIcon,
				cell: (info) => (
					<span className="flex gap-0.5 items-center text-base md:pe-5">
						<IndicatorDot system={info.row.original} />
						<Button
							data-nolink
							variant={"ghost"}
							className="text-primary/90 h-7 px-1.5 gap-1.5"
							onClick={() => copyToClipboard(info.getValue() as string)}
						>
							{info.getValue() as string}
							<CopyIcon className="size-2.5" />
						</Button>
					</span>
				),
				header: sortableHeader,
			},
			{
				accessorFn: ({ info }) => decimalString(info.cpu, info.cpu >= 10 ? 1 : 2),
				id: "cpu",
				name: () => t`CPU`,
				cell: CellFormatter,
				Icon: CpuIcon,
				header: sortableHeader,
			},
			{
				// accessorKey: "info.mp",
				accessorFn: (originalRow) => originalRow.info.mp,
				id: "memory",
				name: () => t`Memory`,
				cell: CellFormatter,
				Icon: MemoryStickIcon,
				header: sortableHeader,
			},
			{
				accessorFn: (originalRow) => originalRow.info.dp,
				id: "disk",
				name: () => t`Disk`,
				cell: CellFormatter,
				Icon: HardDriveIcon,
				header: sortableHeader,
			},
			{
				accessorFn: (originalRow) => originalRow.info.g,
				id: "gpu",
				name: () => "GPU",
				cell: CellFormatter,
				Icon: GpuIcon,
				header: sortableHeader,
			},
			{
<<<<<<< HEAD
				accessorFn: (row) => (row.info.ns || 0) + (row.info.nr || 0),
				id: "net",
				name: () => t`Net`,
				size: 0,
				Icon: EthernetIcon,
				header: sortableHeader,
				sortDescFirst: true,
				sortingFn: (rowA, rowB) => {
					const a = (rowA.original.info.ns || 0) + (rowA.original.info.nr || 0)
					const b = (rowB.original.info.ns || 0) + (rowB.original.info.nr || 0)
					return a - b
				},
				cell(info) {
					const system = info.row.original
					const sent = system.info.ns || 0
					const received = system.info.nr || 0
					const userSettings = useStore($userSettings)
					const sentFmt = formatBytes(sent, true, userSettings.unitNet, true)
					const receivedFmt = formatBytes(received, true, userSettings.unitNet, true)
					return (
						<span className={cn("tabular-nums whitespace-nowrap", { "ps-1": viewMode === "table" })}>
							<span className="text-green-600">↑</span> {Math.round(sentFmt.value)} {sentFmt.unit}{" "}
							<span className="text-blue-600">↓</span> {Math.round(receivedFmt.value)} {receivedFmt.unit}
						</span>
					)
=======
				id: "loadAverage",
				accessorFn: ({ info }) => {
					const { l1 = 0, l5 = 0, l15 = 0 } = info
					return l1 + l5 + l15
>>>>>>> 3730a78e
				},
				name: () => t({ message: "Load Avg", comment: "Short label for load average" }),
				size: 0,
				Icon: HourglassIcon,
				header: sortableHeader,
				cell(info: CellContext<SystemRecord, unknown>) {
					const { info: sysInfo, status } = info.row.original
					if (sysInfo.l1 == undefined) {
						return null
					}

					const { l1 = 0, l5 = 0, l15 = 0, t: cpuThreads = 1 } = sysInfo
					const loadAverages = [l1, l5, l15]

					function getDotColor() {
						const max = Math.max(...loadAverages)
						const normalized = max / cpuThreads
						if (status !== "up") return "bg-primary/30"
						if (normalized < 0.7) return "bg-green-500"
						if (normalized < 1.0) return "bg-yellow-500"
						return "bg-red-600"
					}

					return (
						<div className="flex items-center gap-2 w-full tabular-nums tracking-tight">
							<span className={cn("inline-block size-2 rounded-full", getDotColor())} />
							{loadAverages.map((la, i) => (
								<span key={i}>{decimalString(la, la >= 10 ? 1 : 2)}</span>
							))}
						</div>
					)
				},
			},
			{
				accessorFn: (originalRow) => originalRow.info.b || 0,
				id: "net",
				name: () => t`Net`,
				size: 0,
				Icon: EthernetIcon,
				header: sortableHeader,
				cell(info) {
					if (info.row.original.status !== "up") {
						return null
					}
					const val = info.getValue() as number
					const userSettings = useStore($userSettings)
					const { value, unit } = formatBytes(val, true, userSettings.unitNet, true)
					return (
						<span className="tabular-nums whitespace-nowrap">
							{decimalString(value, value >= 100 ? 1 : 2)} {unit}
						</span>
					)
				},
			},
			{
				accessorFn: (originalRow) => originalRow.info.dt,
				id: "temp",
				name: () => t({ message: "Temp", comment: "Temperature label in systems table" }),
				size: 50,
				hideSort: true,
				Icon: ThermometerIcon,
				header: sortableHeader,
				cell(info) {
					const val = info.getValue() as number
					if (!val) {
						return null
					}
					const userSettings = useStore($userSettings)
					const { value, unit } = formatTemperature(val, userSettings.unitTemp)
					return (
						<span className={cn("tabular-nums whitespace-nowrap", viewMode === "table" && "ps-0.5")}>
							{decimalString(value, value >= 100 ? 1 : 2)} {unit}
						</span>
					)
				},
			},
			{
				accessorFn: (originalRow) => originalRow.info.v,
				id: "agent",
				name: () => t`Agent`,
				// invertSorting: true,
				size: 50,
				Icon: WifiIcon,
				hideSort: true,
				header: sortableHeader,
				cell(info) {
					const version = info.getValue() as string
					if (!version) {
						return null
					}
					const system = info.row.original
					return (
						<span className={cn("flex gap-2 items-center md:pe-5 tabular-nums", viewMode === "table" && "ps-0.5")}>
							<IndicatorDot
								system={system}
								className={
									(system.status !== "up" && "bg-primary/30") ||
									(version === globalThis.BESZEL.HUB_VERSION && "bg-green-500") ||
									"bg-yellow-500"
								}
							/>
							<span className="truncate max-w-14">{info.getValue() as string}</span>
						</span>
					)
				},
			},
			{
				id: "actions",
				// @ts-ignore
				name: () => t({ message: "Actions", comment: "Table column" }),
				size: 50,
				cell: ({ row }) => (
					<div className="flex justify-end items-center gap-1 -ms-3">
						<AlertsButton system={row.original} />
						<ActionsButton system={row.original} />
					</div>
				),
			},
		] as ColumnDef<SystemRecord>[]
	}, [])

	const table = useReactTable({
		data,
		columns: columnDefs,
		getCoreRowModel: getCoreRowModel(),
		onSortingChange: setSorting,
		getSortedRowModel: getSortedRowModel(),
		onColumnFiltersChange: setColumnFilters,
		getFilteredRowModel: getFilteredRowModel(),
		onColumnVisibilityChange: setColumnVisibility,
		state: {
			sorting,
			columnFilters,
			columnVisibility,
		},
		defaultColumn: {
			// sortDescFirst: true,
			invertSorting: true,
			sortUndefined: "last",
			minSize: 0,
			size: 900,
			maxSize: 900,
		},
	})

	const rows = table.getRowModel().rows
	const columns = table.getAllColumns()
	const visibleColumns = table.getVisibleLeafColumns()
	// TODO: hiding temp then gpu messes up table headers
	const CardHead = useMemo(() => {
		return (
			<CardHeader className="pb-5 px-2 sm:px-6 max-sm:pt-5 max-sm:pb-1">
				<div className="grid md:flex gap-5 w-full items-end">
					<div className="px-2 sm:px-1">
						<CardTitle className="mb-2.5">
							<Trans>All Systems</Trans>
						</CardTitle>
						<CardDescription>
							<Trans>Updated in real time. Click on a system to view information.</Trans>
						</CardDescription>
					</div>
					<div className="flex gap-2 ms-auto w-full md:w-80">
						<Input placeholder={t`Filter...`} onChange={(e) => setFilter(e.target.value)} className="px-4" />
						<DropdownMenu>
							<DropdownMenuTrigger asChild>
								<Button variant="outline">
									<Settings2Icon className="me-1.5 size-4 opacity-80" />
									<Trans>View</Trans>
								</Button>
							</DropdownMenuTrigger>
							<DropdownMenuContent align="end" className="h-72 md:h-auto min-w-48 md:min-w-auto overflow-y-auto">
								<div className="grid grid-cols-1 md:grid-cols-3 divide-y md:divide-s md:divide-y-0">
									<div>
										<DropdownMenuLabel className="pt-2 px-3.5 flex items-center gap-2">
											<LayoutGridIcon className="size-4" />
											<Trans>Layout</Trans>
										</DropdownMenuLabel>
										<DropdownMenuSeparator />
										<DropdownMenuRadioGroup
											className="px-1 pb-1"
											value={viewMode}
											onValueChange={(view) => setViewMode(view as ViewMode)}
										>
											<DropdownMenuRadioItem value="table" onSelect={(e) => e.preventDefault()} className="gap-2">
												<LayoutListIcon className="size-4" />
												<Trans>Table</Trans>
											</DropdownMenuRadioItem>
											<DropdownMenuRadioItem value="grid" onSelect={(e) => e.preventDefault()} className="gap-2">
												<LayoutGridIcon className="size-4" />
												<Trans>Grid</Trans>
											</DropdownMenuRadioItem>
										</DropdownMenuRadioGroup>
									</div>

									<div>
										<DropdownMenuLabel className="pt-2 px-3.5 flex items-center gap-2">
											<ArrowUpDownIcon className="size-4" />
											<Trans>Sort By</Trans>
										</DropdownMenuLabel>
										<DropdownMenuSeparator />
										<div className="px-1 pb-1">
											{columns.map((column) => {
												if (!column.getCanSort()) return null
												let Icon = <span className="w-6"></span>
												// if current sort column, show sort direction
												if (sorting[0]?.id === column.id) {
													if (sorting[0]?.desc) {
														Icon = <ArrowUpIcon className="me-2 size-4" />
													} else {
														Icon = <ArrowDownIcon className="me-2 size-4" />
													}
												}
												return (
													<DropdownMenuItem
														onSelect={(e) => {
															e.preventDefault()
															setSorting([{ id: column.id, desc: sorting[0]?.id === column.id && !sorting[0]?.desc }])
														}}
														key={column.id}
													>
														{Icon}
														{/* @ts-ignore */}
														{column.columnDef.name()}
													</DropdownMenuItem>
												)
											})}
										</div>
									</div>

									<div>
										<DropdownMenuLabel className="pt-2 px-3.5 flex items-center gap-2">
											<EyeIcon className="size-4" />
											<Trans>Visible Fields</Trans>
										</DropdownMenuLabel>
										<DropdownMenuSeparator />
										<div className="px-1.5 pb-1">
											{columns
												.filter((column) => column.getCanHide())
												.map((column) => {
													return (
														<DropdownMenuCheckboxItem
															key={column.id}
															onSelect={(e) => e.preventDefault()}
															checked={column.getIsVisible()}
															onCheckedChange={(value) => column.toggleVisibility(!!value)}
														>
															{/* @ts-ignore */}
															{column.columnDef.name()}
														</DropdownMenuCheckboxItem>
													)
												})}
										</div>
									</div>
								</div>
							</DropdownMenuContent>
						</DropdownMenu>
					</div>
				</div>
			</CardHeader>
		)
	}, [visibleColumns.length, sorting, viewMode, locale])

	return (
		<Card>
			{CardHead}
			<div className="p-6 pt-0 max-sm:py-3 max-sm:px-2">
				{viewMode === "table" ? (
					// table layout
					<div className="rounded-md border overflow-hidden">
						<AllSystemsTable table={table} rows={rows} colLength={visibleColumns.length} />
					</div>
				) : (
					// grid layout
					<div className="grid gap-4 grid-cols-1 sm:grid-cols-2 lg:grid-cols-3">
						{rows?.length ? (
							rows.map((row) => {
								return <SystemCard key={row.original.id} row={row} table={table} colLength={visibleColumns.length} />
							})
						) : (
							<div className="col-span-full text-center py-8">
								<Trans>No systems found.</Trans>
							</div>
						)}
					</div>
				)}
			</div>
		</Card>
	)
}

const AllSystemsTable = memo(
	({ table, rows, colLength }: { table: TableType<SystemRecord>; rows: Row<SystemRecord>[]; colLength: number }) => {
		return (
			<Table>
				<SystemsTableHead table={table} colLength={colLength} />
				<TableBody>
					{rows.length ? (
						rows.map((row) => (
							<SystemTableRow key={row.original.id} row={row} length={rows.length} colLength={colLength} />
						))
					) : (
						<TableRow>
							<TableCell colSpan={colLength} className="h-24 text-center">
								<Trans>No systems found.</Trans>
							</TableCell>
						</TableRow>
					)}
				</TableBody>
			</Table>
		)
	}
)

function SystemsTableHead({ table, colLength }: { table: TableType<SystemRecord>; colLength: number }) {
	const { i18n } = useLingui()
	return useMemo(() => {
		return (
			<TableHeader>
				{table.getHeaderGroups().map((headerGroup) => (
					<TableRow key={headerGroup.id}>
						{headerGroup.headers.map((header) => {
							return (
								<TableHead className="px-1.5" key={header.id}>
									{flexRender(header.column.columnDef.header, header.getContext())}
								</TableHead>
							)
						})}
					</TableRow>
				))}
			</TableHeader>
		)
	}, [i18n.locale, colLength])
}

const SystemTableRow = memo(
	({ row, length, colLength }: { row: Row<SystemRecord>; length: number; colLength: number }) => {
		const system = row.original
		const { t } = useLingui()
		return useMemo(() => {
			return (
				<TableRow
					// data-state={row.getIsSelected() && "selected"}
					className={cn("cursor-pointer transition-opacity", {
						"opacity-50": system.status === "paused",
					})}
					onClick={(e) => {
						const target = e.target as HTMLElement
						if (!target.closest("[data-nolink]") && e.currentTarget.contains(target)) {
							navigate(getPagePath($router, "system", { name: system.name }))
						}
					}}
				>
					{row.getVisibleCells().map((cell) => (
						<TableCell
							key={cell.id}
							style={{
								width: cell.column.getSize(),
							}}
							className={cn("overflow-hidden relative", length > 10 ? "py-2" : "py-2.5")}
						>
							{flexRender(cell.column.columnDef.cell, cell.getContext())}
						</TableCell>
					))}
				</TableRow>
			)
		}, [system, system.status, colLength, t])
	}
)

const SystemCard = memo(
	({ row, table, colLength }: { row: Row<SystemRecord>; table: TableType<SystemRecord>; colLength: number }) => {
		const system = row.original
		const { t } = useLingui()

		return useMemo(() => {
			return (
				<Card
					key={system.id}
					className={cn(
						"cursor-pointer hover:shadow-md transition-all bg-transparent w-full dark:border-border duration-200 relative",
						{
							"opacity-50": system.status === "paused",
						}
					)}
				>
					<CardHeader className="py-1 ps-5 pe-3 bg-muted/30 border-b border-border/60">
						<div className="flex items-center justify-between gap-2">
							<CardTitle className="text-base tracking-normal shrink-1 text-primary/90 flex items-center min-h-10 gap-2.5 min-w-0">
								<div className="flex items-center gap-2.5 min-w-0">
									<IndicatorDot system={system} />
									<CardTitle className="text-[.95em]/normal tracking-normal truncate text-primary/90">
										{system.name}
									</CardTitle>
								</div>
							</CardTitle>
							{table.getColumn("actions")?.getIsVisible() && (
								<div className="flex gap-1 flex-shrink-0 relative z-10">
									<AlertsButton system={system} />
									<ActionsButton system={system} />
								</div>
							)}
						</div>
					</CardHeader>
					<CardContent className="space-y-2.5 text-sm px-5 pt-3.5 pb-4">
						{table.getAllColumns().map((column) => {
							if (!column.getIsVisible() || column.id === "system" || column.id === "actions") return null
							const cell = row.getAllCells().find((cell) => cell.column.id === column.id)
							if (!cell) return null
							// @ts-ignore
							const { Icon, name } = column.columnDef as ColumnDef<SystemRecord, unknown>
							return (
								<div key={column.id} className="flex items-center gap-3">
									{Icon && <Icon className="size-4 text-muted-foreground" />}
									<div className="flex items-center gap-3 flex-1">
										<span className="text-muted-foreground min-w-16">{name()}:</span>
										<div className="flex-1">{flexRender(cell.column.columnDef.cell, cell.getContext())}</div>
									</div>
								</div>
							)
						})}
					</CardContent>
					<Link
						href={getPagePath($router, "system", { name: row.original.name })}
						className="inset-0 absolute w-full h-full"
					>
						<span className="sr-only">{row.original.name}</span>
					</Link>
				</Card>
			)
		}, [system, colLength, t])
	}
)

const ActionsButton = memo(({ system }: { system: SystemRecord }) => {
	const [deleteOpen, setDeleteOpen] = useState(false)
	const [editOpen, setEditOpen] = useState(false)
	let editOpened = useRef(false)
	const { t } = useLingui()
	const { id, status, host, name } = system

	return useMemo(() => {
		return (
			<>
				<DropdownMenu>
					<DropdownMenuTrigger asChild>
						<Button variant="ghost" size={"icon"} data-nolink>
							<span className="sr-only">
								<Trans>Open menu</Trans>
							</span>
							<MoreHorizontalIcon className="w-5" />
						</Button>
					</DropdownMenuTrigger>
					<DropdownMenuContent align="end">
						{!isReadOnlyUser() && (
							<DropdownMenuItem
								onSelect={() => {
									editOpened.current = true
									setEditOpen(true)
								}}
							>
								<PenBoxIcon className="me-2.5 size-4" />
								<Trans>Edit</Trans>
							</DropdownMenuItem>
						)}
						<DropdownMenuItem
							className={cn(isReadOnlyUser() && "hidden")}
							onClick={() => {
								pb.collection("systems").update(id, {
									status: status === "paused" ? "pending" : "paused",
								})
							}}
						>
							{status === "paused" ? (
								<>
									<PlayCircleIcon className="me-2.5 size-4" />
									<Trans>Resume</Trans>
								</>
							) : (
								<>
									<PauseCircleIcon className="me-2.5 size-4" />
									<Trans>Pause</Trans>
								</>
							)}
						</DropdownMenuItem>
						<DropdownMenuItem onClick={() => copyToClipboard(host)}>
							<CopyIcon className="me-2.5 size-4" />
							<Trans>Copy host</Trans>
						</DropdownMenuItem>
						<DropdownMenuSeparator className={cn(isReadOnlyUser() && "hidden")} />
						<DropdownMenuItem className={cn(isReadOnlyUser() && "hidden")} onSelect={() => setDeleteOpen(true)}>
							<Trash2Icon className="me-2.5 size-4" />
							<Trans>Delete</Trans>
						</DropdownMenuItem>
					</DropdownMenuContent>
				</DropdownMenu>
				{/* edit dialog */}
				<Dialog open={editOpen} onOpenChange={setEditOpen}>
					{editOpened.current && <SystemDialog system={system} setOpen={setEditOpen} />}
				</Dialog>
				{/* deletion dialog */}
				<AlertDialog open={deleteOpen} onOpenChange={(open) => setDeleteOpen(open)}>
					<AlertDialogContent>
						<AlertDialogHeader>
							<AlertDialogTitle>
								<Trans>Are you sure you want to delete {name}?</Trans>
							</AlertDialogTitle>
							<AlertDialogDescription>
								<Trans>
									This action cannot be undone. This will permanently delete all current records for {name} from the
									database.
								</Trans>
							</AlertDialogDescription>
						</AlertDialogHeader>
						<AlertDialogFooter>
							<AlertDialogCancel>
								<Trans>Cancel</Trans>
							</AlertDialogCancel>
							<AlertDialogAction
								className={cn(buttonVariants({ variant: "destructive" }))}
								onClick={() => pb.collection("systems").delete(id)}
							>
								<Trans>Continue</Trans>
							</AlertDialogAction>
						</AlertDialogFooter>
					</AlertDialogContent>
				</AlertDialog>
			</>
		)
	}, [id, status, host, name, t, deleteOpen, editOpen])
})

function IndicatorDot({ system, className }: { system: SystemRecord; className?: ClassValue }) {
	className ||= {
		"bg-green-500": system.status === "up",
		"bg-red-500": system.status === "down",
		"bg-primary/40": system.status === "paused",
		"bg-yellow-500": system.status === "pending",
	}
	return (
		<span
			className={cn("flex-shrink-0 size-2 rounded-full", className)}
			// style={{ marginBottom: "-1px" }}
		/>
	)
}<|MERGE_RESOLUTION|>--- conflicted
+++ resolved
@@ -222,7 +222,6 @@
 				header: sortableHeader,
 			},
 			{
-<<<<<<< HEAD
 				accessorFn: (row) => (row.info.ns || 0) + (row.info.nr || 0),
 				id: "net",
 				name: () => t`Net`,
@@ -248,12 +247,13 @@
 							<span className="text-blue-600">↓</span> {Math.round(receivedFmt.value)} {receivedFmt.unit}
 						</span>
 					)
-=======
+        },
+        {
 				id: "loadAverage",
 				accessorFn: ({ info }) => {
 					const { l1 = 0, l5 = 0, l15 = 0 } = info
 					return l1 + l5 + l15
->>>>>>> 3730a78e
+
 				},
 				name: () => t({ message: "Load Avg", comment: "Short label for load average" }),
 				size: 0,
