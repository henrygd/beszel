--- conflicted
+++ resolved
@@ -67,13 +67,6 @@
 import { memo, useEffect, useMemo, useRef, useState } from "react"
 import { $systems, $userSettings, pb } from "@/lib/stores"
 import { useStore } from "@nanostores/react"
-<<<<<<< HEAD
-import { cn, copyToClipboard, decimalString, isReadOnlyUser, useLocalStorage, formatUptimeString } from "@/lib/utils"
-import AlertsButton from "../alerts/alert-button"
-import { $router, Link, navigate } from "../router"
-import { EthernetIcon, GpuIcon, ThermometerIcon } from "../ui/icons"
-import { useLingui, Trans, Plural } from "@lingui/react/macro"
-=======
 import {
 	cn,
 	copyToClipboard,
@@ -85,9 +78,8 @@
 } from "@/lib/utils"
 import AlertsButton from "../alerts/alert-button"
 import { $router, Link, navigate } from "../router"
-import { EthernetIcon, GpuIcon, HourglassIcon, ThermometerIcon } from "../ui/icons"
-import { useLingui, Trans } from "@lingui/react/macro"
->>>>>>> 49ae4246
+import { EthernetIcon, GpuIcon, ThermometerIcon } from "../ui/icons"
+import { useLingui, Trans, Plural } from "@lingui/react/macro"
 import { Card, CardContent, CardDescription, CardHeader, CardTitle } from "../ui/card"
 import { Input } from "@/components/ui/input"
 import { ClassValue } from "clsx"
@@ -320,7 +312,6 @@
 				},
 			},
 			{
-<<<<<<< HEAD
 				accessorFn: (originalRow) => originalRow.info.u,
 				id: "uptime",
 				name: () => t`Uptime`,
@@ -378,9 +369,7 @@
 			},
 			{
 				accessorKey: "info.v",
-=======
 				accessorFn: (originalRow) => originalRow.info.v,
->>>>>>> 49ae4246
 				id: "agent",
 				name: () => t`Agent`,
 				// invertSorting: true,
