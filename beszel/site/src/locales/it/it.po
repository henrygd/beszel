--- conflicted
+++ resolved
@@ -19,19 +19,11 @@
 "X-Crowdin-File-ID: 16\n"
 
 #. placeholder {0}: Math.trunc(system.info?.u / 86400)
-<<<<<<< HEAD
 #: src/components/routes/system.tsx:277
 msgid "{0, plural, one {# day} other {# days}}"
 msgstr "{0, plural, one {# giorno} other {# giorni}}"
 
 #: src/components/routes/system.tsx:275
-=======
-#: src/components/routes/system.tsx
-msgid "{0, plural, one {# day} other {# days}}"
-msgstr "{0, plural, one {# giorno} other {# giorni}}"
-
-#: src/components/routes/system.tsx
->>>>>>> ffb3ec04
 msgid "{hours, plural, one {# hour} other {# hours}}"
 msgstr "{hours, plural, one {# ora} other {# ore}}"
 
@@ -60,11 +52,7 @@
 msgid "Actions"
 msgstr "Azioni"
 
-<<<<<<< HEAD
 #: src/components/routes/home.tsx:83
-=======
-#: src/components/routes/home.tsx
->>>>>>> ffb3ec04
 msgid "Active Alerts"
 msgstr "Avvisi Attivi"
 
@@ -118,19 +106,11 @@
 msgid "Automatic copy requires a secure context."
 msgstr "La copia automatica richiede un contesto sicuro."
 
-<<<<<<< HEAD
 #: src/components/routes/system.tsx:688
 msgid "Average"
 msgstr "Media"
 
 #: src/components/routes/system.tsx:464
-=======
-#: src/components/routes/system.tsx
-msgid "Average"
-msgstr "Media"
-
-#: src/components/routes/system.tsx
->>>>>>> ffb3ec04
 msgid "Average CPU utilization of containers"
 msgstr "Utilizzo medio della CPU dei container"
 
@@ -139,28 +119,16 @@
 msgid "Average exceeds <0>{value}{0}</0>"
 msgstr "La media supera <0>{value}{0}</0>"
 
-<<<<<<< HEAD
 #: src/components/routes/system.tsx:565
 msgid "Average power consumption of GPUs"
 msgstr "Consumo energetico medio delle GPU"
 
 #: src/components/routes/system.tsx:453
-=======
-#: src/components/routes/system.tsx
-msgid "Average power consumption of GPUs"
-msgstr "Consumo energetico medio delle GPU"
-
-#: src/components/routes/system.tsx
->>>>>>> ffb3ec04
 msgid "Average system-wide CPU utilization"
 msgstr "Utilizzo medio della CPU a livello di sistema"
 
 #. placeholder {0}: gpu.n
-<<<<<<< HEAD
 #: src/components/routes/system.tsx:587
-=======
-#: src/components/routes/system.tsx
->>>>>>> ffb3ec04
 msgid "Average utilization of {0}"
 msgstr "Utilizzo medio di {0}"
 
@@ -169,13 +137,8 @@
 msgid "Backups"
 msgstr "Backup"
 
-<<<<<<< HEAD
 #: src/lib/utils.ts:337
 #: src/components/routes/system.tsx:509
-=======
-#: src/lib/utils.ts
-#: src/components/routes/system.tsx
->>>>>>> ffb3ec04
 msgid "Bandwidth"
 msgstr "Larghezza di banda"
 
@@ -275,15 +238,9 @@
 msgid "CPU"
 msgstr "CPU"
 
-<<<<<<< HEAD
 #: src/lib/utils.ts:319
 #: src/components/routes/system.tsx:452
 #: src/components/charts/area-chart.tsx:58
-=======
-#: src/lib/utils.ts
-#: src/components/routes/system.tsx
-#: src/components/charts/area-chart.tsx
->>>>>>> ffb3ec04
 msgid "CPU Usage"
 msgstr "Utilizzo CPU"
 
@@ -313,7 +270,6 @@
 msgid "Disk"
 msgstr "Disco"
 
-<<<<<<< HEAD
 #: src/components/routes/system.tsx:499
 msgid "Disk I/O"
 msgstr "I/O Disco"
@@ -337,31 +293,6 @@
 msgstr "Utilizzo Memoria Docker"
 
 #: src/components/routes/system.tsx:525
-=======
-#: src/components/routes/system.tsx
-msgid "Disk I/O"
-msgstr "I/O Disco"
-
-#: src/lib/utils.ts
-#: src/components/routes/system.tsx
-#: src/components/charts/disk-chart.tsx
-msgid "Disk Usage"
-msgstr "Utilizzo Disco"
-
-#: src/components/routes/system.tsx
-msgid "Disk usage of {extraFsName}"
-msgstr "Utilizzo del disco di {extraFsName}"
-
-#: src/components/routes/system.tsx
-msgid "Docker CPU Usage"
-msgstr "Utilizzo CPU Docker"
-
-#: src/components/routes/system.tsx
-msgid "Docker Memory Usage"
-msgstr "Utilizzo Memoria Docker"
-
-#: src/components/routes/system.tsx
->>>>>>> ffb3ec04
 msgid "Docker Network I/O"
 msgstr "I/O di Rete Docker"
 
@@ -370,15 +301,9 @@
 msgstr "Documentazione"
 
 #. Context: System is down
-<<<<<<< HEAD
 #: src/lib/utils.ts:316
 #: src/components/systems-table/systems-table.tsx:142
 #: src/components/routes/system.tsx:363
-=======
-#: src/lib/utils.ts
-#: src/components/systems-table/systems-table.tsx
-#: src/components/routes/system.tsx
->>>>>>> ffb3ec04
 msgid "Down"
 msgstr "Offline"
 
@@ -413,11 +338,7 @@
 #. placeholder {0}: alert.value
 #. placeholder {1}: info.unit
 #. placeholder {2}: alert.min
-<<<<<<< HEAD
 #: src/components/routes/home.tsx:102
-=======
-#: src/components/routes/home.tsx
->>>>>>> ffb3ec04
 msgid "Exceeds {0}{1} in last {2, plural, one {# minute} other {# minutes}}"
 msgstr "Supera {0}{1} negli ultimi {2, plural, one {# minuto} other {# minuti}}"
 
@@ -450,13 +371,8 @@
 msgid "Failed to update alert"
 msgstr "Aggiornamento dell'avviso fallito"
 
-<<<<<<< HEAD
 #: src/components/systems-table/systems-table.tsx:354
 #: src/components/routes/system.tsx:661
-=======
-#: src/components/systems-table/systems-table.tsx
-#: src/components/routes/system.tsx
->>>>>>> ffb3ec04
 msgid "Filter..."
 msgstr "Filtra..."
 
@@ -474,11 +390,7 @@
 msgid "General"
 msgstr "Generale"
 
-<<<<<<< HEAD
 #: src/components/routes/system.tsx:564
-=======
-#: src/components/routes/system.tsx
->>>>>>> ffb3ec04
 msgid "GPU Power Draw"
 msgstr "Consumo della GPU"
 
@@ -504,11 +416,7 @@
 msgstr "Indirizzo email non valido."
 
 #. Linux kernel
-<<<<<<< HEAD
 #: src/components/routes/system.tsx:260
-=======
-#: src/components/routes/system.tsx
->>>>>>> ffb3ec04
 msgid "Kernel"
 msgstr "Kernel"
 
@@ -556,11 +464,7 @@
 msgstr "Istruzioni di configurazione manuale"
 
 #. Chart select field. Please try to keep this short.
-<<<<<<< HEAD
 #: src/components/routes/system.tsx:691
-=======
-#: src/components/routes/system.tsx
->>>>>>> ffb3ec04
 msgid "Max 1 min"
 msgstr "Max 1 min"
 
@@ -568,21 +472,12 @@
 msgid "Memory"
 msgstr "Memoria"
 
-<<<<<<< HEAD
 #: src/lib/utils.ts:325
 #: src/components/routes/system.tsx:474
 msgid "Memory Usage"
 msgstr "Utilizzo Memoria"
 
 #: src/components/routes/system.tsx:485
-=======
-#: src/lib/utils.ts
-#: src/components/routes/system.tsx
-msgid "Memory Usage"
-msgstr "Utilizzo Memoria"
-
-#: src/components/routes/system.tsx
->>>>>>> ffb3ec04
 msgid "Memory usage of docker containers"
 msgstr "Utilizzo della memoria dei container Docker"
 
@@ -594,19 +489,11 @@
 msgid "Net"
 msgstr "Rete"
 
-<<<<<<< HEAD
 #: src/components/routes/system.tsx:526
 msgid "Network traffic of docker containers"
 msgstr "Traffico di rete dei container Docker"
 
 #: src/components/routes/system.tsx:511
-=======
-#: src/components/routes/system.tsx
-msgid "Network traffic of docker containers"
-msgstr "Traffico di rete dei container Docker"
-
-#: src/components/routes/system.tsx
->>>>>>> ffb3ec04
 msgid "Network traffic of public interfaces"
 msgstr "Traffico di rete delle interfacce pubbliche"
 
@@ -715,13 +602,8 @@
 msgid "Port"
 msgstr "Porta"
 
-<<<<<<< HEAD
 #: src/components/routes/system.tsx:475
 #: src/components/routes/system.tsx:595
-=======
-#: src/components/routes/system.tsx
-#: src/components/routes/system.tsx
->>>>>>> ffb3ec04
 msgid "Precise utilization at the recorded time"
 msgstr "Utilizzo preciso al momento registrato"
 
@@ -815,19 +697,11 @@
 msgid "Status"
 msgstr "Stato"
 
-<<<<<<< HEAD
 #: src/components/routes/system.tsx:541
 msgid "Swap space used by the system"
 msgstr "Spazio di swap utilizzato dal sistema"
 
 #: src/components/routes/system.tsx:540
-=======
-#: src/components/routes/system.tsx
-msgid "Swap space used by the system"
-msgstr "Spazio di swap utilizzato dal sistema"
-
-#: src/components/routes/system.tsx
->>>>>>> ffb3ec04
 msgid "Swap Usage"
 msgstr "Utilizzo Swap"
 
@@ -855,21 +729,12 @@
 msgid "Temp"
 msgstr "Temperatura"
 
-<<<<<<< HEAD
 #: src/lib/utils.ts:344
 #: src/components/routes/system.tsx:552
 msgid "Temperature"
 msgstr "Temperatura"
 
 #: src/components/routes/system.tsx:553
-=======
-#: src/lib/utils.ts
-#: src/components/routes/system.tsx
-msgid "Temperature"
-msgstr "Temperatura"
-
-#: src/components/routes/system.tsx
->>>>>>> ffb3ec04
 msgid "Temperatures of system sensors"
 msgstr "Temperature dei sensori di sistema"
 
@@ -897,19 +762,11 @@
 msgid "This action cannot be undone. This will permanently delete all current records for {name} from the database."
 msgstr "Questa azione non può essere annullata. Questo eliminerà permanentemente tutti i record attuali per {name} dal database."
 
-<<<<<<< HEAD
 #: src/components/routes/system.tsx:633
 msgid "Throughput of {extraFsName}"
 msgstr "Throughput di {extraFsName}"
 
 #: src/components/routes/system.tsx:500
-=======
-#: src/components/routes/system.tsx
-msgid "Throughput of {extraFsName}"
-msgstr "Throughput di {extraFsName}"
-
-#: src/components/routes/system.tsx
->>>>>>> ffb3ec04
 msgid "Throughput of root filesystem"
 msgstr "Throughput del filesystem root"
 
@@ -917,13 +774,8 @@
 msgid "To email(s)"
 msgstr "A email(s)"
 
-<<<<<<< HEAD
 #: src/components/routes/system.tsx:427
 #: src/components/routes/system.tsx:440
-=======
-#: src/components/routes/system.tsx
-#: src/components/routes/system.tsx
->>>>>>> ffb3ec04
 msgid "Toggle grid"
 msgstr "Attiva/disattiva griglia"
 
@@ -956,13 +808,8 @@
 msgstr "Attiva quando l'utilizzo di un disco supera una soglia"
 
 #. Context: System is up
-<<<<<<< HEAD
 #: src/components/systems-table/systems-table.tsx:141
 #: src/components/routes/system.tsx:361
-=======
-#: src/components/systems-table/systems-table.tsx
-#: src/components/routes/system.tsx
->>>>>>> ffb3ec04
 msgid "Up"
 msgstr "Attivo"
 
@@ -970,7 +817,6 @@
 msgid "Updated in real time. Click on a system to view information."
 msgstr "Aggiornato in tempo reale. Clicca su un sistema per visualizzare le informazioni."
 
-<<<<<<< HEAD
 #: src/components/routes/system.tsx:288
 msgid "Uptime"
 msgstr "Tempo di attività"
@@ -982,19 +828,6 @@
 msgstr "Utilizzo"
 
 #: src/components/routes/system.tsx:492
-=======
-#: src/components/routes/system.tsx
-msgid "Uptime"
-msgstr "Tempo di attività"
-
-#: src/components/routes/system.tsx
-#: src/components/routes/system.tsx
-#: src/components/charts/area-chart.tsx
-msgid "Usage"
-msgstr "Utilizzo"
-
-#: src/components/routes/system.tsx
->>>>>>> ffb3ec04
 msgid "Usage of root partition"
 msgstr "Utilizzo della partizione root"
 
@@ -1017,11 +850,7 @@
 msgid "Visible Fields"
 msgstr "Colonne visibili"
 
-<<<<<<< HEAD
 #: src/components/routes/system.tsx:725
-=======
-#: src/components/routes/system.tsx
->>>>>>> ffb3ec04
 msgid "Waiting for enough records to display"
 msgstr "In attesa di abbastanza record da visualizzare"
 
@@ -1033,16 +862,9 @@
 msgid "Webhook / Push notifications"
 msgstr "Notifiche Webhook / Push"
 
-<<<<<<< HEAD
 #: src/components/routes/system.tsx:280
 #~ msgid "Windows build"
 #~ msgstr ""
-=======
-#: src/components/add-system.tsx
-msgctxt "Button to copy install command"
-msgid "Windows command"
-msgstr "Comando Windows"
->>>>>>> ffb3ec04
 
 #. Disk write
 #: src/components/charts/area-chart.tsx
