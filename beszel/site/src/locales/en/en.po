msgid ""
msgstr ""
"POT-Creation-Date: 2024-11-01 11:30-0400\n"
"MIME-Version: 1.0\n"
"Content-Type: text/plain; charset=utf-8\n"
"Content-Transfer-Encoding: 8bit\n"
"X-Generator: @lingui/cli\n"
"Language: en\n"
"Project-Id-Version: \n"
"Report-Msgid-Bugs-To: \n"
"PO-Revision-Date: \n"
"Last-Translator: \n"
"Language-Team: \n"
"Plural-Forms: \n"

<<<<<<< HEAD
#: src/components/routes/system.tsx:294
msgid "{0, plural, one {# day} other {# days}}"
msgstr "{0, plural, one {# day} other {# days}}"

#: src/components/routes/system.tsx:292
msgid "{hours, plural, one {# hour} other {# hours}}"
msgstr "{hours, plural, one {# hour} other {# hours}}"

#: src/lib/utils.ts:146
msgid "1 hour"
msgstr "1 hour"

#: src/lib/utils.ts:169
msgid "1 week"
msgstr "1 week"

#: src/lib/utils.ts:154
msgid "12 hours"
msgstr "12 hours"

#: src/lib/utils.ts:162
msgid "24 hours"
msgstr "24 hours"

#: src/lib/utils.ts:177
=======
#: src/components/routes/system.tsx:252
msgid "{0, plural, one {# day} other {# days}}"
msgstr "{0, plural, one {# day} other {# days}}"

#: src/components/routes/system.tsx:250
msgid "{hours, plural, one {# hour} other {# hours}}"
msgstr "{hours, plural, one {# hour} other {# hours}}"

#: src/lib/utils.ts:158
msgid "1 hour"
msgstr "1 hour"

#: src/lib/utils.ts:181
msgid "1 week"
msgstr "1 week"

#: src/lib/utils.ts:166
msgid "12 hours"
msgstr "12 hours"

#: src/lib/utils.ts:174
msgid "24 hours"
msgstr "24 hours"

#: src/lib/utils.ts:189
>>>>>>> 2ef1fe6b
msgid "30 days"
msgstr "30 days"

#. Table column
<<<<<<< HEAD
#: src/components/systems-table/systems-table.tsx:236
#: src/components/systems-table/systems-table.tsx:322
#: src/components/systems-table/systems-table.tsx:464
#: src/components/systems-table/systems-table.tsx:474
=======
#: src/components/systems-table/systems-table.tsx:278
#: src/components/systems-table/systems-table.tsx:366
#: src/components/systems-table/systems-table.tsx:508
#: src/components/systems-table/systems-table.tsx:518
>>>>>>> 2ef1fe6b
msgid "Actions"
msgstr "Actions"

#: src/components/routes/home.tsx:62
msgid "Active Alerts"
msgstr "Active Alerts"

#: src/components/add-system.tsx:42
msgid "Add <0>System</0>"
msgstr "Add <0>System</0>"

#: src/components/add-system.tsx:124
msgid "Add New System"
msgstr "Add New System"

#: src/components/add-system.tsx:230
msgid "Add system"
msgstr "Add system"

#: src/components/routes/settings/notifications.tsx:157
msgid "Add URL"
msgstr "Add URL"

#: src/components/routes/settings/general.tsx:81
msgid "Adjust display options for charts."
msgstr "Adjust display options for charts."

#: src/components/command-palette.tsx:133
#: src/components/command-palette.tsx:146
#: src/components/command-palette.tsx:160
#: src/components/command-palette.tsx:174
#: src/components/command-palette.tsx:189
msgid "Admin"
msgstr "Admin"

<<<<<<< HEAD
#: src/components/systems-table/systems-table.tsx:205
=======
#: src/components/systems-table/systems-table.tsx:246
>>>>>>> 2ef1fe6b
msgid "Agent"
msgstr "Agent"

#: src/components/alerts/alert-button.tsx:32
#: src/components/alerts/alert-button.tsx:68
msgid "Alerts"
msgstr "Alerts"

#: src/components/alerts/alert-button.tsx:88
<<<<<<< HEAD
#: src/components/systems-table/systems-table.tsx:275
msgid "All Systems"
msgstr "All Systems"

#: src/components/systems-table/systems-table.tsx:579
=======
#: src/components/systems-table/systems-table.tsx:319
msgid "All Systems"
msgstr "All Systems"

#: src/components/systems-table/systems-table.tsx:642
>>>>>>> 2ef1fe6b
msgid "Are you sure you want to delete {name}?"
msgstr "Are you sure you want to delete {name}?"

#: src/components/copy-to-clipboard.tsx:16
msgid "Automatic copy requires a secure context."
msgstr "Automatic copy requires a secure context."

<<<<<<< HEAD
#: src/components/routes/system.tsx:716
msgid "Average"
msgstr "Average"

#: src/components/routes/system.tsx:444
#: src/components/routes/system.tsx:456
=======
#: src/components/routes/system.tsx:633
msgid "Average"
msgstr "Average"

#: src/components/routes/system.tsx:410
>>>>>>> 2ef1fe6b
msgid "Average CPU utilization of containers"
msgstr "Average CPU utilization of containers"

#: src/components/alerts/alerts-system.tsx:205
msgid "Average exceeds <0>{value}{0}</0>"
msgstr "Average exceeds <0>{value}{0}</0>"

<<<<<<< HEAD
#: src/components/routes/system.tsx:588
msgid "Average power consumption of GPUs"
msgstr "Average power consumption of GPUs"

#: src/components/routes/system.tsx:433
msgid "Average system-wide CPU utilization"
msgstr "Average system-wide CPU utilization"

#: src/components/routes/system.tsx:606
=======
#: src/components/routes/system.tsx:511
msgid "Average power consumption of GPUs"
msgstr "Average power consumption of GPUs"

#: src/components/routes/system.tsx:399
msgid "Average system-wide CPU utilization"
msgstr "Average system-wide CPU utilization"

#: src/components/routes/system.tsx:529
>>>>>>> 2ef1fe6b
msgid "Average utilization of {0}"
msgstr "Average utilization of {0}"

#: src/components/command-palette.tsx:171
#: src/components/navbar.tsx:94
msgid "Backups"
msgstr "Backups"

<<<<<<< HEAD
#: src/components/routes/system.tsx:513
#: src/lib/utils.ts:314
msgid "Bandwidth"
msgstr "Bandwidth"

#: src/components/login/auth-form.tsx:294
=======
#: src/components/routes/system.tsx:455
#: src/lib/utils.ts:327
msgid "Bandwidth"
msgstr "Bandwidth"

#: src/components/login/auth-form.tsx:304
>>>>>>> 2ef1fe6b
msgid "Beszel supports OpenID Connect and many OAuth2 authentication providers."
msgstr "Beszel supports OpenID Connect and many OAuth2 authentication providers."

#: src/components/routes/settings/notifications.tsx:128
msgid "Beszel uses <0>Shoutrrr</0> to integrate with popular notification services."
msgstr "Beszel uses <0>Shoutrrr</0> to integrate with popular notification services."

#: src/components/add-system.tsx:129
msgid "Binary"
msgstr "Binary"

#: src/components/charts/mem-chart.tsx:89
msgid "Cache / Buffers"
msgstr "Cache / Buffers"

<<<<<<< HEAD
#: src/components/systems-table/systems-table.tsx:590
=======
#: src/components/systems-table/systems-table.tsx:653
>>>>>>> 2ef1fe6b
msgid "Cancel"
msgstr "Cancel"

#: src/components/routes/settings/config-yaml.tsx:68
msgid "Caution - potential data loss"
msgstr "Caution - potential data loss"

#: src/components/routes/settings/general.tsx:36
msgid "Change general application options."
msgstr "Change general application options."

#: src/components/routes/settings/general.tsx:78
msgid "Chart options"
msgstr "Chart options"

#: src/components/login/forgot-pass-form.tsx:34
msgid "Check {email} for a reset link."
msgstr "Check {email} for a reset link."

#: src/components/routes/settings/layout.tsx:40
msgid "Check logs for more details."
msgstr "Check logs for more details."

#: src/components/routes/settings/notifications.tsx:184
msgid "Check your notification service"
msgstr "Check your notification service"

#: src/components/add-system.tsx:203
msgid "Click to copy"
msgstr "Click to copy"

#: src/components/login/forgot-pass-form.tsx:83
#: src/components/login/forgot-pass-form.tsx:89
msgid "Command line instructions"
msgstr "Command line instructions"

#: src/components/routes/settings/notifications.tsx:78
msgid "Configure how you receive alert notifications."
msgstr "Configure how you receive alert notifications."

<<<<<<< HEAD
#: src/components/login/auth-form.tsx:170
#: src/components/login/auth-form.tsx:175
msgid "Confirm password"
msgstr "Confirm password"

#: src/components/systems-table/systems-table.tsx:596
=======
#: src/components/login/auth-form.tsx:210
#: src/components/login/auth-form.tsx:215
msgid "Confirm password"
msgstr "Confirm password"

#: src/components/systems-table/systems-table.tsx:659
>>>>>>> 2ef1fe6b
msgid "Continue"
msgstr "Continue"

#: src/lib/utils.ts:26
msgid "Copied to clipboard"
msgstr "Copied to clipboard"

#: src/components/add-system.tsx:214
#: src/components/add-system.tsx:216
msgid "Copy"
msgstr "Copy"

<<<<<<< HEAD
#: src/components/systems-table/systems-table.tsx:565
=======
#: src/components/systems-table/systems-table.tsx:624
>>>>>>> 2ef1fe6b
msgid "Copy host"
msgstr "Copy host"

#: src/components/add-system.tsx:223
msgid "Copy Linux command"
msgstr "Copy Linux command"

#: src/components/copy-to-clipboard.tsx:13
msgid "Copy text"
msgstr "Copy text"

<<<<<<< HEAD
#: src/components/systems-table/systems-table.tsx:161
=======
#: src/components/systems-table/systems-table.tsx:165
>>>>>>> 2ef1fe6b
msgid "CPU"
msgstr "CPU"

#: src/components/charts/area-chart.tsx:56
<<<<<<< HEAD
#: src/components/routes/system.tsx:432
#: src/lib/utils.ts:296
msgid "CPU Usage"
msgstr "CPU Usage"

#: src/components/login/auth-form.tsx:196
=======
#: src/components/routes/system.tsx:398
#: src/lib/utils.ts:309
msgid "CPU Usage"
msgstr "CPU Usage"

#: src/components/login/auth-form.tsx:236
>>>>>>> 2ef1fe6b
msgid "Create account"
msgstr "Create account"

#. Dark theme
#: src/components/mode-toggle.tsx:21
msgid "Dark"
msgstr "Dark"

#: src/components/command-palette.tsx:82
#: src/components/routes/home.tsx:35
msgid "Dashboard"
msgstr "Dashboard"

#: src/components/routes/settings/general.tsx:85
msgid "Default time period"
msgstr "Default time period"

<<<<<<< HEAD
#: src/components/systems-table/systems-table.tsx:571
msgid "Delete"
msgstr "Delete"

#: src/components/systems-table/systems-table.tsx:177
msgid "Disk"
msgstr "Disk"

#: src/components/routes/system.tsx:503
=======
#: src/components/systems-table/systems-table.tsx:629
msgid "Delete"
msgstr "Delete"

#: src/components/systems-table/systems-table.tsx:181
msgid "Disk"
msgstr "Disk"

#: src/components/routes/system.tsx:445
>>>>>>> 2ef1fe6b
msgid "Disk I/O"
msgstr "Disk I/O"

#: src/components/charts/disk-chart.tsx:79
<<<<<<< HEAD
#: src/components/routes/system.tsx:496
#: src/lib/utils.ts:308
msgid "Disk Usage"
msgstr "Disk Usage"

#: src/components/routes/system.tsx:643
msgid "Disk usage of {extraFsName}"
msgstr "Disk usage of {extraFsName}"

#: src/components/routes/system.tsx:443
msgid "Docker CPU Usage"
msgstr "Docker CPU Usage"

#: src/components/routes/system.tsx:476
msgid "Docker Memory Usage"
msgstr "Docker Memory Usage"

#: src/components/routes/system.tsx:529
=======
#: src/components/routes/system.tsx:438
#: src/lib/utils.ts:321
msgid "Disk Usage"
msgstr "Disk Usage"

#: src/components/routes/system.tsx:566
msgid "Disk usage of {extraFsName}"
msgstr "Disk usage of {extraFsName}"

#: src/components/routes/system.tsx:409
msgid "Docker CPU Usage"
msgstr "Docker CPU Usage"

#: src/components/routes/system.tsx:430
msgid "Docker Memory Usage"
msgstr "Docker Memory Usage"

#: src/components/routes/system.tsx:471
>>>>>>> 2ef1fe6b
msgid "Docker Network I/O"
msgstr "Docker Network I/O"

#: src/components/command-palette.tsx:125
msgid "Documentation"
msgstr "Documentation"

<<<<<<< HEAD
#: src/components/login/auth-form.tsx:133
=======
#. Context: System is down
#: src/components/routes/system.tsx:309
#: src/lib/utils.ts:306
msgid "Down"
msgstr "Down"

#: src/components/add-system.tsx:124
#: src/components/systems-table/systems-table.tsx:599
msgid "Edit"
msgstr "Edit"

#: src/components/login/auth-form.tsx:173
>>>>>>> 2ef1fe6b
#: src/components/login/forgot-pass-form.tsx:53
msgid "Email"
msgstr "Email"

#: src/components/routes/settings/notifications.tsx:92
msgid "Email notifications"
msgstr "Email notifications"

#: src/components/login/login.tsx:38
msgid "Enter email address to reset password"
msgstr "Enter email address to reset password"

#: src/components/routes/settings/notifications.tsx:112
msgid "Enter email address..."
msgstr "Enter email address..."

<<<<<<< HEAD
#: src/components/login/auth-form.tsx:237
=======
#: src/components/login/auth-form.tsx:136
>>>>>>> 2ef1fe6b
#: src/components/routes/settings/config-yaml.tsx:28
#: src/components/routes/settings/notifications.tsx:188
msgid "Error"
msgstr "Error"

#: src/components/routes/home.tsx:81
msgid "Exceeds {0}{1} in last {2, plural, one {# minute} other {# minutes}}"
msgstr "Exceeds {0}{1} in last {2, plural, one {# minute} other {# minutes}}"

#: src/components/routes/settings/config-yaml.tsx:72
msgid "Existing systems not defined in <0>config.yml</0> will be deleted. Please make regular backups."
msgstr "Existing systems not defined in <0>config.yml</0> will be deleted. Please make regular backups."

#: src/components/routes/settings/config-yaml.tsx:93
msgid "Export configuration"
msgstr "Export configuration"

#: src/components/routes/settings/config-yaml.tsx:48
msgid "Export your current systems configuration."
msgstr "Export your current systems configuration."

#: src/lib/utils.ts:39
msgid "Failed to authenticate"
msgstr "Failed to authenticate"

#: src/components/routes/settings/layout.tsx:39
#: src/components/routes/settings/notifications.tsx:63
msgid "Failed to save settings"
msgstr "Failed to save settings"

#: src/components/routes/settings/notifications.tsx:189
msgid "Failed to send test notification"
msgstr "Failed to send test notification"

#: src/components/alerts/alerts-system.tsx:24
msgid "Failed to update alert"
msgstr "Failed to update alert"

<<<<<<< HEAD
#: src/components/routes/system.tsx:687
#: src/components/systems-table/systems-table.tsx:282
=======
#: src/components/routes/system.tsx:606
#: src/components/systems-table/systems-table.tsx:326
>>>>>>> 2ef1fe6b
msgid "Filter..."
msgstr "Filter..."

#: src/components/alerts/alerts-system.tsx:230
msgid "For <0>{min}</0> {min, plural, one {minute} other {minutes}}"
msgstr "For <0>{min}</0> {min, plural, one {minute} other {minutes}}"

<<<<<<< HEAD
#: src/components/login/auth-form.tsx:318
=======
#: src/components/login/auth-form.tsx:328
>>>>>>> 2ef1fe6b
msgid "Forgot password?"
msgstr "Forgot password?"

#. Context: General settings
#: src/components/routes/settings/general.tsx:33
#: src/components/routes/settings/layout.tsx:51
msgid "General"
msgstr "General"

<<<<<<< HEAD
#: src/components/routes/system.tsx:587
msgid "GPU Power Draw"
msgstr "GPU Power Draw"

#: src/components/systems-table/systems-table.tsx:309
=======
#: src/components/routes/system.tsx:510
msgid "GPU Power Draw"
msgstr "GPU Power Draw"

#: src/components/systems-table/systems-table.tsx:353
>>>>>>> 2ef1fe6b
msgid "Grid"
msgstr "Grid"

#: src/components/add-system.tsx:157
msgid "Host / IP"
msgstr "Host / IP"

#: src/components/login/forgot-pass-form.tsx:93
msgid "If you've lost the password to your admin account, you may reset it using the following command."
msgstr "If you've lost the password to your admin account, you may reset it using the following command."

#: src/components/login/auth-form.tsx:17
msgid "Invalid email address."
msgstr "Invalid email address."

#. Linux kernel
<<<<<<< HEAD
#: src/components/routes/system.tsx:306
=======
#: src/components/routes/system.tsx:264
>>>>>>> 2ef1fe6b
msgid "Kernel"
msgstr "Kernel"

#: src/components/routes/settings/general.tsx:45
msgid "Language"
msgstr "Language"

<<<<<<< HEAD
#: src/components/systems-table/systems-table.tsx:295
=======
#: src/components/systems-table/systems-table.tsx:339
>>>>>>> 2ef1fe6b
msgid "Layout"
msgstr "Layout"

#. Light theme
#: src/components/mode-toggle.tsx:16
msgid "Light"
msgstr "Light"

#: src/components/navbar.tsx:105
msgid "Log Out"
msgstr "Log Out"

#: src/components/login/login.tsx:19
msgid "Login"
msgstr "Login"

#: src/components/login/auth-form.tsx:39
#: src/components/login/forgot-pass-form.tsx:15
msgid "Login attempt failed"
msgstr "Login attempt failed"

#: src/components/command-palette.tsx:157
#: src/components/navbar.tsx:86
msgid "Logs"
msgstr "Logs"

#: src/components/routes/settings/notifications.tsx:81
msgid "Looking instead for where to create alerts? Click the bell <0/> icons in the systems table."
msgstr "Looking instead for where to create alerts? Click the bell <0/> icons in the systems table."

#: src/components/routes/settings/layout.tsx:85
msgid "Manage display and notification preferences."
msgstr "Manage display and notification preferences."

#: src/components/add-system.tsx:225
msgid "Manual setup instructions"
msgstr "Manual setup instructions"

#. Chart select field. Please try to keep this short.
<<<<<<< HEAD
#: src/components/routes/system.tsx:719
msgid "Max 1 min"
msgstr "Max 1 min"

#: src/components/systems-table/systems-table.tsx:169
msgid "Memory"
msgstr "Memory"

#: src/components/routes/system.tsx:466
#: src/lib/utils.ts:302
msgid "Memory Usage"
msgstr "Memory Usage"

#: src/components/routes/system.tsx:489
msgid "Memory usage of containers"
msgstr "Memory usage of containers"

#: src/components/routes/system.tsx:477
=======
#: src/components/routes/system.tsx:636
msgid "Max 1 min"
msgstr "Max 1 min"

#: src/components/systems-table/systems-table.tsx:173
msgid "Memory"
msgstr "Memory"

#: src/components/routes/system.tsx:420
#: src/lib/utils.ts:315
msgid "Memory Usage"
msgstr "Memory Usage"

#: src/components/routes/system.tsx:431
>>>>>>> 2ef1fe6b
msgid "Memory usage of docker containers"
msgstr "Memory usage of docker containers"

#: src/components/add-system.tsx:153
msgid "Name"
msgstr "Name"

<<<<<<< HEAD
#: src/components/systems-table/systems-table.tsx:185
msgid "Net"
msgstr "Net"

#: src/components/routes/system.tsx:530
msgid "Network traffic of docker containers"
msgstr "Network traffic of docker containers"

#: src/components/routes/system.tsx:549
msgid "Network traffic of proxmox containers"
msgstr "Network traffic of proxmox containers"

#: src/components/routes/system.tsx:515
=======
#: src/components/systems-table/systems-table.tsx:198
msgid "Net"
msgstr "Net"

#: src/components/routes/system.tsx:472
msgid "Network traffic of docker containers"
msgstr "Network traffic of docker containers"

#: src/components/routes/system.tsx:457
>>>>>>> 2ef1fe6b
msgid "Network traffic of public interfaces"
msgstr "Network traffic of public interfaces"

#: src/components/command-palette.tsx:50
msgid "No results found."
msgstr "No results found."

<<<<<<< HEAD
#: src/components/systems-table/systems-table.tsx:430
#: src/components/systems-table/systems-table.tsx:503
=======
#: src/components/systems-table/systems-table.tsx:474
#: src/components/systems-table/systems-table.tsx:547
>>>>>>> 2ef1fe6b
msgid "No systems found."
msgstr "No systems found."

#: src/components/command-palette.tsx:111
#: src/components/routes/settings/layout.tsx:56
#: src/components/routes/settings/notifications.tsx:75
msgid "Notifications"
msgstr "Notifications"

<<<<<<< HEAD
#: src/components/login/auth-form.tsx:289
=======
#: src/components/login/auth-form.tsx:299
>>>>>>> 2ef1fe6b
msgid "OAuth 2 / OIDC support"
msgstr "OAuth 2 / OIDC support"

#: src/components/routes/settings/config-yaml.tsx:61
msgid "On each restart, systems in the database will be updated to match the systems defined in the file."
msgstr "On each restart, systems in the database will be updated to match the systems defined in the file."

<<<<<<< HEAD
#: src/components/systems-table/systems-table.tsx:537
msgid "Open menu"
msgstr "Open menu"

#: src/components/login/auth-form.tsx:208
=======
#: src/components/systems-table/systems-table.tsx:585
msgid "Open menu"
msgstr "Open menu"

#: src/components/login/auth-form.tsx:248
>>>>>>> 2ef1fe6b
msgid "Or continue with"
msgstr "Or continue with"

#: src/components/alerts/alert-button.tsx:109
msgid "Overwrite existing alerts"
msgstr "Overwrite existing alerts"

#: src/components/command-palette.tsx:85
msgid "Page"
msgstr "Page"

#: src/components/command-palette.tsx:72
msgid "Pages / Settings"
msgstr "Pages / Settings"

<<<<<<< HEAD
#: src/components/login/auth-form.tsx:152
#: src/components/login/auth-form.tsx:157
=======
#: src/components/login/auth-form.tsx:192
#: src/components/login/auth-form.tsx:197
>>>>>>> 2ef1fe6b
msgid "Password"
msgstr "Password"

#: src/components/login/auth-form.tsx:20
msgid "Password must be at least 8 characters."
msgstr "Password must be at least 8 characters."

#: src/components/login/auth-form.tsx:21
msgid "Password must be less than 72 bytes."
msgstr "Password must be less than 72 bytes."

#: src/components/login/forgot-pass-form.tsx:33
msgid "Password reset request received"
msgstr "Password reset request received"

<<<<<<< HEAD
#: src/components/systems-table/systems-table.tsx:559
=======
#: src/components/systems-table/systems-table.tsx:618
>>>>>>> 2ef1fe6b
msgid "Pause"
msgstr "Pause"

#: src/components/routes/settings/notifications.tsx:96
msgid "Please <0>configure an SMTP server</0> to ensure alerts are delivered."
msgstr "Please <0>configure an SMTP server</0> to ensure alerts are delivered."

#: src/components/alerts/alerts-system.tsx:25
msgid "Please check logs for more details."
msgstr "Please check logs for more details."

#: src/components/login/auth-form.tsx:40
#: src/components/login/forgot-pass-form.tsx:16
msgid "Please check your credentials and try again"
msgstr "Please check your credentials and try again"

#: src/components/login/login.tsx:36
msgid "Please create an admin account"
msgstr "Please create an admin account"

<<<<<<< HEAD
#: src/components/login/auth-form.tsx:238
=======
#: src/components/login/auth-form.tsx:137
>>>>>>> 2ef1fe6b
msgid "Please enable pop-ups for this site"
msgstr "Please enable pop-ups for this site"

#: src/lib/utils.ts:40
msgid "Please log in again"
msgstr "Please log in again"

<<<<<<< HEAD
#: src/components/login/auth-form.tsx:297
=======
#: src/components/login/auth-form.tsx:307
>>>>>>> 2ef1fe6b
msgid "Please see <0>the documentation</0> for instructions."
msgstr "Please see <0>the documentation</0> for instructions."

#: src/components/login/login.tsx:40
msgid "Please sign in to your account"
msgstr "Please sign in to your account"

#: src/components/add-system.tsx:169
msgid "Port"
msgstr "Port"

<<<<<<< HEAD
#: src/components/routes/system.tsx:467
#: src/components/routes/system.tsx:614
=======
#: src/components/routes/system.tsx:421
#: src/components/routes/system.tsx:537
>>>>>>> 2ef1fe6b
msgid "Precise utilization at the recorded time"
msgstr "Precise utilization at the recorded time"

#: src/components/routes/settings/general.tsx:58
msgid "Preferred Language"
msgstr "Preferred Language"

#: src/components/routes/system.tsx:455
msgid "Proxmox CPU Usage"
msgstr "Proxmox CPU Usage"

#: src/components/routes/system.tsx:488
msgid "Proxmox Memory Usage"
msgstr "Proxmox Memory Usage"

#: src/components/routes/system.tsx:548
msgid "Proxmox Network I/O"
msgstr "Proxmox Network I/O"

#. Use 'Key' if your language requires many more characters
#: src/components/add-system.tsx:180
msgid "Public Key"
msgstr "Public Key"

#. Disk read
#: src/components/charts/area-chart.tsx:60
#: src/components/charts/area-chart.tsx:70
msgid "Read"
msgstr "Read"

#. Network bytes received (download)
#: src/components/charts/area-chart.tsx:65
msgid "Received"
msgstr "Received"

#: src/components/login/forgot-pass-form.tsx:76
msgid "Reset Password"
msgstr "Reset Password"

<<<<<<< HEAD
#: src/components/systems-table/systems-table.tsx:554
=======
#: src/components/systems-table/systems-table.tsx:613
>>>>>>> 2ef1fe6b
msgid "Resume"
msgstr "Resume"

#: src/components/routes/settings/notifications.tsx:118
msgid "Save address using enter key or comma. Leave blank to disable email notifications."
msgstr "Save address using enter key or comma. Leave blank to disable email notifications."

#: src/components/routes/settings/general.tsx:106
#: src/components/routes/settings/notifications.tsx:168
msgid "Save Settings"
msgstr "Save Settings"

<<<<<<< HEAD
=======
#: src/components/add-system.tsx:230
msgid "Save system"
msgstr "Save system"

>>>>>>> 2ef1fe6b
#: src/components/navbar.tsx:134
msgid "Search"
msgstr "Search"

#: src/components/command-palette.tsx:47
msgid "Search for systems or settings..."
msgstr "Search for systems or settings..."

#: src/components/alerts/alert-button.tsx:71
msgid "See <0>notification settings</0> to configure how you receive alerts."
msgstr "See <0>notification settings</0> to configure how you receive alerts."

#. Network bytes sent (upload)
#: src/components/charts/area-chart.tsx:64
msgid "Sent"
msgstr "Sent"

#: src/components/routes/settings/general.tsx:100
msgid "Sets the default time range for charts when a system is viewed."
msgstr "Sets the default time range for charts when a system is viewed."

#: src/components/command-palette.tsx:96
#: src/components/command-palette.tsx:99
#: src/components/command-palette.tsx:114
#: src/components/routes/settings/layout.tsx:71
#: src/components/routes/settings/layout.tsx:82
msgid "Settings"
msgstr "Settings"

#: src/components/routes/settings/layout.tsx:33
msgid "Settings saved"
msgstr "Settings saved"

<<<<<<< HEAD
#: src/components/login/auth-form.tsx:196
=======
#: src/components/login/auth-form.tsx:236
>>>>>>> 2ef1fe6b
msgid "Sign in"
msgstr "Sign in"

#: src/components/command-palette.tsx:186
msgid "SMTP settings"
msgstr "SMTP settings"

<<<<<<< HEAD
#: src/components/systems-table/systems-table.tsx:317
msgid "Sort By"
msgstr "Sort By"

#: src/lib/utils.ts:289
msgid "Status"
msgstr "Status"

#: src/components/routes/system.tsx:564
msgid "Swap space used by the system"
msgstr "Swap space used by the system"

#: src/components/routes/system.tsx:563
=======
#: src/components/systems-table/systems-table.tsx:361
msgid "Sort By"
msgstr "Sort By"

#: src/lib/utils.ts:301
msgid "Status"
msgstr "Status"

#: src/components/routes/system.tsx:487
msgid "Swap space used by the system"
msgstr "Swap space used by the system"

#: src/components/routes/system.tsx:486
>>>>>>> 2ef1fe6b
msgid "Swap Usage"
msgstr "Swap Usage"

#. System theme
#: src/components/mode-toggle.tsx:26
<<<<<<< HEAD
#: src/components/systems-table/systems-table.tsx:121
#: src/components/systems-table/systems-table.tsx:129
#: src/components/systems-table/systems-table.tsx:140
#: src/components/systems-table/systems-table.tsx:474
=======
#: src/components/systems-table/systems-table.tsx:125
#: src/components/systems-table/systems-table.tsx:133
#: src/components/systems-table/systems-table.tsx:144
#: src/components/systems-table/systems-table.tsx:518
#: src/lib/utils.ts:306
>>>>>>> 2ef1fe6b
msgid "System"
msgstr "System"

#: src/components/navbar.tsx:78
msgid "Systems"
msgstr "Systems"

#: src/components/routes/settings/config-yaml.tsx:55
msgid "Systems may be managed in a <0>config.yml</0> file inside your data directory."
msgstr "Systems may be managed in a <0>config.yml</0> file inside your data directory."

<<<<<<< HEAD
#: src/components/systems-table/systems-table.tsx:305
msgid "Table"
msgstr "Table"

#: src/components/routes/system.tsx:575
#: src/lib/utils.ts:321
msgid "Temperature"
msgstr "Temperature"

#: src/components/routes/system.tsx:576
=======
#: src/components/systems-table/systems-table.tsx:349
msgid "Table"
msgstr "Table"

#. Temperature label in systems table
#: src/components/systems-table/systems-table.tsx:218
msgid "Temp"
msgstr "Temp"

#: src/components/routes/system.tsx:498
#: src/lib/utils.ts:334
msgid "Temperature"
msgstr "Temperature"

#: src/components/routes/system.tsx:499
>>>>>>> 2ef1fe6b
msgid "Temperatures of system sensors"
msgstr "Temperatures of system sensors"

#: src/components/routes/settings/notifications.tsx:212
msgid "Test <0>URL</0>"
msgstr "Test <0>URL</0>"

#: src/components/routes/settings/notifications.tsx:183
msgid "Test notification sent"
msgstr "Test notification sent"

#: src/components/add-system.tsx:145
msgid "The agent must be running on the system to connect. Copy the installation command for the agent below."
msgstr "The agent must be running on the system to connect. Copy the installation command for the agent below."

#: src/components/add-system.tsx:136
msgid "The agent must be running on the system to connect. Copy the<0>docker-compose.yml</0> for the agent below."
msgstr "The agent must be running on the system to connect. Copy the<0>docker-compose.yml</0> for the agent below."

#: src/components/login/forgot-pass-form.tsx:98
msgid "Then log into the backend and reset your user account password in the users table."
msgstr "Then log into the backend and reset your user account password in the users table."

<<<<<<< HEAD
#: src/components/systems-table/systems-table.tsx:582
msgid "This action cannot be undone. This will permanently delete all current records for {name} from the database."
msgstr "This action cannot be undone. This will permanently delete all current records for {name} from the database."

#: src/components/routes/system.tsx:655
msgid "Throughput of {extraFsName}"
msgstr "Throughput of {extraFsName}"

#: src/components/routes/system.tsx:504
=======
#: src/components/systems-table/systems-table.tsx:645
msgid "This action cannot be undone. This will permanently delete all current records for {name} from the database."
msgstr "This action cannot be undone. This will permanently delete all current records for {name} from the database."

#: src/components/routes/system.tsx:578
msgid "Throughput of {extraFsName}"
msgstr "Throughput of {extraFsName}"

#: src/components/routes/system.tsx:446
>>>>>>> 2ef1fe6b
msgid "Throughput of root filesystem"
msgstr "Throughput of root filesystem"

#: src/components/routes/settings/notifications.tsx:107
msgid "To email(s)"
msgstr "To email(s)"

<<<<<<< HEAD
#: src/components/routes/system.tsx:407
#: src/components/routes/system.tsx:420
=======
#: src/components/routes/system.tsx:373
#: src/components/routes/system.tsx:386
>>>>>>> 2ef1fe6b
msgid "Toggle grid"
msgstr "Toggle grid"

#: src/components/mode-toggle.tsx:33
msgid "Toggle theme"
msgstr "Toggle theme"

<<<<<<< HEAD
#: src/lib/utils.ts:324
msgid "Triggers when any sensor exceeds a threshold"
msgstr "Triggers when any sensor exceeds a threshold"

#: src/lib/utils.ts:317
msgid "Triggers when combined up/down exceeds a threshold"
msgstr "Triggers when combined up/down exceeds a threshold"

#: src/lib/utils.ts:299
msgid "Triggers when CPU usage exceeds a threshold"
msgstr "Triggers when CPU usage exceeds a threshold"

#: src/lib/utils.ts:305
msgid "Triggers when memory usage exceeds a threshold"
msgstr "Triggers when memory usage exceeds a threshold"

#: src/lib/utils.ts:292
msgid "Triggers when status switches between up and down"
msgstr "Triggers when status switches between up and down"

#: src/lib/utils.ts:311
msgid "Triggers when usage of any disk exceeds a threshold"
msgstr "Triggers when usage of any disk exceeds a threshold"

#: src/components/systems-table/systems-table.tsx:278
msgid "Updated in real time. Click on a system to view information."
msgstr "Updated in real time. Click on a system to view information."

#: src/components/routes/system.tsx:305
=======
#: src/lib/utils.ts:337
msgid "Triggers when any sensor exceeds a threshold"
msgstr "Triggers when any sensor exceeds a threshold"

#: src/lib/utils.ts:330
msgid "Triggers when combined up/down exceeds a threshold"
msgstr "Triggers when combined up/down exceeds a threshold"

#: src/lib/utils.ts:312
msgid "Triggers when CPU usage exceeds a threshold"
msgstr "Triggers when CPU usage exceeds a threshold"

#: src/lib/utils.ts:318
msgid "Triggers when memory usage exceeds a threshold"
msgstr "Triggers when memory usage exceeds a threshold"

#: src/lib/utils.ts:304
msgid "Triggers when status switches between up and down"
msgstr "Triggers when status switches between up and down"

#: src/lib/utils.ts:324
msgid "Triggers when usage of any disk exceeds a threshold"
msgstr "Triggers when usage of any disk exceeds a threshold"

#. Context: System is up
#: src/components/routes/system.tsx:307
msgid "Up"
msgstr "Up"

#: src/components/systems-table/systems-table.tsx:322
msgid "Updated in real time. Click on a system to view information."
msgstr "Updated in real time. Click on a system to view information."

#: src/components/routes/system.tsx:263
>>>>>>> 2ef1fe6b
msgid "Uptime"
msgstr "Uptime"

#: src/components/charts/area-chart.tsx:73
<<<<<<< HEAD
#: src/components/routes/system.tsx:605
#: src/components/routes/system.tsx:642
msgid "Usage"
msgstr "Usage"

#: src/components/routes/system.tsx:496
=======
#: src/components/routes/system.tsx:528
#: src/components/routes/system.tsx:565
msgid "Usage"
msgstr "Usage"

#: src/components/routes/system.tsx:438
>>>>>>> 2ef1fe6b
msgid "Usage of root partition"
msgstr "Usage of root partition"

#: src/components/charts/area-chart.tsx:73
#: src/components/charts/mem-chart.tsx:65
#: src/components/charts/swap-chart.tsx:56
msgid "Used"
msgstr "Used"

#: src/components/command-palette.tsx:143
#: src/components/navbar.tsx:70
msgid "Users"
msgstr "Users"

<<<<<<< HEAD
#: src/components/systems-table/systems-table.tsx:287
msgid "View"
msgstr "View"

#: src/components/systems-table/systems-table.tsx:351
msgid "Visible Fields"
msgstr "Visible Fields"

#: src/components/routes/system.tsx:753
=======
#: src/components/systems-table/systems-table.tsx:331
msgid "View"
msgstr "View"

#: src/components/systems-table/systems-table.tsx:395
msgid "Visible Fields"
msgstr "Visible Fields"

#: src/components/routes/system.tsx:670
>>>>>>> 2ef1fe6b
msgid "Waiting for enough records to display"
msgstr "Waiting for enough records to display"

#: src/components/routes/settings/general.tsx:48
msgid "Want to help us make our translations even better? Check out <0>Crowdin</0> for more details."
msgstr "Want to help us make our translations even better? Check out <0>Crowdin</0> for more details."

#: src/components/routes/settings/notifications.tsx:125
msgid "Webhook / Push notifications"
msgstr "Webhook / Push notifications"

#. Disk write
#: src/components/charts/area-chart.tsx:59
#: src/components/charts/area-chart.tsx:69
msgid "Write"
msgstr "Write"

#: src/components/routes/settings/layout.tsx:61
msgid "YAML Config"
msgstr "YAML Config"

#: src/components/routes/settings/config-yaml.tsx:45
msgid "YAML Configuration"
msgstr "YAML Configuration"

#: src/components/routes/settings/layout.tsx:34
msgid "Your user settings have been updated."
msgstr "Your user settings have been updated."<|MERGE_RESOLUTION|>--- conflicted
+++ resolved
@@ -13,33 +13,6 @@
 "Language-Team: \n"
 "Plural-Forms: \n"
 
-<<<<<<< HEAD
-#: src/components/routes/system.tsx:294
-msgid "{0, plural, one {# day} other {# days}}"
-msgstr "{0, plural, one {# day} other {# days}}"
-
-#: src/components/routes/system.tsx:292
-msgid "{hours, plural, one {# hour} other {# hours}}"
-msgstr "{hours, plural, one {# hour} other {# hours}}"
-
-#: src/lib/utils.ts:146
-msgid "1 hour"
-msgstr "1 hour"
-
-#: src/lib/utils.ts:169
-msgid "1 week"
-msgstr "1 week"
-
-#: src/lib/utils.ts:154
-msgid "12 hours"
-msgstr "12 hours"
-
-#: src/lib/utils.ts:162
-msgid "24 hours"
-msgstr "24 hours"
-
-#: src/lib/utils.ts:177
-=======
 #: src/components/routes/system.tsx:252
 msgid "{0, plural, one {# day} other {# days}}"
 msgstr "{0, plural, one {# day} other {# days}}"
@@ -65,22 +38,14 @@
 msgstr "24 hours"
 
 #: src/lib/utils.ts:189
->>>>>>> 2ef1fe6b
 msgid "30 days"
 msgstr "30 days"
 
 #. Table column
-<<<<<<< HEAD
-#: src/components/systems-table/systems-table.tsx:236
-#: src/components/systems-table/systems-table.tsx:322
-#: src/components/systems-table/systems-table.tsx:464
-#: src/components/systems-table/systems-table.tsx:474
-=======
 #: src/components/systems-table/systems-table.tsx:278
 #: src/components/systems-table/systems-table.tsx:366
 #: src/components/systems-table/systems-table.tsx:508
 #: src/components/systems-table/systems-table.tsx:518
->>>>>>> 2ef1fe6b
 msgid "Actions"
 msgstr "Actions"
 
@@ -116,11 +81,7 @@
 msgid "Admin"
 msgstr "Admin"
 
-<<<<<<< HEAD
-#: src/components/systems-table/systems-table.tsx:205
-=======
 #: src/components/systems-table/systems-table.tsx:246
->>>>>>> 2ef1fe6b
 msgid "Agent"
 msgstr "Agent"
 
@@ -130,19 +91,11 @@
 msgstr "Alerts"
 
 #: src/components/alerts/alert-button.tsx:88
-<<<<<<< HEAD
-#: src/components/systems-table/systems-table.tsx:275
-msgid "All Systems"
-msgstr "All Systems"
-
-#: src/components/systems-table/systems-table.tsx:579
-=======
 #: src/components/systems-table/systems-table.tsx:319
 msgid "All Systems"
 msgstr "All Systems"
 
 #: src/components/systems-table/systems-table.tsx:642
->>>>>>> 2ef1fe6b
 msgid "Are you sure you want to delete {name}?"
 msgstr "Are you sure you want to delete {name}?"
 
@@ -150,20 +103,11 @@
 msgid "Automatic copy requires a secure context."
 msgstr "Automatic copy requires a secure context."
 
-<<<<<<< HEAD
-#: src/components/routes/system.tsx:716
-msgid "Average"
-msgstr "Average"
-
-#: src/components/routes/system.tsx:444
-#: src/components/routes/system.tsx:456
-=======
 #: src/components/routes/system.tsx:633
 msgid "Average"
 msgstr "Average"
 
 #: src/components/routes/system.tsx:410
->>>>>>> 2ef1fe6b
 msgid "Average CPU utilization of containers"
 msgstr "Average CPU utilization of containers"
 
@@ -171,17 +115,6 @@
 msgid "Average exceeds <0>{value}{0}</0>"
 msgstr "Average exceeds <0>{value}{0}</0>"
 
-<<<<<<< HEAD
-#: src/components/routes/system.tsx:588
-msgid "Average power consumption of GPUs"
-msgstr "Average power consumption of GPUs"
-
-#: src/components/routes/system.tsx:433
-msgid "Average system-wide CPU utilization"
-msgstr "Average system-wide CPU utilization"
-
-#: src/components/routes/system.tsx:606
-=======
 #: src/components/routes/system.tsx:511
 msgid "Average power consumption of GPUs"
 msgstr "Average power consumption of GPUs"
@@ -191,7 +124,6 @@
 msgstr "Average system-wide CPU utilization"
 
 #: src/components/routes/system.tsx:529
->>>>>>> 2ef1fe6b
 msgid "Average utilization of {0}"
 msgstr "Average utilization of {0}"
 
@@ -200,21 +132,12 @@
 msgid "Backups"
 msgstr "Backups"
 
-<<<<<<< HEAD
-#: src/components/routes/system.tsx:513
-#: src/lib/utils.ts:314
-msgid "Bandwidth"
-msgstr "Bandwidth"
-
-#: src/components/login/auth-form.tsx:294
-=======
 #: src/components/routes/system.tsx:455
 #: src/lib/utils.ts:327
 msgid "Bandwidth"
 msgstr "Bandwidth"
 
 #: src/components/login/auth-form.tsx:304
->>>>>>> 2ef1fe6b
 msgid "Beszel supports OpenID Connect and many OAuth2 authentication providers."
 msgstr "Beszel supports OpenID Connect and many OAuth2 authentication providers."
 
@@ -230,11 +153,7 @@
 msgid "Cache / Buffers"
 msgstr "Cache / Buffers"
 
-<<<<<<< HEAD
-#: src/components/systems-table/systems-table.tsx:590
-=======
 #: src/components/systems-table/systems-table.tsx:653
->>>>>>> 2ef1fe6b
 msgid "Cancel"
 msgstr "Cancel"
 
@@ -275,21 +194,12 @@
 msgid "Configure how you receive alert notifications."
 msgstr "Configure how you receive alert notifications."
 
-<<<<<<< HEAD
-#: src/components/login/auth-form.tsx:170
-#: src/components/login/auth-form.tsx:175
-msgid "Confirm password"
-msgstr "Confirm password"
-
-#: src/components/systems-table/systems-table.tsx:596
-=======
 #: src/components/login/auth-form.tsx:210
 #: src/components/login/auth-form.tsx:215
 msgid "Confirm password"
 msgstr "Confirm password"
 
 #: src/components/systems-table/systems-table.tsx:659
->>>>>>> 2ef1fe6b
 msgid "Continue"
 msgstr "Continue"
 
@@ -302,11 +212,7 @@
 msgid "Copy"
 msgstr "Copy"
 
-<<<<<<< HEAD
-#: src/components/systems-table/systems-table.tsx:565
-=======
 #: src/components/systems-table/systems-table.tsx:624
->>>>>>> 2ef1fe6b
 msgid "Copy host"
 msgstr "Copy host"
 
@@ -318,30 +224,17 @@
 msgid "Copy text"
 msgstr "Copy text"
 
-<<<<<<< HEAD
-#: src/components/systems-table/systems-table.tsx:161
-=======
 #: src/components/systems-table/systems-table.tsx:165
->>>>>>> 2ef1fe6b
 msgid "CPU"
 msgstr "CPU"
 
 #: src/components/charts/area-chart.tsx:56
-<<<<<<< HEAD
-#: src/components/routes/system.tsx:432
-#: src/lib/utils.ts:296
-msgid "CPU Usage"
-msgstr "CPU Usage"
-
-#: src/components/login/auth-form.tsx:196
-=======
 #: src/components/routes/system.tsx:398
 #: src/lib/utils.ts:309
 msgid "CPU Usage"
 msgstr "CPU Usage"
 
 #: src/components/login/auth-form.tsx:236
->>>>>>> 2ef1fe6b
 msgid "Create account"
 msgstr "Create account"
 
@@ -359,17 +252,6 @@
 msgid "Default time period"
 msgstr "Default time period"
 
-<<<<<<< HEAD
-#: src/components/systems-table/systems-table.tsx:571
-msgid "Delete"
-msgstr "Delete"
-
-#: src/components/systems-table/systems-table.tsx:177
-msgid "Disk"
-msgstr "Disk"
-
-#: src/components/routes/system.tsx:503
-=======
 #: src/components/systems-table/systems-table.tsx:629
 msgid "Delete"
 msgstr "Delete"
@@ -379,31 +261,10 @@
 msgstr "Disk"
 
 #: src/components/routes/system.tsx:445
->>>>>>> 2ef1fe6b
 msgid "Disk I/O"
 msgstr "Disk I/O"
 
 #: src/components/charts/disk-chart.tsx:79
-<<<<<<< HEAD
-#: src/components/routes/system.tsx:496
-#: src/lib/utils.ts:308
-msgid "Disk Usage"
-msgstr "Disk Usage"
-
-#: src/components/routes/system.tsx:643
-msgid "Disk usage of {extraFsName}"
-msgstr "Disk usage of {extraFsName}"
-
-#: src/components/routes/system.tsx:443
-msgid "Docker CPU Usage"
-msgstr "Docker CPU Usage"
-
-#: src/components/routes/system.tsx:476
-msgid "Docker Memory Usage"
-msgstr "Docker Memory Usage"
-
-#: src/components/routes/system.tsx:529
-=======
 #: src/components/routes/system.tsx:438
 #: src/lib/utils.ts:321
 msgid "Disk Usage"
@@ -422,7 +283,6 @@
 msgstr "Docker Memory Usage"
 
 #: src/components/routes/system.tsx:471
->>>>>>> 2ef1fe6b
 msgid "Docker Network I/O"
 msgstr "Docker Network I/O"
 
@@ -430,9 +290,6 @@
 msgid "Documentation"
 msgstr "Documentation"
 
-<<<<<<< HEAD
-#: src/components/login/auth-form.tsx:133
-=======
 #. Context: System is down
 #: src/components/routes/system.tsx:309
 #: src/lib/utils.ts:306
@@ -445,7 +302,6 @@
 msgstr "Edit"
 
 #: src/components/login/auth-form.tsx:173
->>>>>>> 2ef1fe6b
 #: src/components/login/forgot-pass-form.tsx:53
 msgid "Email"
 msgstr "Email"
@@ -462,11 +318,7 @@
 msgid "Enter email address..."
 msgstr "Enter email address..."
 
-<<<<<<< HEAD
-#: src/components/login/auth-form.tsx:237
-=======
 #: src/components/login/auth-form.tsx:136
->>>>>>> 2ef1fe6b
 #: src/components/routes/settings/config-yaml.tsx:28
 #: src/components/routes/settings/notifications.tsx:188
 msgid "Error"
@@ -505,13 +357,8 @@
 msgid "Failed to update alert"
 msgstr "Failed to update alert"
 
-<<<<<<< HEAD
-#: src/components/routes/system.tsx:687
-#: src/components/systems-table/systems-table.tsx:282
-=======
 #: src/components/routes/system.tsx:606
 #: src/components/systems-table/systems-table.tsx:326
->>>>>>> 2ef1fe6b
 msgid "Filter..."
 msgstr "Filter..."
 
@@ -519,11 +366,7 @@
 msgid "For <0>{min}</0> {min, plural, one {minute} other {minutes}}"
 msgstr "For <0>{min}</0> {min, plural, one {minute} other {minutes}}"
 
-<<<<<<< HEAD
-#: src/components/login/auth-form.tsx:318
-=======
 #: src/components/login/auth-form.tsx:328
->>>>>>> 2ef1fe6b
 msgid "Forgot password?"
 msgstr "Forgot password?"
 
@@ -533,19 +376,11 @@
 msgid "General"
 msgstr "General"
 
-<<<<<<< HEAD
-#: src/components/routes/system.tsx:587
-msgid "GPU Power Draw"
-msgstr "GPU Power Draw"
-
-#: src/components/systems-table/systems-table.tsx:309
-=======
 #: src/components/routes/system.tsx:510
 msgid "GPU Power Draw"
 msgstr "GPU Power Draw"
 
 #: src/components/systems-table/systems-table.tsx:353
->>>>>>> 2ef1fe6b
 msgid "Grid"
 msgstr "Grid"
 
@@ -562,11 +397,7 @@
 msgstr "Invalid email address."
 
 #. Linux kernel
-<<<<<<< HEAD
-#: src/components/routes/system.tsx:306
-=======
 #: src/components/routes/system.tsx:264
->>>>>>> 2ef1fe6b
 msgid "Kernel"
 msgstr "Kernel"
 
@@ -574,11 +405,7 @@
 msgid "Language"
 msgstr "Language"
 
-<<<<<<< HEAD
-#: src/components/systems-table/systems-table.tsx:295
-=======
 #: src/components/systems-table/systems-table.tsx:339
->>>>>>> 2ef1fe6b
 msgid "Layout"
 msgstr "Layout"
 
@@ -618,26 +445,6 @@
 msgstr "Manual setup instructions"
 
 #. Chart select field. Please try to keep this short.
-<<<<<<< HEAD
-#: src/components/routes/system.tsx:719
-msgid "Max 1 min"
-msgstr "Max 1 min"
-
-#: src/components/systems-table/systems-table.tsx:169
-msgid "Memory"
-msgstr "Memory"
-
-#: src/components/routes/system.tsx:466
-#: src/lib/utils.ts:302
-msgid "Memory Usage"
-msgstr "Memory Usage"
-
-#: src/components/routes/system.tsx:489
-msgid "Memory usage of containers"
-msgstr "Memory usage of containers"
-
-#: src/components/routes/system.tsx:477
-=======
 #: src/components/routes/system.tsx:636
 msgid "Max 1 min"
 msgstr "Max 1 min"
@@ -652,7 +459,6 @@
 msgstr "Memory Usage"
 
 #: src/components/routes/system.tsx:431
->>>>>>> 2ef1fe6b
 msgid "Memory usage of docker containers"
 msgstr "Memory usage of docker containers"
 
@@ -660,21 +466,6 @@
 msgid "Name"
 msgstr "Name"
 
-<<<<<<< HEAD
-#: src/components/systems-table/systems-table.tsx:185
-msgid "Net"
-msgstr "Net"
-
-#: src/components/routes/system.tsx:530
-msgid "Network traffic of docker containers"
-msgstr "Network traffic of docker containers"
-
-#: src/components/routes/system.tsx:549
-msgid "Network traffic of proxmox containers"
-msgstr "Network traffic of proxmox containers"
-
-#: src/components/routes/system.tsx:515
-=======
 #: src/components/systems-table/systems-table.tsx:198
 msgid "Net"
 msgstr "Net"
@@ -684,7 +475,6 @@
 msgstr "Network traffic of docker containers"
 
 #: src/components/routes/system.tsx:457
->>>>>>> 2ef1fe6b
 msgid "Network traffic of public interfaces"
 msgstr "Network traffic of public interfaces"
 
@@ -692,13 +482,8 @@
 msgid "No results found."
 msgstr "No results found."
 
-<<<<<<< HEAD
-#: src/components/systems-table/systems-table.tsx:430
-#: src/components/systems-table/systems-table.tsx:503
-=======
 #: src/components/systems-table/systems-table.tsx:474
 #: src/components/systems-table/systems-table.tsx:547
->>>>>>> 2ef1fe6b
 msgid "No systems found."
 msgstr "No systems found."
 
@@ -708,11 +493,7 @@
 msgid "Notifications"
 msgstr "Notifications"
 
-<<<<<<< HEAD
-#: src/components/login/auth-form.tsx:289
-=======
 #: src/components/login/auth-form.tsx:299
->>>>>>> 2ef1fe6b
 msgid "OAuth 2 / OIDC support"
 msgstr "OAuth 2 / OIDC support"
 
@@ -720,19 +501,11 @@
 msgid "On each restart, systems in the database will be updated to match the systems defined in the file."
 msgstr "On each restart, systems in the database will be updated to match the systems defined in the file."
 
-<<<<<<< HEAD
-#: src/components/systems-table/systems-table.tsx:537
-msgid "Open menu"
-msgstr "Open menu"
-
-#: src/components/login/auth-form.tsx:208
-=======
 #: src/components/systems-table/systems-table.tsx:585
 msgid "Open menu"
 msgstr "Open menu"
 
 #: src/components/login/auth-form.tsx:248
->>>>>>> 2ef1fe6b
 msgid "Or continue with"
 msgstr "Or continue with"
 
@@ -748,13 +521,8 @@
 msgid "Pages / Settings"
 msgstr "Pages / Settings"
 
-<<<<<<< HEAD
-#: src/components/login/auth-form.tsx:152
-#: src/components/login/auth-form.tsx:157
-=======
 #: src/components/login/auth-form.tsx:192
 #: src/components/login/auth-form.tsx:197
->>>>>>> 2ef1fe6b
 msgid "Password"
 msgstr "Password"
 
@@ -770,11 +538,7 @@
 msgid "Password reset request received"
 msgstr "Password reset request received"
 
-<<<<<<< HEAD
-#: src/components/systems-table/systems-table.tsx:559
-=======
 #: src/components/systems-table/systems-table.tsx:618
->>>>>>> 2ef1fe6b
 msgid "Pause"
 msgstr "Pause"
 
@@ -795,11 +559,7 @@
 msgid "Please create an admin account"
 msgstr "Please create an admin account"
 
-<<<<<<< HEAD
-#: src/components/login/auth-form.tsx:238
-=======
 #: src/components/login/auth-form.tsx:137
->>>>>>> 2ef1fe6b
 msgid "Please enable pop-ups for this site"
 msgstr "Please enable pop-ups for this site"
 
@@ -807,11 +567,7 @@
 msgid "Please log in again"
 msgstr "Please log in again"
 
-<<<<<<< HEAD
-#: src/components/login/auth-form.tsx:297
-=======
 #: src/components/login/auth-form.tsx:307
->>>>>>> 2ef1fe6b
 msgid "Please see <0>the documentation</0> for instructions."
 msgstr "Please see <0>the documentation</0> for instructions."
 
@@ -823,31 +579,14 @@
 msgid "Port"
 msgstr "Port"
 
-<<<<<<< HEAD
-#: src/components/routes/system.tsx:467
-#: src/components/routes/system.tsx:614
-=======
 #: src/components/routes/system.tsx:421
 #: src/components/routes/system.tsx:537
->>>>>>> 2ef1fe6b
 msgid "Precise utilization at the recorded time"
 msgstr "Precise utilization at the recorded time"
 
 #: src/components/routes/settings/general.tsx:58
 msgid "Preferred Language"
 msgstr "Preferred Language"
-
-#: src/components/routes/system.tsx:455
-msgid "Proxmox CPU Usage"
-msgstr "Proxmox CPU Usage"
-
-#: src/components/routes/system.tsx:488
-msgid "Proxmox Memory Usage"
-msgstr "Proxmox Memory Usage"
-
-#: src/components/routes/system.tsx:548
-msgid "Proxmox Network I/O"
-msgstr "Proxmox Network I/O"
 
 #. Use 'Key' if your language requires many more characters
 #: src/components/add-system.tsx:180
@@ -869,11 +608,7 @@
 msgid "Reset Password"
 msgstr "Reset Password"
 
-<<<<<<< HEAD
-#: src/components/systems-table/systems-table.tsx:554
-=======
 #: src/components/systems-table/systems-table.tsx:613
->>>>>>> 2ef1fe6b
 msgid "Resume"
 msgstr "Resume"
 
@@ -886,13 +621,10 @@
 msgid "Save Settings"
 msgstr "Save Settings"
 
-<<<<<<< HEAD
-=======
 #: src/components/add-system.tsx:230
 msgid "Save system"
 msgstr "Save system"
 
->>>>>>> 2ef1fe6b
 #: src/components/navbar.tsx:134
 msgid "Search"
 msgstr "Search"
@@ -926,11 +658,7 @@
 msgid "Settings saved"
 msgstr "Settings saved"
 
-<<<<<<< HEAD
-#: src/components/login/auth-form.tsx:196
-=======
 #: src/components/login/auth-form.tsx:236
->>>>>>> 2ef1fe6b
 msgid "Sign in"
 msgstr "Sign in"
 
@@ -938,21 +666,6 @@
 msgid "SMTP settings"
 msgstr "SMTP settings"
 
-<<<<<<< HEAD
-#: src/components/systems-table/systems-table.tsx:317
-msgid "Sort By"
-msgstr "Sort By"
-
-#: src/lib/utils.ts:289
-msgid "Status"
-msgstr "Status"
-
-#: src/components/routes/system.tsx:564
-msgid "Swap space used by the system"
-msgstr "Swap space used by the system"
-
-#: src/components/routes/system.tsx:563
-=======
 #: src/components/systems-table/systems-table.tsx:361
 msgid "Sort By"
 msgstr "Sort By"
@@ -966,24 +679,16 @@
 msgstr "Swap space used by the system"
 
 #: src/components/routes/system.tsx:486
->>>>>>> 2ef1fe6b
 msgid "Swap Usage"
 msgstr "Swap Usage"
 
 #. System theme
 #: src/components/mode-toggle.tsx:26
-<<<<<<< HEAD
-#: src/components/systems-table/systems-table.tsx:121
-#: src/components/systems-table/systems-table.tsx:129
-#: src/components/systems-table/systems-table.tsx:140
-#: src/components/systems-table/systems-table.tsx:474
-=======
 #: src/components/systems-table/systems-table.tsx:125
 #: src/components/systems-table/systems-table.tsx:133
 #: src/components/systems-table/systems-table.tsx:144
 #: src/components/systems-table/systems-table.tsx:518
 #: src/lib/utils.ts:306
->>>>>>> 2ef1fe6b
 msgid "System"
 msgstr "System"
 
@@ -995,18 +700,6 @@
 msgid "Systems may be managed in a <0>config.yml</0> file inside your data directory."
 msgstr "Systems may be managed in a <0>config.yml</0> file inside your data directory."
 
-<<<<<<< HEAD
-#: src/components/systems-table/systems-table.tsx:305
-msgid "Table"
-msgstr "Table"
-
-#: src/components/routes/system.tsx:575
-#: src/lib/utils.ts:321
-msgid "Temperature"
-msgstr "Temperature"
-
-#: src/components/routes/system.tsx:576
-=======
 #: src/components/systems-table/systems-table.tsx:349
 msgid "Table"
 msgstr "Table"
@@ -1022,7 +715,6 @@
 msgstr "Temperature"
 
 #: src/components/routes/system.tsx:499
->>>>>>> 2ef1fe6b
 msgid "Temperatures of system sensors"
 msgstr "Temperatures of system sensors"
 
@@ -1046,17 +738,6 @@
 msgid "Then log into the backend and reset your user account password in the users table."
 msgstr "Then log into the backend and reset your user account password in the users table."
 
-<<<<<<< HEAD
-#: src/components/systems-table/systems-table.tsx:582
-msgid "This action cannot be undone. This will permanently delete all current records for {name} from the database."
-msgstr "This action cannot be undone. This will permanently delete all current records for {name} from the database."
-
-#: src/components/routes/system.tsx:655
-msgid "Throughput of {extraFsName}"
-msgstr "Throughput of {extraFsName}"
-
-#: src/components/routes/system.tsx:504
-=======
 #: src/components/systems-table/systems-table.tsx:645
 msgid "This action cannot be undone. This will permanently delete all current records for {name} from the database."
 msgstr "This action cannot be undone. This will permanently delete all current records for {name} from the database."
@@ -1066,7 +747,6 @@
 msgstr "Throughput of {extraFsName}"
 
 #: src/components/routes/system.tsx:446
->>>>>>> 2ef1fe6b
 msgid "Throughput of root filesystem"
 msgstr "Throughput of root filesystem"
 
@@ -1074,13 +754,8 @@
 msgid "To email(s)"
 msgstr "To email(s)"
 
-<<<<<<< HEAD
-#: src/components/routes/system.tsx:407
-#: src/components/routes/system.tsx:420
-=======
 #: src/components/routes/system.tsx:373
 #: src/components/routes/system.tsx:386
->>>>>>> 2ef1fe6b
 msgid "Toggle grid"
 msgstr "Toggle grid"
 
@@ -1088,37 +763,6 @@
 msgid "Toggle theme"
 msgstr "Toggle theme"
 
-<<<<<<< HEAD
-#: src/lib/utils.ts:324
-msgid "Triggers when any sensor exceeds a threshold"
-msgstr "Triggers when any sensor exceeds a threshold"
-
-#: src/lib/utils.ts:317
-msgid "Triggers when combined up/down exceeds a threshold"
-msgstr "Triggers when combined up/down exceeds a threshold"
-
-#: src/lib/utils.ts:299
-msgid "Triggers when CPU usage exceeds a threshold"
-msgstr "Triggers when CPU usage exceeds a threshold"
-
-#: src/lib/utils.ts:305
-msgid "Triggers when memory usage exceeds a threshold"
-msgstr "Triggers when memory usage exceeds a threshold"
-
-#: src/lib/utils.ts:292
-msgid "Triggers when status switches between up and down"
-msgstr "Triggers when status switches between up and down"
-
-#: src/lib/utils.ts:311
-msgid "Triggers when usage of any disk exceeds a threshold"
-msgstr "Triggers when usage of any disk exceeds a threshold"
-
-#: src/components/systems-table/systems-table.tsx:278
-msgid "Updated in real time. Click on a system to view information."
-msgstr "Updated in real time. Click on a system to view information."
-
-#: src/components/routes/system.tsx:305
-=======
 #: src/lib/utils.ts:337
 msgid "Triggers when any sensor exceeds a threshold"
 msgstr "Triggers when any sensor exceeds a threshold"
@@ -1153,26 +797,16 @@
 msgstr "Updated in real time. Click on a system to view information."
 
 #: src/components/routes/system.tsx:263
->>>>>>> 2ef1fe6b
 msgid "Uptime"
 msgstr "Uptime"
 
 #: src/components/charts/area-chart.tsx:73
-<<<<<<< HEAD
-#: src/components/routes/system.tsx:605
-#: src/components/routes/system.tsx:642
-msgid "Usage"
-msgstr "Usage"
-
-#: src/components/routes/system.tsx:496
-=======
 #: src/components/routes/system.tsx:528
 #: src/components/routes/system.tsx:565
 msgid "Usage"
 msgstr "Usage"
 
 #: src/components/routes/system.tsx:438
->>>>>>> 2ef1fe6b
 msgid "Usage of root partition"
 msgstr "Usage of root partition"
 
@@ -1187,17 +821,6 @@
 msgid "Users"
 msgstr "Users"
 
-<<<<<<< HEAD
-#: src/components/systems-table/systems-table.tsx:287
-msgid "View"
-msgstr "View"
-
-#: src/components/systems-table/systems-table.tsx:351
-msgid "Visible Fields"
-msgstr "Visible Fields"
-
-#: src/components/routes/system.tsx:753
-=======
 #: src/components/systems-table/systems-table.tsx:331
 msgid "View"
 msgstr "View"
@@ -1207,7 +830,6 @@
 msgstr "Visible Fields"
 
 #: src/components/routes/system.tsx:670
->>>>>>> 2ef1fe6b
 msgid "Waiting for enough records to display"
 msgstr "Waiting for enough records to display"
 
