{
<<<<<<< HEAD
    "all_systems": "All Systems",
    "filter": "Filter...",
    "copy": "Copy",
    "add": "Add",
    "system": "System",
    "systems": "Systems",
    "cancel": "Cancel",
    "continue": "Continue",
    "home": {
        "active_alerts": "Active Alerts",
        "active_des": "Exceeds {{value}}{{unit}} average in last {{minutes}} minutes",
        "subtitle_1": "Updated in real time. Press",
        "subtitle_2": "to open the command palette."
    },
    "systems_table": {
        "system": "System",
        "memory": "Memory",
        "cpu": "CPU",
        "disk": "Disk",
        "net": "Net",
        "agent": "Agent",
        "no_systems_found": "No systems found.",
        "open_menu": "Open menu",
        "resume": "Resume",
        "pause": "Pause",
        "copy_host": "Copy host",
        "delete": "Delete",
        "delete_confirm": "Are you sure you want to delete {{name}}?",
        "delete_confirm_des_1": "This action cannot be undone. This will permanently delete all current records for",
        "delete_confirm_des_2": "from the database."
    },
    "alerts": {
        "title": "Alerts",
        "subtitle_1": "See",
        "notification_settings": "notification settings",
        "subtitle_2": "to configure how you receive alerts.",
        "overwrite_existing_alerts": "Overwrite existing alerts",
        "info": {
            "status": "Status",
            "status_des": "Triggers when status switches between up and down.",
            "cpu_usage": "CPU Usage",
            "cpu_usage_des": "Triggers when CPU usage exceeds a threshold.",
            "memory_usage": "Memory Usage",
            "memory_usage_des": "Triggers when memory usage exceeds a threshold.",
            "disk_usage": "Disk Usage",
            "disk_usage_des": "Triggers when usage of any disk exceeds a threshold.",
            "bandwidth": "Bandwidth",
            "bandwidth_des": "Triggers when combined up/down exceeds a threshold.",
            "temperature": "Temperature",
            "temperature_des": "Triggers when any sensor exceeds a threshold."
        },
        "average_exceeds": "Average exceeds",
        "for": "For",
        "minute": "minute",
        "minutes": "minutes"
    },
    "settings": {
        "settings": "Settings",
        "subtitle": "Manage display and notification preferences.",
        "save_settings": "Save Settings",
        "export_configuration": "Export configuration",
        "general": {
            "title": "General",
            "subtitle": "Change general application options.",
            "language": {
                "title": "Language",
                "subtitle_1": "Want to help us make our translations even better? Check out",
                "subtitle_2": "for more details.",
                "preferred_language": "Preferred Language"
            },
            "chart_options": {
                "title": "Chart options",
                "subtitle": "Adjust display options for charts.",
                "default_time_period": "Default time period",
                "default_time_period_des": "Sets the default time range for charts when a system is viewed."
            }
        },
        "notifications": {
            "title": "Notifications",
            "subtitle_1": "Configure how you receive alert notifications.",
            "subtitle_2": "Looking instead for where to create alerts? Click the bell",
            "subtitle_3": "icons in the systems table.",
            "email": {
                "title": "Email notifications",
                "please": "Please",
                "configure_an_SMTP_server": "configure an SMTP server",
                "to_ensure_alerts_are_delivered": "to ensure alerts are delivered.",
                "to_email_s": "To email(s)",
                "enter_email_address": "Enter email address...",
                "des": "Save address using enter key or comma. Leave blank to disable email notifications."
            },
            "webhook_push": {
                "title": "Webhook / Push notifications",
                "des_1": "Beszel uses",
                "des_2": "to integrate with popular notification services.",
                "add_url": "Add URL"
            }
        },
        "yaml_config": {
            "short_title": "YAML Config",
            "title": "YAML Configuration",
            "subtitle": "Export your current systems configuration.",
            "des_1": "Systems may be managed in a",
            "des_2": "file inside your data directory.",
            "des_3": "On each restart, systems in the database will be updated to match the systems defined in the file.",
            "alert": {
                "title": "Caution - potential data loss",
                "des_1": "Existing systems not defined in",
                "des_2": "will be deleted. Please make regular backups."
            }
        },
        "language": "Language"
    },
    "user_dm": {
        "users": "Users",
        "logs": "Logs",
        "backups": "Backups",
        "auth_providers": "Auth Providers",
        "log_out": "Log Out"
    },
    "themes": {
        "toggle_theme": "Toggle theme",
        "light": "Light",
        "dark": "Dark",
        "system": "System"
    },
    "add_system": {
        "add_new_system": "Add New System",
        "binary": "Binary",
        "dialog_des_1": "The agent must be running on the system to connect. Copy the",
        "dialog_des_2": "for the agent below.",
        "name": "Name",
        "host_ip": "Host / IP",
        "port": "Port",
        "public_key": "Public Key",
        "click_to_copy": "Click to copy",
        "command": "command",
        "add_system": "Add system"
    },
    "command": {
        "search": "Search for systems or settings...",
        "pages_settings": "Pages / Settings",
        "dashboard": "Dashboard",
        "documentation": "Documentation",
        "SMTP_settings": "SMTP settings",
        "page": "Page",
        "admin": "Admin"
    },
    "monitor": {
        "toggle_grid": "Toggle grid",
        "average": "Average",
        "max_1_min": "Max 1 min ",
        "total_cpu_usage": "Total CPU Usage",
        "cpu_des": "system-wide CPU utilization",
        "docker_cpu_usage": "Docker CPU Usage",
        "docker_cpu_des": "Average CPU utilization of containers",
        "total_memory_usage": "Total Memory Usage",
        "memory_des": "Precise utilization at the recorded time",
        "docker_memory_usage": "Docker Memory Usage",
        "docker_memory_des": "Memory usage of docker containers",
        "disk_space": "Disk Space",
        "disk_des": "Usage of root partition",
        "disk_io": "Disk I/O",
        "disk_io_des": "Throughput of root filesystem",
        "bandwidth": "Bandwidth",
        "bandwidth_des": "Network traffic of public interfaces",
        "docker_network_io": "Docker Network I/O",
        "docker_network_io_des": "Network traffic of docker containers",
        "swap_usage": "Swap Usage",
        "swap_des": "Swap space used by the system",
        "temperature": "Temperature",
        "temperature_des": "Temperatures of system sensors",
        "usage": "Usage",
        "disk_usage_of": "Disk usage of",
        "throughput_of": "Throughput of",
        "waiting_for": "Waiting for enough records to display"
    },
    "auth": {
        "login": "Please sign in to your account",
        "reset": "Enter email address to reset password",
        "create": "Please create an admin account",
        "create_account": "Create account",
        "sign_in": "Sign in",
        "openid_des": "Beszel supports OpenID Connect and many OAuth2 authentication providers.",
        "please_view_the": "Please view the",
        "for_instructions": "for instructions.",
        "forgot_password": "Forgot password?",
        "reset_password": "Reset Password",
        "command_line_instructions": "Command line instructions",
        "command_1": "If you've lost the password to your admin account, you may reset it using the following command.",
        "command_2": "Then log into the backend and reset your user account password in the users table."
    }
=======
	"all_systems": "All Systems",
	"filter": "Filter...",
	"copy": "Copy",
	"add": "Add",
	"system": "System",
	"systems": "Systems",
	"cancel": "Cancel",
	"continue": "Continue",
	"home": {
		"active_alerts": "Active Alerts",
		"active_des": "Exceeds {{value}}{{unit}} average in last {{minutes}} min",
		"subtitle_1": "Updated in real time. Click on a system to view information.",
		"subtitle_2": "to open the command palette."
	},
	"systems_table": {
		"system": "System",
		"memory": "Memory",
		"cpu": "CPU",
		"disk": "Disk",
		"net": "Net",
		"agent": "Agent",
		"no_systems_found": "No systems found.",
		"open_menu": "Open menu",
		"resume": "Resume",
		"pause": "Pause",
		"copy_host": "Copy host",
		"delete": "Delete",
		"delete_confirm": "Are you sure you want to delete {{name}}?",
		"delete_confirm_des_1": "This action cannot be undone. This will permanently delete all current records for",
		"delete_confirm_des_2": "from the database."
	},
	"alerts": {
		"title": "Alerts",
		"subtitle_1": "See",
		"notification_settings": "notification settings",
		"subtitle_2": "to configure how you receive alerts.",
		"overwrite_existing_alerts": "Overwrite existing alerts",
		"info": {
			"status": "Status",
			"status_des": "Triggers when status switches between up and down.",
			"cpu_usage": "CPU Usage",
			"cpu_usage_des": "Triggers when CPU usage exceeds a threshold.",
			"memory_usage": "Memory Usage",
			"memory_usage_des": "Triggers when memory usage exceeds a threshold.",
			"disk_usage": "Disk Usage",
			"disk_usage_des": "Triggers when usage of any disk exceeds a threshold.",
			"bandwidth": "Bandwidth",
			"bandwidth_des": "Triggers when combined up/down exceeds a threshold.",
			"temperature": "Temperature",
			"temperature_des": "Triggers when any sensor exceeds a threshold."
		},
		"average_exceeds": "Average exceeds",
		"for": "For",
		"minute": "minute",
		"minutes": "minutes"
	},
	"settings": {
		"settings": "Settings",
		"subtitle": "Manage display and notification preferences.",
		"save_settings": "Save Settings",
		"export_configuration": "Export configuration",
		"general": {
			"title": "General",
			"subtitle": "Change general application options.",
			"language": {
				"title": "Language",
				"subtitle_1": "Want to help us make our translations even better? Check out",
				"subtitle_2": "for more details.",
				"preferred_language": "Preferred Language"
			},
			"chart_options": {
				"title": "Chart options",
				"subtitle": "Adjust display options for charts.",
				"default_time_period": "Default time period",
				"default_time_period_des": "Sets the default time range for charts when a system is viewed."
			}
		},
		"notifications": {
			"title": "Notifications",
			"subtitle_1": "Configure how you receive alert notifications.",
			"subtitle_2": "Looking instead for where to create alerts? Click the bell",
			"subtitle_3": "icons in the systems table.",
			"email": {
				"title": "Email notifications",
				"please": "Please",
				"configure_an_SMTP_server": "configure an SMTP server",
				"to_ensure_alerts_are_delivered": "to ensure alerts are delivered.",
				"to_email_s": "To email(s)",
				"enter_email_address": "Enter email address...",
				"des": "Save address using enter key or comma. Leave blank to disable email notifications."
			},
			"webhook_push": {
				"title": "Webhook / Push notifications",
				"des_1": "Beszel uses",
				"des_2": "to integrate with popular notification services.",
				"add_url": "Add URL"
			}
		},
		"yaml_config": {
			"short_title": "YAML Config",
			"title": "YAML Configuration",
			"subtitle": "Export your current systems configuration.",
			"des_1": "Systems may be managed in a",
			"des_2": "file inside your data directory.",
			"des_3": "On each restart, systems in the database will be updated to match the systems defined in the file.",
			"alert": {
				"title": "Caution - potential data loss",
				"des_1": "Existing systems not defined in",
				"des_2": "will be deleted. Please make regular backups."
			}
		},
		"language": "Language"
	},
	"user_dm": {
		"users": "Users",
		"logs": "Logs",
		"backups": "Backups",
		"auth_providers": "Auth Providers",
		"log_out": "Log Out"
	},
	"themes": {
		"toggle_theme": "Toggle theme",
		"light": "Light",
		"dark": "Dark",
		"system": "System"
	},
	"add_system": {
		"add_new_system": "Add New System",
		"binary": "Binary",
		"dialog_des_1": "The agent must be running on the system to connect. Copy the",
		"dialog_des_2": "for the agent below.",
		"name": "Name",
		"host_ip": "Host / IP",
		"port": "Port",
		"public_key": "Public Key",
		"click_to_copy": "Click to copy",
		"command": "command",
		"add_system": "Add system"
	},
	"command": {
		"search": "Search for systems or settings...",
		"pages_settings": "Pages / Settings",
		"dashboard": "Dashboard",
		"documentation": "Documentation",
		"SMTP_settings": "SMTP settings",
		"page": "Page",
		"admin": "Admin"
	},
	"monitor": {
		"toggle_grid": "Toggle grid",
		"average": "Average",
		"max_1_min": "Max 1 min ",
		"total_cpu_usage": "Total CPU Usage",
		"cpu_des": "system-wide CPU utilization",
		"docker_cpu_usage": "Docker CPU Usage",
		"docker_cpu_des": "Average CPU utilization of containers",
		"total_memory_usage": "Total Memory Usage",
		"memory_des": "Precise utilization at the recorded time",
		"docker_memory_usage": "Docker Memory Usage",
		"docker_memory_des": "Memory usage of docker containers",
		"disk_space": "Disk Space",
		"disk_des": "Usage of root partition",
		"disk_io": "Disk I/O",
		"disk_io_des": "Throughput of root filesystem",
		"bandwidth": "Bandwidth",
		"bandwidth_des": "Network traffic of public interfaces",
		"docker_network_io": "Docker Network I/O",
		"docker_network_io_des": "Network traffic of docker containers",
		"swap_usage": "Swap Usage",
		"swap_des": "Swap space used by the system",
		"temperature": "Temperature",
		"temperature_des": "Temperatures of system sensors",
		"usage": "Usage",
		"disk_usage_of": "Disk usage of",
		"throughput_of": "Throughput of"
	}
>>>>>>> 062796b3
}<|MERGE_RESOLUTION|>--- conflicted
+++ resolved
@@ -1,5 +1,4 @@
 {
-<<<<<<< HEAD
     "all_systems": "All Systems",
     "filter": "Filter...",
     "copy": "Copy",
@@ -11,8 +10,7 @@
     "home": {
         "active_alerts": "Active Alerts",
         "active_des": "Exceeds {{value}}{{unit}} average in last {{minutes}} minutes",
-        "subtitle_1": "Updated in real time. Press",
-        "subtitle_2": "to open the command palette."
+        "subtitle_1": "Updated in real time. Click on a system to view information.",
     },
     "systems_table": {
         "system": "System",
@@ -192,182 +190,4 @@
         "command_1": "If you've lost the password to your admin account, you may reset it using the following command.",
         "command_2": "Then log into the backend and reset your user account password in the users table."
     }
-=======
-	"all_systems": "All Systems",
-	"filter": "Filter...",
-	"copy": "Copy",
-	"add": "Add",
-	"system": "System",
-	"systems": "Systems",
-	"cancel": "Cancel",
-	"continue": "Continue",
-	"home": {
-		"active_alerts": "Active Alerts",
-		"active_des": "Exceeds {{value}}{{unit}} average in last {{minutes}} min",
-		"subtitle_1": "Updated in real time. Click on a system to view information.",
-		"subtitle_2": "to open the command palette."
-	},
-	"systems_table": {
-		"system": "System",
-		"memory": "Memory",
-		"cpu": "CPU",
-		"disk": "Disk",
-		"net": "Net",
-		"agent": "Agent",
-		"no_systems_found": "No systems found.",
-		"open_menu": "Open menu",
-		"resume": "Resume",
-		"pause": "Pause",
-		"copy_host": "Copy host",
-		"delete": "Delete",
-		"delete_confirm": "Are you sure you want to delete {{name}}?",
-		"delete_confirm_des_1": "This action cannot be undone. This will permanently delete all current records for",
-		"delete_confirm_des_2": "from the database."
-	},
-	"alerts": {
-		"title": "Alerts",
-		"subtitle_1": "See",
-		"notification_settings": "notification settings",
-		"subtitle_2": "to configure how you receive alerts.",
-		"overwrite_existing_alerts": "Overwrite existing alerts",
-		"info": {
-			"status": "Status",
-			"status_des": "Triggers when status switches between up and down.",
-			"cpu_usage": "CPU Usage",
-			"cpu_usage_des": "Triggers when CPU usage exceeds a threshold.",
-			"memory_usage": "Memory Usage",
-			"memory_usage_des": "Triggers when memory usage exceeds a threshold.",
-			"disk_usage": "Disk Usage",
-			"disk_usage_des": "Triggers when usage of any disk exceeds a threshold.",
-			"bandwidth": "Bandwidth",
-			"bandwidth_des": "Triggers when combined up/down exceeds a threshold.",
-			"temperature": "Temperature",
-			"temperature_des": "Triggers when any sensor exceeds a threshold."
-		},
-		"average_exceeds": "Average exceeds",
-		"for": "For",
-		"minute": "minute",
-		"minutes": "minutes"
-	},
-	"settings": {
-		"settings": "Settings",
-		"subtitle": "Manage display and notification preferences.",
-		"save_settings": "Save Settings",
-		"export_configuration": "Export configuration",
-		"general": {
-			"title": "General",
-			"subtitle": "Change general application options.",
-			"language": {
-				"title": "Language",
-				"subtitle_1": "Want to help us make our translations even better? Check out",
-				"subtitle_2": "for more details.",
-				"preferred_language": "Preferred Language"
-			},
-			"chart_options": {
-				"title": "Chart options",
-				"subtitle": "Adjust display options for charts.",
-				"default_time_period": "Default time period",
-				"default_time_period_des": "Sets the default time range for charts when a system is viewed."
-			}
-		},
-		"notifications": {
-			"title": "Notifications",
-			"subtitle_1": "Configure how you receive alert notifications.",
-			"subtitle_2": "Looking instead for where to create alerts? Click the bell",
-			"subtitle_3": "icons in the systems table.",
-			"email": {
-				"title": "Email notifications",
-				"please": "Please",
-				"configure_an_SMTP_server": "configure an SMTP server",
-				"to_ensure_alerts_are_delivered": "to ensure alerts are delivered.",
-				"to_email_s": "To email(s)",
-				"enter_email_address": "Enter email address...",
-				"des": "Save address using enter key or comma. Leave blank to disable email notifications."
-			},
-			"webhook_push": {
-				"title": "Webhook / Push notifications",
-				"des_1": "Beszel uses",
-				"des_2": "to integrate with popular notification services.",
-				"add_url": "Add URL"
-			}
-		},
-		"yaml_config": {
-			"short_title": "YAML Config",
-			"title": "YAML Configuration",
-			"subtitle": "Export your current systems configuration.",
-			"des_1": "Systems may be managed in a",
-			"des_2": "file inside your data directory.",
-			"des_3": "On each restart, systems in the database will be updated to match the systems defined in the file.",
-			"alert": {
-				"title": "Caution - potential data loss",
-				"des_1": "Existing systems not defined in",
-				"des_2": "will be deleted. Please make regular backups."
-			}
-		},
-		"language": "Language"
-	},
-	"user_dm": {
-		"users": "Users",
-		"logs": "Logs",
-		"backups": "Backups",
-		"auth_providers": "Auth Providers",
-		"log_out": "Log Out"
-	},
-	"themes": {
-		"toggle_theme": "Toggle theme",
-		"light": "Light",
-		"dark": "Dark",
-		"system": "System"
-	},
-	"add_system": {
-		"add_new_system": "Add New System",
-		"binary": "Binary",
-		"dialog_des_1": "The agent must be running on the system to connect. Copy the",
-		"dialog_des_2": "for the agent below.",
-		"name": "Name",
-		"host_ip": "Host / IP",
-		"port": "Port",
-		"public_key": "Public Key",
-		"click_to_copy": "Click to copy",
-		"command": "command",
-		"add_system": "Add system"
-	},
-	"command": {
-		"search": "Search for systems or settings...",
-		"pages_settings": "Pages / Settings",
-		"dashboard": "Dashboard",
-		"documentation": "Documentation",
-		"SMTP_settings": "SMTP settings",
-		"page": "Page",
-		"admin": "Admin"
-	},
-	"monitor": {
-		"toggle_grid": "Toggle grid",
-		"average": "Average",
-		"max_1_min": "Max 1 min ",
-		"total_cpu_usage": "Total CPU Usage",
-		"cpu_des": "system-wide CPU utilization",
-		"docker_cpu_usage": "Docker CPU Usage",
-		"docker_cpu_des": "Average CPU utilization of containers",
-		"total_memory_usage": "Total Memory Usage",
-		"memory_des": "Precise utilization at the recorded time",
-		"docker_memory_usage": "Docker Memory Usage",
-		"docker_memory_des": "Memory usage of docker containers",
-		"disk_space": "Disk Space",
-		"disk_des": "Usage of root partition",
-		"disk_io": "Disk I/O",
-		"disk_io_des": "Throughput of root filesystem",
-		"bandwidth": "Bandwidth",
-		"bandwidth_des": "Network traffic of public interfaces",
-		"docker_network_io": "Docker Network I/O",
-		"docker_network_io_des": "Network traffic of docker containers",
-		"swap_usage": "Swap Usage",
-		"swap_des": "Swap space used by the system",
-		"temperature": "Temperature",
-		"temperature_des": "Temperatures of system sensors",
-		"usage": "Usage",
-		"disk_usage_of": "Disk usage of",
-		"throughput_of": "Throughput of"
-	}
->>>>>>> 062796b3
 }