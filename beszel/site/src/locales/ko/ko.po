--- conflicted
+++ resolved
@@ -19,19 +19,11 @@
 "X-Crowdin-File-ID: 16\n"
 
 #. placeholder {0}: Math.trunc(system.info?.u / 86400)
-<<<<<<< HEAD
 #: src/components/routes/system.tsx:277
 msgid "{0, plural, one {# day} other {# days}}"
 msgstr "{0, plural, one {# 일} other {# 일}}"
 
 #: src/components/routes/system.tsx:275
-=======
-#: src/components/routes/system.tsx
-msgid "{0, plural, one {# day} other {# days}}"
-msgstr "{0, plural, one {# 일} other {# 일}}"
-
-#: src/components/routes/system.tsx
->>>>>>> ffb3ec04
 msgid "{hours, plural, one {# hour} other {# hours}}"
 msgstr "{hours, plural, one {# 시간} other {# 시간}}"
 
@@ -60,11 +52,7 @@
 msgid "Actions"
 msgstr "작업"
 
-<<<<<<< HEAD
 #: src/components/routes/home.tsx:83
-=======
-#: src/components/routes/home.tsx
->>>>>>> ffb3ec04
 msgid "Active Alerts"
 msgstr "활성화된 알림들"
 
@@ -118,19 +106,11 @@
 msgid "Automatic copy requires a secure context."
 msgstr "자동 복사는 안전한 컨텍스트가 필요합니다."
 
-<<<<<<< HEAD
 #: src/components/routes/system.tsx:688
 msgid "Average"
 msgstr "평균"
 
 #: src/components/routes/system.tsx:464
-=======
-#: src/components/routes/system.tsx
-msgid "Average"
-msgstr "평균"
-
-#: src/components/routes/system.tsx
->>>>>>> ffb3ec04
 msgid "Average CPU utilization of containers"
 msgstr "컨테이너의 평균 CPU 사용량"
 
@@ -139,28 +119,16 @@
 msgid "Average exceeds <0>{value}{0}</0>"
 msgstr "평균이 <0>{value}{0}</0>을(를) 초과합니다"
 
-<<<<<<< HEAD
 #: src/components/routes/system.tsx:565
 msgid "Average power consumption of GPUs"
 msgstr "GPU들의 평균 전원 사용량"
 
 #: src/components/routes/system.tsx:453
-=======
-#: src/components/routes/system.tsx
-msgid "Average power consumption of GPUs"
-msgstr "GPU들의 평균 전원 사용량"
-
-#: src/components/routes/system.tsx
->>>>>>> ffb3ec04
 msgid "Average system-wide CPU utilization"
 msgstr "시스템 전체의 평균 CPU 사용량"
 
 #. placeholder {0}: gpu.n
-<<<<<<< HEAD
 #: src/components/routes/system.tsx:587
-=======
-#: src/components/routes/system.tsx
->>>>>>> ffb3ec04
 msgid "Average utilization of {0}"
 msgstr "평균 {0} 사용량"
 
@@ -169,13 +137,8 @@
 msgid "Backups"
 msgstr "백업"
 
-<<<<<<< HEAD
 #: src/lib/utils.ts:337
 #: src/components/routes/system.tsx:509
-=======
-#: src/lib/utils.ts
-#: src/components/routes/system.tsx
->>>>>>> ffb3ec04
 msgid "Bandwidth"
 msgstr "대역폭"
 
@@ -275,15 +238,9 @@
 msgid "CPU"
 msgstr "CPU"
 
-<<<<<<< HEAD
 #: src/lib/utils.ts:319
 #: src/components/routes/system.tsx:452
 #: src/components/charts/area-chart.tsx:58
-=======
-#: src/lib/utils.ts
-#: src/components/routes/system.tsx
-#: src/components/charts/area-chart.tsx
->>>>>>> ffb3ec04
 msgid "CPU Usage"
 msgstr "CPU 사용량"
 
@@ -313,7 +270,6 @@
 msgid "Disk"
 msgstr "디스크"
 
-<<<<<<< HEAD
 #: src/components/routes/system.tsx:499
 msgid "Disk I/O"
 msgstr "디스크 I/O"
@@ -337,31 +293,6 @@
 msgstr "Docker 메모리 사용량"
 
 #: src/components/routes/system.tsx:525
-=======
-#: src/components/routes/system.tsx
-msgid "Disk I/O"
-msgstr "디스크 I/O"
-
-#: src/lib/utils.ts
-#: src/components/routes/system.tsx
-#: src/components/charts/disk-chart.tsx
-msgid "Disk Usage"
-msgstr "디스크 사용량"
-
-#: src/components/routes/system.tsx
-msgid "Disk usage of {extraFsName}"
-msgstr "{extraFsName}의 디스크 사용량"
-
-#: src/components/routes/system.tsx
-msgid "Docker CPU Usage"
-msgstr "Docker CPU 사용량"
-
-#: src/components/routes/system.tsx
-msgid "Docker Memory Usage"
-msgstr "Docker 메모리 사용량"
-
-#: src/components/routes/system.tsx
->>>>>>> ffb3ec04
 msgid "Docker Network I/O"
 msgstr "Docker 네트워크 I/O"
 
@@ -370,15 +301,9 @@
 msgstr "문서"
 
 #. Context: System is down
-<<<<<<< HEAD
 #: src/lib/utils.ts:316
 #: src/components/systems-table/systems-table.tsx:142
 #: src/components/routes/system.tsx:363
-=======
-#: src/lib/utils.ts
-#: src/components/systems-table/systems-table.tsx
-#: src/components/routes/system.tsx
->>>>>>> ffb3ec04
 msgid "Down"
 msgstr "오프라인"
 
@@ -413,11 +338,7 @@
 #. placeholder {0}: alert.value
 #. placeholder {1}: info.unit
 #. placeholder {2}: alert.min
-<<<<<<< HEAD
 #: src/components/routes/home.tsx:102
-=======
-#: src/components/routes/home.tsx
->>>>>>> ffb3ec04
 msgid "Exceeds {0}{1} in last {2, plural, one {# minute} other {# minutes}}"
 msgstr "마지막 {2, plural, one {# 분} other {# 분}} 동안 {0}{1} 초과"
 
@@ -450,13 +371,8 @@
 msgid "Failed to update alert"
 msgstr "알림 수정 실패"
 
-<<<<<<< HEAD
 #: src/components/systems-table/systems-table.tsx:354
 #: src/components/routes/system.tsx:661
-=======
-#: src/components/systems-table/systems-table.tsx
-#: src/components/routes/system.tsx
->>>>>>> ffb3ec04
 msgid "Filter..."
 msgstr "필터..."
 
@@ -474,11 +390,7 @@
 msgid "General"
 msgstr "일반"
 
-<<<<<<< HEAD
 #: src/components/routes/system.tsx:564
-=======
-#: src/components/routes/system.tsx
->>>>>>> ffb3ec04
 msgid "GPU Power Draw"
 msgstr "GPU 전원 사용량"
 
@@ -504,11 +416,7 @@
 msgstr "잘못된 이메일 주소입니다."
 
 #. Linux kernel
-<<<<<<< HEAD
 #: src/components/routes/system.tsx:260
-=======
-#: src/components/routes/system.tsx
->>>>>>> ffb3ec04
 msgid "Kernel"
 msgstr "커널"
 
@@ -556,11 +464,7 @@
 msgstr "수동 설정 방법"
 
 #. Chart select field. Please try to keep this short.
-<<<<<<< HEAD
 #: src/components/routes/system.tsx:691
-=======
-#: src/components/routes/system.tsx
->>>>>>> ffb3ec04
 msgid "Max 1 min"
 msgstr "1분간 최댓값"
 
@@ -568,21 +472,12 @@
 msgid "Memory"
 msgstr "메모리"
 
-<<<<<<< HEAD
 #: src/lib/utils.ts:325
 #: src/components/routes/system.tsx:474
 msgid "Memory Usage"
 msgstr "메모리 사용량"
 
 #: src/components/routes/system.tsx:485
-=======
-#: src/lib/utils.ts
-#: src/components/routes/system.tsx
-msgid "Memory Usage"
-msgstr "메모리 사용량"
-
-#: src/components/routes/system.tsx
->>>>>>> ffb3ec04
 msgid "Memory usage of docker containers"
 msgstr "Docker 컨테이너의 메모리 사용량"
 
@@ -594,19 +489,11 @@
 msgid "Net"
 msgstr "네트워크"
 
-<<<<<<< HEAD
 #: src/components/routes/system.tsx:526
 msgid "Network traffic of docker containers"
 msgstr "Docker 컨테이너의 네트워크 트래픽"
 
 #: src/components/routes/system.tsx:511
-=======
-#: src/components/routes/system.tsx
-msgid "Network traffic of docker containers"
-msgstr "Docker 컨테이너의 네트워크 트래픽"
-
-#: src/components/routes/system.tsx
->>>>>>> ffb3ec04
 msgid "Network traffic of public interfaces"
 msgstr "공용 인터페이스의 네트워크 트래픽"
 
@@ -715,13 +602,8 @@
 msgid "Port"
 msgstr "포트"
 
-<<<<<<< HEAD
 #: src/components/routes/system.tsx:475
 #: src/components/routes/system.tsx:595
-=======
-#: src/components/routes/system.tsx
-#: src/components/routes/system.tsx
->>>>>>> ffb3ec04
 msgid "Precise utilization at the recorded time"
 msgstr "기록된 시간의 정확한 사용량"
 
@@ -815,19 +697,11 @@
 msgid "Status"
 msgstr "상태"
 
-<<<<<<< HEAD
 #: src/components/routes/system.tsx:541
 msgid "Swap space used by the system"
 msgstr "시스템에서 사용된 스왑 공간"
 
 #: src/components/routes/system.tsx:540
-=======
-#: src/components/routes/system.tsx
-msgid "Swap space used by the system"
-msgstr "시스템에서 사용된 스왑 공간"
-
-#: src/components/routes/system.tsx
->>>>>>> ffb3ec04
 msgid "Swap Usage"
 msgstr "스왑 사용량"
 
@@ -855,21 +729,12 @@
 msgid "Temp"
 msgstr "온도"
 
-<<<<<<< HEAD
 #: src/lib/utils.ts:344
 #: src/components/routes/system.tsx:552
 msgid "Temperature"
 msgstr "온도"
 
 #: src/components/routes/system.tsx:553
-=======
-#: src/lib/utils.ts
-#: src/components/routes/system.tsx
-msgid "Temperature"
-msgstr "온도"
-
-#: src/components/routes/system.tsx
->>>>>>> ffb3ec04
 msgid "Temperatures of system sensors"
 msgstr "시스템 센서의 온도"
 
@@ -897,19 +762,11 @@
 msgid "This action cannot be undone. This will permanently delete all current records for {name} from the database."
 msgstr "이 작업은 되돌릴 수 없습니다. 데이터베이스에서 {name}에 대한 모든 현재 기록이 영구적으로 삭제됩니다."
 
-<<<<<<< HEAD
 #: src/components/routes/system.tsx:633
 msgid "Throughput of {extraFsName}"
 msgstr "{extraFsName}의 처리량"
 
 #: src/components/routes/system.tsx:500
-=======
-#: src/components/routes/system.tsx
-msgid "Throughput of {extraFsName}"
-msgstr "{extraFsName}의 처리량"
-
-#: src/components/routes/system.tsx
->>>>>>> ffb3ec04
 msgid "Throughput of root filesystem"
 msgstr "루트 파일 시스템의 처리량"
 
@@ -917,13 +774,8 @@
 msgid "To email(s)"
 msgstr "받는사람(들)"
 
-<<<<<<< HEAD
 #: src/components/routes/system.tsx:427
 #: src/components/routes/system.tsx:440
-=======
-#: src/components/routes/system.tsx
-#: src/components/routes/system.tsx
->>>>>>> ffb3ec04
 msgid "Toggle grid"
 msgstr "그리드 전환"
 
@@ -956,13 +808,8 @@
 msgstr "디스크 사용량이 임계값을 초과할 때 트리거됩니다."
 
 #. Context: System is up
-<<<<<<< HEAD
 #: src/components/systems-table/systems-table.tsx:141
 #: src/components/routes/system.tsx:361
-=======
-#: src/components/systems-table/systems-table.tsx
-#: src/components/routes/system.tsx
->>>>>>> ffb3ec04
 msgid "Up"
 msgstr "온라인"
 
@@ -970,7 +817,6 @@
 msgid "Updated in real time. Click on a system to view information."
 msgstr "실시간으로 업데이트됩니다. 시스템을 클릭하여 정보를 확인하세요."
 
-<<<<<<< HEAD
 #: src/components/routes/system.tsx:288
 msgid "Uptime"
 msgstr "가동 시간"
@@ -982,19 +828,6 @@
 msgstr "사용량"
 
 #: src/components/routes/system.tsx:492
-=======
-#: src/components/routes/system.tsx
-msgid "Uptime"
-msgstr "가동 시간"
-
-#: src/components/routes/system.tsx
-#: src/components/routes/system.tsx
-#: src/components/charts/area-chart.tsx
-msgid "Usage"
-msgstr "사용량"
-
-#: src/components/routes/system.tsx
->>>>>>> ffb3ec04
 msgid "Usage of root partition"
 msgstr "루트 파티션의 사용량"
 
@@ -1017,11 +850,7 @@
 msgid "Visible Fields"
 msgstr "표시할 열"
 
-<<<<<<< HEAD
 #: src/components/routes/system.tsx:725
-=======
-#: src/components/routes/system.tsx
->>>>>>> ffb3ec04
 msgid "Waiting for enough records to display"
 msgstr "표시할 충분한 기록을 기다리는 중"
 
@@ -1033,16 +862,9 @@
 msgid "Webhook / Push notifications"
 msgstr "Webhook / 푸시 알림"
 
-<<<<<<< HEAD
 #: src/components/routes/system.tsx:280
 #~ msgid "Windows build"
 #~ msgstr ""
-=======
-#: src/components/add-system.tsx
-msgctxt "Button to copy install command"
-msgid "Windows command"
-msgstr "Windows 명령어"
->>>>>>> ffb3ec04
 
 #. Disk write
 #: src/components/charts/area-chart.tsx
