msgid ""
msgstr ""
"POT-Creation-Date: 2024-11-01 11:30-0400\n"
"MIME-Version: 1.0\n"
"Content-Type: text/plain; charset=UTF-8\n"
"Content-Transfer-Encoding: 8bit\n"
"X-Generator: @lingui/cli\n"
"Language: no\n"
"Project-Id-Version: beszel\n"
"Report-Msgid-Bugs-To: \n"
"PO-Revision-Date: 2025-03-06 07:27\n"
"Last-Translator: \n"
"Language-Team: Norwegian\n"
"Plural-Forms: nplurals=2; plural=(n != 1);\n"
"X-Crowdin-Project: beszel\n"
"X-Crowdin-Project-ID: 733311\n"
"X-Crowdin-Language: no\n"
"X-Crowdin-File: /main/beszel/site/src/locales/en/en.po\n"
"X-Crowdin-File-ID: 16\n"

#. placeholder {0}: Math.trunc(system.info?.u / 86400)
<<<<<<< HEAD
#: src/components/routes/system.tsx:277
msgid "{0, plural, one {# day} other {# days}}"
msgstr "{0, plural, one {# dag} other {# dager}}"

#: src/components/routes/system.tsx:275
=======
#: src/components/routes/system.tsx
msgid "{0, plural, one {# day} other {# days}}"
msgstr "{0, plural, one {# dag} other {# dager}}"

#: src/components/routes/system.tsx
>>>>>>> ffb3ec04
msgid "{hours, plural, one {# hour} other {# hours}}"
msgstr "{hours, plural, one {# time} other {# timer}}"

#: src/lib/utils.ts
msgid "1 hour"
msgstr "1 time"

#: src/lib/utils.ts
msgid "1 week"
msgstr "1 uke"

#: src/lib/utils.ts
msgid "12 hours"
msgstr "12 timer"

#: src/lib/utils.ts
msgid "24 hours"
msgstr "24 timer"

#: src/lib/utils.ts
msgid "30 days"
msgstr "30 dager"

#. Table column
#: src/components/systems-table/systems-table.tsx
msgid "Actions"
msgstr "Handlinger"

<<<<<<< HEAD
#: src/components/routes/home.tsx:83
=======
#: src/components/routes/home.tsx
>>>>>>> ffb3ec04
msgid "Active Alerts"
msgstr "Aktive Alarmer"

#: src/components/add-system.tsx
msgid "Add <0>System</0>"
msgstr "Legg til <0>System</0>"

#: src/components/add-system.tsx
msgid "Add New System"
msgstr "Legg Til Nytt System"

#: src/components/add-system.tsx
msgid "Add system"
msgstr "Legg til system"

#: src/components/routes/settings/notifications.tsx
msgid "Add URL"
msgstr "Legg Til URL"

#: src/components/routes/settings/general.tsx
msgid "Adjust display options for charts."
msgstr "Juster visningsalternativer for diagrammer."

#: src/components/command-palette.tsx
#: src/components/command-palette.tsx
#: src/components/command-palette.tsx
#: src/components/command-palette.tsx
#: src/components/command-palette.tsx
msgid "Admin"
msgstr "Admin"

#: src/components/systems-table/systems-table.tsx
msgid "Agent"
msgstr "Agent"

#: src/components/alerts/alert-button.tsx
#: src/components/alerts/alert-button.tsx
msgid "Alerts"
msgstr "Alarmer"

#: src/components/systems-table/systems-table.tsx
#: src/components/alerts/alert-button.tsx
msgid "All Systems"
msgstr "Alle Systemer"

#: src/components/systems-table/systems-table.tsx
msgid "Are you sure you want to delete {name}?"
msgstr "Er du sikker på at du vil slette {name}?"

#: src/components/copy-to-clipboard.tsx
msgid "Automatic copy requires a secure context."
msgstr "Automatisk kopiering krever en sikker kontekst."

<<<<<<< HEAD
#: src/components/routes/system.tsx:688
msgid "Average"
msgstr "Gjennomsnitt"

#: src/components/routes/system.tsx:464
=======
#: src/components/routes/system.tsx
msgid "Average"
msgstr "Gjennomsnitt"

#: src/components/routes/system.tsx
>>>>>>> ffb3ec04
msgid "Average CPU utilization of containers"
msgstr "Gjennomsnittlig CPU-utnyttelse av konteinere"

#. placeholder {0}: data.alert.unit
#: src/components/alerts/alerts-system.tsx
msgid "Average exceeds <0>{value}{0}</0>"
msgstr "Gjennomsnittet overstiger <0>{value}{0}</0>"

<<<<<<< HEAD
#: src/components/routes/system.tsx:565
msgid "Average power consumption of GPUs"
msgstr "Gjennomsnittlig strømforbruk for GPU-er"

#: src/components/routes/system.tsx:453
=======
#: src/components/routes/system.tsx
msgid "Average power consumption of GPUs"
msgstr "Gjennomsnittlig strømforbruk for GPU-er"

#: src/components/routes/system.tsx
>>>>>>> ffb3ec04
msgid "Average system-wide CPU utilization"
msgstr "Gjennomsnittlig CPU-utnyttelse for hele systemet"

#. placeholder {0}: gpu.n
<<<<<<< HEAD
#: src/components/routes/system.tsx:587
=======
#: src/components/routes/system.tsx
>>>>>>> ffb3ec04
msgid "Average utilization of {0}"
msgstr "Gjennomsnittlig utnyttelse av {0}"

#: src/components/navbar.tsx
#: src/components/command-palette.tsx
msgid "Backups"
msgstr "Sikkerhetskopier"

<<<<<<< HEAD
#: src/lib/utils.ts:337
#: src/components/routes/system.tsx:509
=======
#: src/lib/utils.ts
#: src/components/routes/system.tsx
>>>>>>> ffb3ec04
msgid "Bandwidth"
msgstr "Båndbredde"

#: src/components/login/auth-form.tsx
msgid "Beszel supports OpenID Connect and many OAuth2 authentication providers."
msgstr "Beszel støtter OpenID Connect og mange OAuth2 autentiserings-tilbydere."

#: src/components/routes/settings/notifications.tsx
msgid "Beszel uses <0>Shoutrrr</0> to integrate with popular notification services."
msgstr "Beszel bruker <0>Shoutrrr</0> for integrering mot populære meldingstjenester."

#: src/components/add-system.tsx
msgid "Binary"
msgstr "Binær"

#: src/components/charts/mem-chart.tsx
msgid "Cache / Buffers"
msgstr "Cache / Buffere"

#: src/components/systems-table/systems-table.tsx
msgid "Cancel"
msgstr "Avbryt"

#: src/components/routes/settings/config-yaml.tsx
msgid "Caution - potential data loss"
msgstr "Advarsel - potensielt tap av data"

#: src/components/routes/settings/general.tsx
msgid "Change general application options."
msgstr "Endre generelle program-innstillinger."

#: src/components/routes/settings/general.tsx
msgid "Chart options"
msgstr "Diagraminnstillinger"

#: src/components/login/forgot-pass-form.tsx
msgid "Check {email} for a reset link."
msgstr "Sjekk {email} for en nullstillings-link."

#: src/components/routes/settings/layout.tsx
msgid "Check logs for more details."
msgstr "Sjekk loggene for flere detaljer."

#: src/components/routes/settings/notifications.tsx
msgid "Check your notification service"
msgstr "Sjekk din meldingstjeneste"

#: src/components/add-system.tsx
msgid "Click to copy"
msgstr "Klikk for å kopiere"

#: src/components/login/forgot-pass-form.tsx
#: src/components/login/forgot-pass-form.tsx
msgid "Command line instructions"
msgstr "Kommandolinje-instrukser"

#: src/components/routes/settings/notifications.tsx
msgid "Configure how you receive alert notifications."
msgstr "Konfigurer hvordan du vil motta alarmvarsler."

#: src/components/login/auth-form.tsx
#: src/components/login/auth-form.tsx
msgid "Confirm password"
msgstr "Bekreft passord"

#: src/components/systems-table/systems-table.tsx
msgid "Continue"
msgstr "Fortsett"

#: src/lib/utils.ts
msgid "Copied to clipboard"
msgstr "Kopiert til utklippstavlen"

#: src/components/add-system.tsx
msgctxt "Button to copy docker compose file content"
msgid "Copy docker compose"
msgstr "Kopier docker compose"

#: src/components/add-system.tsx
msgctxt "Button to copy docker run command"
msgid "Copy docker run"
msgstr "Kopier docker run"

#: src/components/systems-table/systems-table.tsx
msgid "Copy host"
msgstr "Kopier vert"

#: src/components/add-system.tsx
msgid "Copy Linux command"
msgstr "Kopier Linux-kommando"

#: src/components/copy-to-clipboard.tsx
msgid "Copy text"
msgstr "Kopier tekst"

#: src/components/systems-table/systems-table.tsx
msgid "CPU"
msgstr "CPU"

<<<<<<< HEAD
#: src/lib/utils.ts:319
#: src/components/routes/system.tsx:452
#: src/components/charts/area-chart.tsx:58
=======
#: src/lib/utils.ts
#: src/components/routes/system.tsx
#: src/components/charts/area-chart.tsx
>>>>>>> ffb3ec04
msgid "CPU Usage"
msgstr "CPU-bruk"

#: src/components/login/auth-form.tsx
msgid "Create account"
msgstr "Opprett konto"

#. Dark theme
#: src/components/mode-toggle.tsx
msgid "Dark"
msgstr "Mørkt"

#: src/components/command-palette.tsx
#: src/components/routes/home.tsx
msgid "Dashboard"
msgstr "Dashbord"

#: src/components/routes/settings/general.tsx
msgid "Default time period"
msgstr "Standard tidsperiode"

#: src/components/systems-table/systems-table.tsx
msgid "Delete"
msgstr "Slett"

#: src/components/systems-table/systems-table.tsx
msgid "Disk"
msgstr "Disk"

<<<<<<< HEAD
#: src/components/routes/system.tsx:499
msgid "Disk I/O"
msgstr "Disk I/O"

#: src/lib/utils.ts:331
#: src/components/routes/system.tsx:492
#: src/components/charts/disk-chart.tsx:77
msgid "Disk Usage"
msgstr "Diskbruk"

#: src/components/routes/system.tsx:621
msgid "Disk usage of {extraFsName}"
msgstr "Diskbruk av {extraFsName}"

#: src/components/routes/system.tsx:463
msgid "Docker CPU Usage"
msgstr "Docker CPU-bruk"

#: src/components/routes/system.tsx:484
msgid "Docker Memory Usage"
msgstr "Docker Minnebruk"

#: src/components/routes/system.tsx:525
=======
#: src/components/routes/system.tsx
msgid "Disk I/O"
msgstr "Disk I/O"

#: src/lib/utils.ts
#: src/components/routes/system.tsx
#: src/components/charts/disk-chart.tsx
msgid "Disk Usage"
msgstr "Diskbruk"

#: src/components/routes/system.tsx
msgid "Disk usage of {extraFsName}"
msgstr "Diskbruk av {extraFsName}"

#: src/components/routes/system.tsx
msgid "Docker CPU Usage"
msgstr "Docker CPU-bruk"

#: src/components/routes/system.tsx
msgid "Docker Memory Usage"
msgstr "Docker Minnebruk"

#: src/components/routes/system.tsx
>>>>>>> ffb3ec04
msgid "Docker Network I/O"
msgstr "Docker Nettverks-I/O"

#: src/components/command-palette.tsx
msgid "Documentation"
msgstr "Dokumentasjon"

#. Context: System is down
<<<<<<< HEAD
#: src/lib/utils.ts:316
#: src/components/systems-table/systems-table.tsx:142
#: src/components/routes/system.tsx:363
=======
#: src/lib/utils.ts
#: src/components/systems-table/systems-table.tsx
#: src/components/routes/system.tsx
>>>>>>> ffb3ec04
msgid "Down"
msgstr "Nede"

#: src/components/add-system.tsx
#: src/components/systems-table/systems-table.tsx
msgid "Edit"
msgstr "Rediger"

#: src/components/login/forgot-pass-form.tsx
#: src/components/login/auth-form.tsx
msgid "Email"
msgstr "E-post"

#: src/components/routes/settings/notifications.tsx
msgid "Email notifications"
msgstr "E-postvarslinger"

#: src/components/login/login.tsx
msgid "Enter email address to reset password"
msgstr "Skriv inn e-postadresse for å nullstille passordet"

#: src/components/routes/settings/notifications.tsx
msgid "Enter email address..."
msgstr "Skriv inn e-postadresse..."

#: src/components/routes/settings/notifications.tsx
#: src/components/routes/settings/config-yaml.tsx
#: src/components/login/auth-form.tsx
msgid "Error"
msgstr "Feil"

#. placeholder {0}: alert.value
#. placeholder {1}: info.unit
#. placeholder {2}: alert.min
<<<<<<< HEAD
#: src/components/routes/home.tsx:102
=======
#: src/components/routes/home.tsx
>>>>>>> ffb3ec04
msgid "Exceeds {0}{1} in last {2, plural, one {# minute} other {# minutes}}"
msgstr "Overstiger {0}{1} {2, plural, one {det siste minuttet} other {de siste # minuttene}}"

#: src/components/routes/settings/config-yaml.tsx
msgid "Existing systems not defined in <0>config.yml</0> will be deleted. Please make regular backups."
msgstr "Eksisterende systemer som ikke er er definert i <0>config.yml</0> vil bli slettet. Vennligst ta jevnlige sikkerhetskopier."

#: src/components/routes/settings/config-yaml.tsx
msgid "Export configuration"
msgstr "Eksporter konfigurasjon"

#: src/components/routes/settings/config-yaml.tsx
msgid "Export your current systems configuration."
msgstr "Eksporter din nåværende systemkonfigurasjon"

#: src/lib/utils.ts
msgid "Failed to authenticate"
msgstr "Autentisering mislyktes"

#: src/components/routes/settings/notifications.tsx
#: src/components/routes/settings/layout.tsx
msgid "Failed to save settings"
msgstr "Kunne ikke lagre innstillingene"

#: src/components/routes/settings/notifications.tsx
msgid "Failed to send test notification"
msgstr "Kunne ikke sende test-varsling"

#: src/components/alerts/alerts-system.tsx
msgid "Failed to update alert"
msgstr "Kunne ikke oppdatere alarm"

<<<<<<< HEAD
#: src/components/systems-table/systems-table.tsx:354
#: src/components/routes/system.tsx:661
=======
#: src/components/systems-table/systems-table.tsx
#: src/components/routes/system.tsx
>>>>>>> ffb3ec04
msgid "Filter..."
msgstr "Filter..."

#: src/components/alerts/alerts-system.tsx
msgid "For <0>{min}</0> {min, plural, one {minute} other {minutes}}"
msgstr "I <0>{min}</0> {min, plural, one {minutt} other {minutter}}"

#: src/components/login/auth-form.tsx
msgid "Forgot password?"
msgstr "Glemt passord?"

#. Context: General settings
#: src/components/routes/settings/layout.tsx
#: src/components/routes/settings/general.tsx
msgid "General"
msgstr "Generelt"

<<<<<<< HEAD
#: src/components/routes/system.tsx:564
=======
#: src/components/routes/system.tsx
>>>>>>> ffb3ec04
msgid "GPU Power Draw"
msgstr "GPU Effektforbruk"

#: src/components/systems-table/systems-table.tsx
msgid "Grid"
msgstr "Rutenett"

#: src/components/add-system.tsx
msgctxt "Button to copy install command"
msgid "Homebrew command"
msgstr "Homebrew-kommando"

#: src/components/add-system.tsx
msgid "Host / IP"
msgstr "Vert / IP"

#: src/components/login/forgot-pass-form.tsx
msgid "If you've lost the password to your admin account, you may reset it using the following command."
msgstr "Dersom du har mistet passordet til admin-kontoen kan du nullstille det med følgende kommando."

#: src/components/login/auth-form.tsx
msgid "Invalid email address."
msgstr "Ugyldig e-postadresse."

#. Linux kernel
<<<<<<< HEAD
#: src/components/routes/system.tsx:260
=======
#: src/components/routes/system.tsx
>>>>>>> ffb3ec04
msgid "Kernel"
msgstr "Kjerne"

#: src/components/routes/settings/general.tsx
msgid "Language"
msgstr "Språk"

#: src/components/systems-table/systems-table.tsx
msgid "Layout"
msgstr "Layout"

#. Light theme
#: src/components/mode-toggle.tsx
msgid "Light"
msgstr "Lyst"

#: src/components/navbar.tsx
msgid "Log Out"
msgstr "Logg Ut"

#: src/components/login/login.tsx
msgid "Login"
msgstr "Logg Inn"

#: src/components/login/forgot-pass-form.tsx
#: src/components/login/auth-form.tsx
msgid "Login attempt failed"
msgstr "Innlogging mislyktes"

#: src/components/navbar.tsx
#: src/components/command-palette.tsx
msgid "Logs"
msgstr "Logger"

#: src/components/routes/settings/notifications.tsx
msgid "Looking instead for where to create alerts? Click the bell <0/> icons in the systems table."
msgstr "Ser du etter hvor du kan opprette alarmer? Klikk på bjelle-ikonene <0/> i systemtabellen."

#: src/components/routes/settings/layout.tsx
msgid "Manage display and notification preferences."
msgstr "Endre visnings- og varslingsinnstillinger."

#: src/components/add-system.tsx
msgid "Manual setup instructions"
msgstr "Instruks for Manuell Installasjon"

#. Chart select field. Please try to keep this short.
<<<<<<< HEAD
#: src/components/routes/system.tsx:691
=======
#: src/components/routes/system.tsx
>>>>>>> ffb3ec04
msgid "Max 1 min"
msgstr "Maks 1 min"

#: src/components/systems-table/systems-table.tsx
msgid "Memory"
msgstr "Minne"

<<<<<<< HEAD
#: src/lib/utils.ts:325
#: src/components/routes/system.tsx:474
msgid "Memory Usage"
msgstr "Minnebruk"

#: src/components/routes/system.tsx:485
=======
#: src/lib/utils.ts
#: src/components/routes/system.tsx
msgid "Memory Usage"
msgstr "Minnebruk"

#: src/components/routes/system.tsx
>>>>>>> ffb3ec04
msgid "Memory usage of docker containers"
msgstr "Minnebruk av docker-konteinere"

#: src/components/add-system.tsx
msgid "Name"
msgstr "Navn"

#: src/components/systems-table/systems-table.tsx
msgid "Net"
msgstr "Nett"

<<<<<<< HEAD
#: src/components/routes/system.tsx:526
msgid "Network traffic of docker containers"
msgstr "Nettverkstrafikk av docker-konteinere"

#: src/components/routes/system.tsx:511
=======
#: src/components/routes/system.tsx
msgid "Network traffic of docker containers"
msgstr "Nettverkstrafikk av docker-konteinere"

#: src/components/routes/system.tsx
>>>>>>> ffb3ec04
msgid "Network traffic of public interfaces"
msgstr "Nettverkstrafikk av eksterne nettverksgrensesnitt"

#: src/components/command-palette.tsx
msgid "No results found."
msgstr "Ingen resultater funnet."

#: src/components/systems-table/systems-table.tsx
#: src/components/systems-table/systems-table.tsx
msgid "No systems found."
msgstr "Ingen systemer funnet."

#: src/components/command-palette.tsx
#: src/components/routes/settings/notifications.tsx
#: src/components/routes/settings/layout.tsx
msgid "Notifications"
msgstr "Varslinger"

#: src/components/login/auth-form.tsx
msgid "OAuth 2 / OIDC support"
msgstr "OAuth 2 / OIDC-støtte"

#: src/components/routes/settings/config-yaml.tsx
msgid "On each restart, systems in the database will be updated to match the systems defined in the file."
msgstr "Ved hver omstart vil systemer i databasen bli oppdatert til å matche systemene definert i fila."

#: src/components/systems-table/systems-table.tsx
msgid "Open menu"
msgstr "Åpne meny"

#: src/components/login/auth-form.tsx
msgid "Or continue with"
msgstr "Eller fortsett med"

#: src/components/alerts/alert-button.tsx
msgid "Overwrite existing alerts"
msgstr "Overskriv eksisterende alarmer"

#: src/components/command-palette.tsx
msgid "Page"
msgstr "Side"

#: src/components/command-palette.tsx
msgid "Pages / Settings"
msgstr "Sider / Innstillinger"

#: src/components/login/auth-form.tsx
#: src/components/login/auth-form.tsx
msgid "Password"
msgstr "Passord"

#: src/components/login/auth-form.tsx
msgid "Password must be at least 8 characters."
msgstr "Passord må bestå av minst 8 tegn."

#: src/components/login/auth-form.tsx
msgid "Password must be less than 72 bytes."
msgstr "Passord må være mindre enn 72 byte."

#: src/components/login/forgot-pass-form.tsx
msgid "Password reset request received"
msgstr "Mottatt forespørsel om å nullstille passord"

#: src/components/systems-table/systems-table.tsx
msgid "Pause"
msgstr "Pause"

#: src/components/systems-table/systems-table.tsx
msgid "Paused"
msgstr "Pauset"

#: src/components/routes/settings/notifications.tsx
msgid "Please <0>configure an SMTP server</0> to ensure alerts are delivered."
msgstr "Vennligst <0>konfigurer en SMTP-server</0> for å forsikre deg om at varsler blir levert."

#: src/components/alerts/alerts-system.tsx
msgid "Please check logs for more details."
msgstr "Vennligst sjekk loggene for mer informasjon."

#: src/components/login/forgot-pass-form.tsx
#: src/components/login/auth-form.tsx
msgid "Please check your credentials and try again"
msgstr "Vennligst kontroller dine innloggingsopplysninger og prøv igjen"

#: src/components/login/login.tsx
msgid "Please create an admin account"
msgstr "Vennligst opprett en admin-konto"

#: src/components/login/auth-form.tsx
msgid "Please enable pop-ups for this site"
msgstr "Vennligst aktiver pop-ups for nettsiden"

#: src/lib/utils.ts
msgid "Please log in again"
msgstr "Vennligst logg inn på nytt"

#: src/components/login/auth-form.tsx
msgid "Please see <0>the documentation</0> for instructions."
msgstr "Vennligst se <0>dokumentasjonen</0> for instrukser."

#: src/components/login/login.tsx
msgid "Please sign in to your account"
msgstr "Vennligst logg inn på kontoen din"

#: src/components/add-system.tsx
msgid "Port"
msgstr "Port"

<<<<<<< HEAD
#: src/components/routes/system.tsx:475
#: src/components/routes/system.tsx:595
=======
#: src/components/routes/system.tsx
#: src/components/routes/system.tsx
>>>>>>> ffb3ec04
msgid "Precise utilization at the recorded time"
msgstr "Nøyaktig utnyttelse på registrert tidspunkt"

#: src/components/routes/settings/general.tsx
msgid "Preferred Language"
msgstr "Foretrukket Språk"

#. Use 'Key' if your language requires many more characters
#: src/components/add-system.tsx
msgid "Public Key"
msgstr "Offentlig Nøkkel"

#. Disk read
#: src/components/charts/area-chart.tsx
#: src/components/charts/area-chart.tsx
msgid "Read"
msgstr "Lesing"

#. Network bytes received (download)
#: src/components/charts/area-chart.tsx
msgid "Received"
msgstr "Mottatt"

#: src/components/login/forgot-pass-form.tsx
msgid "Reset Password"
msgstr "Nullstill Passord"

#: src/components/systems-table/systems-table.tsx
msgid "Resume"
msgstr "Gjenoppta"

#: src/components/routes/settings/notifications.tsx
msgid "Save address using enter key or comma. Leave blank to disable email notifications."
msgstr "Lagre adressen med Enter-tasten eller komma. La feltet være tomt for å deaktivere e-postvarsler."

#: src/components/routes/settings/notifications.tsx
#: src/components/routes/settings/general.tsx
msgid "Save Settings"
msgstr "Lagre Innstillinger"

#: src/components/add-system.tsx
msgid "Save system"
msgstr "Lagre system"

#: src/components/navbar.tsx
msgid "Search"
msgstr "Søk"

#: src/components/command-palette.tsx
msgid "Search for systems or settings..."
msgstr "Søk etter systemer eller innstillinger..."

#: src/components/alerts/alert-button.tsx
msgid "See <0>notification settings</0> to configure how you receive alerts."
msgstr "Se <0>varslingsinnstillingene</0> for å konfigurere hvordan du vil motta varsler."

#. Network bytes sent (upload)
#: src/components/charts/area-chart.tsx
msgid "Sent"
msgstr "Sendt"

#: src/components/routes/settings/general.tsx
msgid "Sets the default time range for charts when a system is viewed."
msgstr "Angir standard tidsperiode for diagrammer når et system vises."

#: src/components/command-palette.tsx
#: src/components/command-palette.tsx
#: src/components/command-palette.tsx
#: src/components/routes/settings/layout.tsx
#: src/components/routes/settings/layout.tsx
msgid "Settings"
msgstr "Innstillinger"

#: src/components/routes/settings/layout.tsx
msgid "Settings saved"
msgstr "Innstillinger lagret"

#: src/components/login/auth-form.tsx
msgid "Sign in"
msgstr "Logg inn"

#: src/components/command-palette.tsx
msgid "SMTP settings"
msgstr "SMTP-innstillinger"

#: src/components/systems-table/systems-table.tsx
msgid "Sort By"
msgstr "Sorter Etter"

#: src/lib/utils.ts
msgid "Status"
msgstr "Status"

<<<<<<< HEAD
#: src/components/routes/system.tsx:541
msgid "Swap space used by the system"
msgstr "Swap-plass i bruk av systemet"

#: src/components/routes/system.tsx:540
=======
#: src/components/routes/system.tsx
msgid "Swap space used by the system"
msgstr "Swap-plass i bruk av systemet"

#: src/components/routes/system.tsx
>>>>>>> ffb3ec04
msgid "Swap Usage"
msgstr "Swap-bruk"

#. System theme
#: src/lib/utils.ts
#: src/components/mode-toggle.tsx
#: src/components/systems-table/systems-table.tsx
msgid "System"
msgstr "System"

#: src/components/navbar.tsx
msgid "Systems"
msgstr "Systemer"

#: src/components/routes/settings/config-yaml.tsx
msgid "Systems may be managed in a <0>config.yml</0> file inside your data directory."
msgstr "Systemer kan håndteres i en <0>config.yml</0>-fil i din data-katalog."

#: src/components/systems-table/systems-table.tsx
msgid "Table"
msgstr "Tabell"

#. Temperature label in systems table
#: src/components/systems-table/systems-table.tsx
msgid "Temp"
msgstr "Temp"

<<<<<<< HEAD
#: src/lib/utils.ts:344
#: src/components/routes/system.tsx:552
msgid "Temperature"
msgstr "Temperatur"

#: src/components/routes/system.tsx:553
=======
#: src/lib/utils.ts
#: src/components/routes/system.tsx
msgid "Temperature"
msgstr "Temperatur"

#: src/components/routes/system.tsx
>>>>>>> ffb3ec04
msgid "Temperatures of system sensors"
msgstr "Temperaturer på system-sensorer"

#: src/components/routes/settings/notifications.tsx
msgid "Test <0>URL</0>"
msgstr "Test <0>URL</0>"

#: src/components/routes/settings/notifications.tsx
msgid "Test notification sent"
msgstr "Test-varsling sendt"

#: src/components/add-system.tsx
msgid "The agent must be running on the system to connect. Copy the installation command for the agent below."
msgstr "Agenten må kjøre på systemet du vil koble til. Kopier installasjons-kommandoen for agenten under."

#: src/components/add-system.tsx
msgid "The agent must be running on the system to connect. Copy the<0>docker-compose.yml</0> for the agent below."
msgstr "Agenten må kjøre på systemet du vil koble til. Kopier <0>docker-compose.yml</0> for agenten under."

#: src/components/login/forgot-pass-form.tsx
msgid "Then log into the backend and reset your user account password in the users table."
msgstr "Logg deretter inn i backend og nullstill passordet på din konto i users-tabellen."

#: src/components/systems-table/systems-table.tsx
msgid "This action cannot be undone. This will permanently delete all current records for {name} from the database."
msgstr "Denne handlingen kan ikke omgjøres. Dette vil slette alle poster for {name} permanent fra databasen."

<<<<<<< HEAD
#: src/components/routes/system.tsx:633
msgid "Throughput of {extraFsName}"
msgstr "Gjennomstrømning av {extraFsName}"

#: src/components/routes/system.tsx:500
=======
#: src/components/routes/system.tsx
msgid "Throughput of {extraFsName}"
msgstr "Gjennomstrømning av {extraFsName}"

#: src/components/routes/system.tsx
>>>>>>> ffb3ec04
msgid "Throughput of root filesystem"
msgstr "Gjennomstrømning av rot-filsystemet"

#: src/components/routes/settings/notifications.tsx
msgid "To email(s)"
msgstr "Til e-postadresse(r)"

<<<<<<< HEAD
#: src/components/routes/system.tsx:427
#: src/components/routes/system.tsx:440
=======
#: src/components/routes/system.tsx
#: src/components/routes/system.tsx
>>>>>>> ffb3ec04
msgid "Toggle grid"
msgstr "Rutenett av/på"

#: src/components/mode-toggle.tsx
msgid "Toggle theme"
msgstr "Tema av/på"

#: src/lib/utils.ts
msgid "Triggers when any sensor exceeds a threshold"
msgstr "Slår inn når enhver sensor overstiger en grenseverdi"

#: src/lib/utils.ts
msgid "Triggers when combined up/down exceeds a threshold"
msgstr "Slår inn når kombinert opp/ned overskrider en grenseverdi"

#: src/lib/utils.ts
msgid "Triggers when CPU usage exceeds a threshold"
msgstr "Slår inn når CPU-bruken overstiger en grenseverdi"

#: src/lib/utils.ts
msgid "Triggers when memory usage exceeds a threshold"
msgstr "Slår inn når minnebruken overstiger en grenseverdi"

#: src/lib/utils.ts
msgid "Triggers when status switches between up and down"
msgstr "Slår inn når statusen veksler mellom oppe og nede"

#: src/lib/utils.ts
msgid "Triggers when usage of any disk exceeds a threshold"
msgstr "Slår inn når forbruk av hvilken som helst disk overstiger en grenseverdi"

#. Context: System is up
<<<<<<< HEAD
#: src/components/systems-table/systems-table.tsx:141
#: src/components/routes/system.tsx:361
=======
#: src/components/systems-table/systems-table.tsx
#: src/components/routes/system.tsx
>>>>>>> ffb3ec04
msgid "Up"
msgstr "Oppe"

#: src/components/systems-table/systems-table.tsx
msgid "Updated in real time. Click on a system to view information."
msgstr "Oppdatert i sanntid. Klikk på et system for å se mer informasjon."

<<<<<<< HEAD
#: src/components/routes/system.tsx:288
msgid "Uptime"
msgstr "Oppetid"

#: src/components/routes/system.tsx:586
#: src/components/routes/system.tsx:620
#: src/components/charts/area-chart.tsx:75
msgid "Usage"
msgstr "Forbruk"

#: src/components/routes/system.tsx:492
=======
#: src/components/routes/system.tsx
msgid "Uptime"
msgstr "Oppetid"

#: src/components/routes/system.tsx
#: src/components/routes/system.tsx
#: src/components/charts/area-chart.tsx
msgid "Usage"
msgstr "Forbruk"

#: src/components/routes/system.tsx
>>>>>>> ffb3ec04
msgid "Usage of root partition"
msgstr "Forbruk av rot-partisjon"

#: src/components/charts/swap-chart.tsx
#: src/components/charts/mem-chart.tsx
#: src/components/charts/area-chart.tsx
msgid "Used"
msgstr "Brukt"

#: src/components/navbar.tsx
#: src/components/command-palette.tsx
msgid "Users"
msgstr "Brukere"

#: src/components/systems-table/systems-table.tsx
msgid "View"
msgstr "Visning"

#: src/components/systems-table/systems-table.tsx
msgid "Visible Fields"
msgstr "Synlige Felter"

<<<<<<< HEAD
#: src/components/routes/system.tsx:725
=======
#: src/components/routes/system.tsx
>>>>>>> ffb3ec04
msgid "Waiting for enough records to display"
msgstr "Venter på nok registreringer til å vise"

#: src/components/routes/settings/general.tsx
msgid "Want to help improve our translations? Check <0>Crowdin</0> for details."
msgstr "Vil du hjelpe oss med å gjøre oversettelsene enda bedre? Ta en titt på <0>Crowdin</0> for mer informasjon."

#: src/components/routes/settings/notifications.tsx
msgid "Webhook / Push notifications"
msgstr "Webhook / Push-varslinger"

<<<<<<< HEAD
#: src/components/routes/system.tsx:280
#~ msgid "Windows build"
#~ msgstr ""
=======
#: src/components/add-system.tsx
msgctxt "Button to copy install command"
msgid "Windows command"
msgstr "Windows-kommando"
>>>>>>> ffb3ec04

#. Disk write
#: src/components/charts/area-chart.tsx
#: src/components/charts/area-chart.tsx
msgid "Write"
msgstr "Skriving"

#: src/components/routes/settings/layout.tsx
msgid "YAML Config"
msgstr "YAML Oppsett"

#: src/components/routes/settings/config-yaml.tsx
msgid "YAML Configuration"
msgstr "YAML Konfigurasjon"

#: src/components/routes/settings/layout.tsx
msgid "Your user settings have been updated."
msgstr "Dine brukerinnstillinger har blitt oppdatert."<|MERGE_RESOLUTION|>--- conflicted
+++ resolved
@@ -19,19 +19,11 @@
 "X-Crowdin-File-ID: 16\n"
 
 #. placeholder {0}: Math.trunc(system.info?.u / 86400)
-<<<<<<< HEAD
 #: src/components/routes/system.tsx:277
 msgid "{0, plural, one {# day} other {# days}}"
 msgstr "{0, plural, one {# dag} other {# dager}}"
 
 #: src/components/routes/system.tsx:275
-=======
-#: src/components/routes/system.tsx
-msgid "{0, plural, one {# day} other {# days}}"
-msgstr "{0, plural, one {# dag} other {# dager}}"
-
-#: src/components/routes/system.tsx
->>>>>>> ffb3ec04
 msgid "{hours, plural, one {# hour} other {# hours}}"
 msgstr "{hours, plural, one {# time} other {# timer}}"
 
@@ -60,11 +52,7 @@
 msgid "Actions"
 msgstr "Handlinger"
 
-<<<<<<< HEAD
 #: src/components/routes/home.tsx:83
-=======
-#: src/components/routes/home.tsx
->>>>>>> ffb3ec04
 msgid "Active Alerts"
 msgstr "Aktive Alarmer"
 
@@ -118,19 +106,11 @@
 msgid "Automatic copy requires a secure context."
 msgstr "Automatisk kopiering krever en sikker kontekst."
 
-<<<<<<< HEAD
 #: src/components/routes/system.tsx:688
 msgid "Average"
 msgstr "Gjennomsnitt"
 
 #: src/components/routes/system.tsx:464
-=======
-#: src/components/routes/system.tsx
-msgid "Average"
-msgstr "Gjennomsnitt"
-
-#: src/components/routes/system.tsx
->>>>>>> ffb3ec04
 msgid "Average CPU utilization of containers"
 msgstr "Gjennomsnittlig CPU-utnyttelse av konteinere"
 
@@ -139,28 +119,16 @@
 msgid "Average exceeds <0>{value}{0}</0>"
 msgstr "Gjennomsnittet overstiger <0>{value}{0}</0>"
 
-<<<<<<< HEAD
 #: src/components/routes/system.tsx:565
 msgid "Average power consumption of GPUs"
 msgstr "Gjennomsnittlig strømforbruk for GPU-er"
 
 #: src/components/routes/system.tsx:453
-=======
-#: src/components/routes/system.tsx
-msgid "Average power consumption of GPUs"
-msgstr "Gjennomsnittlig strømforbruk for GPU-er"
-
-#: src/components/routes/system.tsx
->>>>>>> ffb3ec04
 msgid "Average system-wide CPU utilization"
 msgstr "Gjennomsnittlig CPU-utnyttelse for hele systemet"
 
 #. placeholder {0}: gpu.n
-<<<<<<< HEAD
 #: src/components/routes/system.tsx:587
-=======
-#: src/components/routes/system.tsx
->>>>>>> ffb3ec04
 msgid "Average utilization of {0}"
 msgstr "Gjennomsnittlig utnyttelse av {0}"
 
@@ -169,13 +137,8 @@
 msgid "Backups"
 msgstr "Sikkerhetskopier"
 
-<<<<<<< HEAD
 #: src/lib/utils.ts:337
 #: src/components/routes/system.tsx:509
-=======
-#: src/lib/utils.ts
-#: src/components/routes/system.tsx
->>>>>>> ffb3ec04
 msgid "Bandwidth"
 msgstr "Båndbredde"
 
@@ -275,15 +238,9 @@
 msgid "CPU"
 msgstr "CPU"
 
-<<<<<<< HEAD
 #: src/lib/utils.ts:319
 #: src/components/routes/system.tsx:452
 #: src/components/charts/area-chart.tsx:58
-=======
-#: src/lib/utils.ts
-#: src/components/routes/system.tsx
-#: src/components/charts/area-chart.tsx
->>>>>>> ffb3ec04
 msgid "CPU Usage"
 msgstr "CPU-bruk"
 
@@ -313,7 +270,6 @@
 msgid "Disk"
 msgstr "Disk"
 
-<<<<<<< HEAD
 #: src/components/routes/system.tsx:499
 msgid "Disk I/O"
 msgstr "Disk I/O"
@@ -337,31 +293,6 @@
 msgstr "Docker Minnebruk"
 
 #: src/components/routes/system.tsx:525
-=======
-#: src/components/routes/system.tsx
-msgid "Disk I/O"
-msgstr "Disk I/O"
-
-#: src/lib/utils.ts
-#: src/components/routes/system.tsx
-#: src/components/charts/disk-chart.tsx
-msgid "Disk Usage"
-msgstr "Diskbruk"
-
-#: src/components/routes/system.tsx
-msgid "Disk usage of {extraFsName}"
-msgstr "Diskbruk av {extraFsName}"
-
-#: src/components/routes/system.tsx
-msgid "Docker CPU Usage"
-msgstr "Docker CPU-bruk"
-
-#: src/components/routes/system.tsx
-msgid "Docker Memory Usage"
-msgstr "Docker Minnebruk"
-
-#: src/components/routes/system.tsx
->>>>>>> ffb3ec04
 msgid "Docker Network I/O"
 msgstr "Docker Nettverks-I/O"
 
@@ -370,15 +301,9 @@
 msgstr "Dokumentasjon"
 
 #. Context: System is down
-<<<<<<< HEAD
 #: src/lib/utils.ts:316
 #: src/components/systems-table/systems-table.tsx:142
 #: src/components/routes/system.tsx:363
-=======
-#: src/lib/utils.ts
-#: src/components/systems-table/systems-table.tsx
-#: src/components/routes/system.tsx
->>>>>>> ffb3ec04
 msgid "Down"
 msgstr "Nede"
 
@@ -413,11 +338,7 @@
 #. placeholder {0}: alert.value
 #. placeholder {1}: info.unit
 #. placeholder {2}: alert.min
-<<<<<<< HEAD
 #: src/components/routes/home.tsx:102
-=======
-#: src/components/routes/home.tsx
->>>>>>> ffb3ec04
 msgid "Exceeds {0}{1} in last {2, plural, one {# minute} other {# minutes}}"
 msgstr "Overstiger {0}{1} {2, plural, one {det siste minuttet} other {de siste # minuttene}}"
 
@@ -450,13 +371,8 @@
 msgid "Failed to update alert"
 msgstr "Kunne ikke oppdatere alarm"
 
-<<<<<<< HEAD
 #: src/components/systems-table/systems-table.tsx:354
 #: src/components/routes/system.tsx:661
-=======
-#: src/components/systems-table/systems-table.tsx
-#: src/components/routes/system.tsx
->>>>>>> ffb3ec04
 msgid "Filter..."
 msgstr "Filter..."
 
@@ -474,11 +390,7 @@
 msgid "General"
 msgstr "Generelt"
 
-<<<<<<< HEAD
 #: src/components/routes/system.tsx:564
-=======
-#: src/components/routes/system.tsx
->>>>>>> ffb3ec04
 msgid "GPU Power Draw"
 msgstr "GPU Effektforbruk"
 
@@ -504,11 +416,7 @@
 msgstr "Ugyldig e-postadresse."
 
 #. Linux kernel
-<<<<<<< HEAD
 #: src/components/routes/system.tsx:260
-=======
-#: src/components/routes/system.tsx
->>>>>>> ffb3ec04
 msgid "Kernel"
 msgstr "Kjerne"
 
@@ -556,11 +464,7 @@
 msgstr "Instruks for Manuell Installasjon"
 
 #. Chart select field. Please try to keep this short.
-<<<<<<< HEAD
 #: src/components/routes/system.tsx:691
-=======
-#: src/components/routes/system.tsx
->>>>>>> ffb3ec04
 msgid "Max 1 min"
 msgstr "Maks 1 min"
 
@@ -568,21 +472,12 @@
 msgid "Memory"
 msgstr "Minne"
 
-<<<<<<< HEAD
 #: src/lib/utils.ts:325
 #: src/components/routes/system.tsx:474
 msgid "Memory Usage"
 msgstr "Minnebruk"
 
 #: src/components/routes/system.tsx:485
-=======
-#: src/lib/utils.ts
-#: src/components/routes/system.tsx
-msgid "Memory Usage"
-msgstr "Minnebruk"
-
-#: src/components/routes/system.tsx
->>>>>>> ffb3ec04
 msgid "Memory usage of docker containers"
 msgstr "Minnebruk av docker-konteinere"
 
@@ -594,19 +489,11 @@
 msgid "Net"
 msgstr "Nett"
 
-<<<<<<< HEAD
 #: src/components/routes/system.tsx:526
 msgid "Network traffic of docker containers"
 msgstr "Nettverkstrafikk av docker-konteinere"
 
 #: src/components/routes/system.tsx:511
-=======
-#: src/components/routes/system.tsx
-msgid "Network traffic of docker containers"
-msgstr "Nettverkstrafikk av docker-konteinere"
-
-#: src/components/routes/system.tsx
->>>>>>> ffb3ec04
 msgid "Network traffic of public interfaces"
 msgstr "Nettverkstrafikk av eksterne nettverksgrensesnitt"
 
@@ -715,13 +602,8 @@
 msgid "Port"
 msgstr "Port"
 
-<<<<<<< HEAD
 #: src/components/routes/system.tsx:475
 #: src/components/routes/system.tsx:595
-=======
-#: src/components/routes/system.tsx
-#: src/components/routes/system.tsx
->>>>>>> ffb3ec04
 msgid "Precise utilization at the recorded time"
 msgstr "Nøyaktig utnyttelse på registrert tidspunkt"
 
@@ -815,19 +697,11 @@
 msgid "Status"
 msgstr "Status"
 
-<<<<<<< HEAD
 #: src/components/routes/system.tsx:541
 msgid "Swap space used by the system"
 msgstr "Swap-plass i bruk av systemet"
 
 #: src/components/routes/system.tsx:540
-=======
-#: src/components/routes/system.tsx
-msgid "Swap space used by the system"
-msgstr "Swap-plass i bruk av systemet"
-
-#: src/components/routes/system.tsx
->>>>>>> ffb3ec04
 msgid "Swap Usage"
 msgstr "Swap-bruk"
 
@@ -855,21 +729,12 @@
 msgid "Temp"
 msgstr "Temp"
 
-<<<<<<< HEAD
 #: src/lib/utils.ts:344
 #: src/components/routes/system.tsx:552
 msgid "Temperature"
 msgstr "Temperatur"
 
 #: src/components/routes/system.tsx:553
-=======
-#: src/lib/utils.ts
-#: src/components/routes/system.tsx
-msgid "Temperature"
-msgstr "Temperatur"
-
-#: src/components/routes/system.tsx
->>>>>>> ffb3ec04
 msgid "Temperatures of system sensors"
 msgstr "Temperaturer på system-sensorer"
 
@@ -897,19 +762,11 @@
 msgid "This action cannot be undone. This will permanently delete all current records for {name} from the database."
 msgstr "Denne handlingen kan ikke omgjøres. Dette vil slette alle poster for {name} permanent fra databasen."
 
-<<<<<<< HEAD
 #: src/components/routes/system.tsx:633
 msgid "Throughput of {extraFsName}"
 msgstr "Gjennomstrømning av {extraFsName}"
 
 #: src/components/routes/system.tsx:500
-=======
-#: src/components/routes/system.tsx
-msgid "Throughput of {extraFsName}"
-msgstr "Gjennomstrømning av {extraFsName}"
-
-#: src/components/routes/system.tsx
->>>>>>> ffb3ec04
 msgid "Throughput of root filesystem"
 msgstr "Gjennomstrømning av rot-filsystemet"
 
@@ -917,13 +774,8 @@
 msgid "To email(s)"
 msgstr "Til e-postadresse(r)"
 
-<<<<<<< HEAD
 #: src/components/routes/system.tsx:427
 #: src/components/routes/system.tsx:440
-=======
-#: src/components/routes/system.tsx
-#: src/components/routes/system.tsx
->>>>>>> ffb3ec04
 msgid "Toggle grid"
 msgstr "Rutenett av/på"
 
@@ -956,13 +808,8 @@
 msgstr "Slår inn når forbruk av hvilken som helst disk overstiger en grenseverdi"
 
 #. Context: System is up
-<<<<<<< HEAD
 #: src/components/systems-table/systems-table.tsx:141
 #: src/components/routes/system.tsx:361
-=======
-#: src/components/systems-table/systems-table.tsx
-#: src/components/routes/system.tsx
->>>>>>> ffb3ec04
 msgid "Up"
 msgstr "Oppe"
 
@@ -970,7 +817,6 @@
 msgid "Updated in real time. Click on a system to view information."
 msgstr "Oppdatert i sanntid. Klikk på et system for å se mer informasjon."
 
-<<<<<<< HEAD
 #: src/components/routes/system.tsx:288
 msgid "Uptime"
 msgstr "Oppetid"
@@ -982,19 +828,6 @@
 msgstr "Forbruk"
 
 #: src/components/routes/system.tsx:492
-=======
-#: src/components/routes/system.tsx
-msgid "Uptime"
-msgstr "Oppetid"
-
-#: src/components/routes/system.tsx
-#: src/components/routes/system.tsx
-#: src/components/charts/area-chart.tsx
-msgid "Usage"
-msgstr "Forbruk"
-
-#: src/components/routes/system.tsx
->>>>>>> ffb3ec04
 msgid "Usage of root partition"
 msgstr "Forbruk av rot-partisjon"
 
@@ -1017,11 +850,7 @@
 msgid "Visible Fields"
 msgstr "Synlige Felter"
 
-<<<<<<< HEAD
 #: src/components/routes/system.tsx:725
-=======
-#: src/components/routes/system.tsx
->>>>>>> ffb3ec04
 msgid "Waiting for enough records to display"
 msgstr "Venter på nok registreringer til å vise"
 
@@ -1033,16 +862,9 @@
 msgid "Webhook / Push notifications"
 msgstr "Webhook / Push-varslinger"
 
-<<<<<<< HEAD
 #: src/components/routes/system.tsx:280
 #~ msgid "Windows build"
 #~ msgstr ""
-=======
-#: src/components/add-system.tsx
-msgctxt "Button to copy install command"
-msgid "Windows command"
-msgstr "Windows-kommando"
->>>>>>> ffb3ec04
 
 #. Disk write
 #: src/components/charts/area-chart.tsx
