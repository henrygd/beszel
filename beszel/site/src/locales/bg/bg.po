msgid ""
msgstr ""
"POT-Creation-Date: 2024-11-01 11:30-0400\n"
"MIME-Version: 1.0\n"
"Content-Type: text/plain; charset=UTF-8\n"
"Content-Transfer-Encoding: 8bit\n"
"X-Generator: @lingui/cli\n"
"Language: bg\n"
"Project-Id-Version: beszel\n"
"Report-Msgid-Bugs-To: \n"
"PO-Revision-Date: 2025-03-06 07:27\n"
"Last-Translator: \n"
"Language-Team: Bulgarian\n"
"Plural-Forms: nplurals=2; plural=(n != 1);\n"
"X-Crowdin-Project: beszel\n"
"X-Crowdin-Project-ID: 733311\n"
"X-Crowdin-Language: bg\n"
"X-Crowdin-File: /main/beszel/site/src/locales/en/en.po\n"
"X-Crowdin-File-ID: 16\n"

#. placeholder {0}: Math.trunc(system.info?.u / 86400)
<<<<<<< HEAD
#: src/components/routes/system.tsx:277
msgid "{0, plural, one {# day} other {# days}}"
msgstr "{0, plural, one {# ден} other {# дни}}"

#: src/components/routes/system.tsx:275
=======
#: src/components/routes/system.tsx
msgid "{0, plural, one {# day} other {# days}}"
msgstr "{0, plural, one {# ден} other {# дни}}"

#: src/components/routes/system.tsx
>>>>>>> ffb3ec04
msgid "{hours, plural, one {# hour} other {# hours}}"
msgstr "{hours, plural, one {# час} other {# часа}}"

#: src/lib/utils.ts
msgid "1 hour"
msgstr "1 час"

#: src/lib/utils.ts
msgid "1 week"
msgstr "1 седмица"

#: src/lib/utils.ts
msgid "12 hours"
msgstr "12 часа"

#: src/lib/utils.ts
msgid "24 hours"
msgstr "24 часа"

#: src/lib/utils.ts
msgid "30 days"
msgstr "30 дни"

#. Table column
#: src/components/systems-table/systems-table.tsx
msgid "Actions"
msgstr "Действия"

<<<<<<< HEAD
#: src/components/routes/home.tsx:83
=======
#: src/components/routes/home.tsx
>>>>>>> ffb3ec04
msgid "Active Alerts"
msgstr "Активни тревоги"

#: src/components/add-system.tsx
msgid "Add <0>System</0>"
msgstr "Добави <0>Система</0>"

#: src/components/add-system.tsx
msgid "Add New System"
msgstr "Добави нова система"

#: src/components/add-system.tsx
msgid "Add system"
msgstr "Добави система"

#: src/components/routes/settings/notifications.tsx
msgid "Add URL"
msgstr "Добави URL"

#: src/components/routes/settings/general.tsx
msgid "Adjust display options for charts."
msgstr "Настрой опциите за показване на диаграмите."

#: src/components/command-palette.tsx
#: src/components/command-palette.tsx
#: src/components/command-palette.tsx
#: src/components/command-palette.tsx
#: src/components/command-palette.tsx
msgid "Admin"
msgstr "Администратор"

#: src/components/systems-table/systems-table.tsx
msgid "Agent"
msgstr "Агент"

#: src/components/alerts/alert-button.tsx
#: src/components/alerts/alert-button.tsx
msgid "Alerts"
msgstr "Тревоги"

#: src/components/systems-table/systems-table.tsx
#: src/components/alerts/alert-button.tsx
msgid "All Systems"
msgstr "Всички системи"

#: src/components/systems-table/systems-table.tsx
msgid "Are you sure you want to delete {name}?"
msgstr "Сигурен ли си, че искаш да изтриеш {name}?"

#: src/components/copy-to-clipboard.tsx
msgid "Automatic copy requires a secure context."
msgstr "Автоматичното копиране изисква защитен контескт."

<<<<<<< HEAD
#: src/components/routes/system.tsx:688
msgid "Average"
msgstr "Средно"

#: src/components/routes/system.tsx:464
=======
#: src/components/routes/system.tsx
msgid "Average"
msgstr "Средно"

#: src/components/routes/system.tsx
>>>>>>> ffb3ec04
msgid "Average CPU utilization of containers"
msgstr "Средно използване на процесора на контейнерите"

#. placeholder {0}: data.alert.unit
#: src/components/alerts/alerts-system.tsx
msgid "Average exceeds <0>{value}{0}</0>"
msgstr "Средната стойност надхвърля <0>{value}{0}</0>"

<<<<<<< HEAD
#: src/components/routes/system.tsx:565
msgid "Average power consumption of GPUs"
msgstr "Средна консумация на ток от графични карти"

#: src/components/routes/system.tsx:453
=======
#: src/components/routes/system.tsx
msgid "Average power consumption of GPUs"
msgstr "Средна консумация на ток от графични карти"

#: src/components/routes/system.tsx
>>>>>>> ffb3ec04
msgid "Average system-wide CPU utilization"
msgstr "Средно използване на процесора на цялата система"

#. placeholder {0}: gpu.n
<<<<<<< HEAD
#: src/components/routes/system.tsx:587
=======
#: src/components/routes/system.tsx
>>>>>>> ffb3ec04
msgid "Average utilization of {0}"
msgstr "Средно използване на {0}"

#: src/components/navbar.tsx
#: src/components/command-palette.tsx
msgid "Backups"
msgstr "Архиви"

<<<<<<< HEAD
#: src/lib/utils.ts:337
#: src/components/routes/system.tsx:509
=======
#: src/lib/utils.ts
#: src/components/routes/system.tsx
>>>>>>> ffb3ec04
msgid "Bandwidth"
msgstr "Bandwidth на мрежата"

#: src/components/login/auth-form.tsx
msgid "Beszel supports OpenID Connect and many OAuth2 authentication providers."
msgstr "Beszel поддържа OpenID Connect и много други OAuth2 доставчици за удостоверяване."

#: src/components/routes/settings/notifications.tsx
msgid "Beszel uses <0>Shoutrrr</0> to integrate with popular notification services."
msgstr "Beszel ползва <0>Shoutrrr</0> за да се интегрира с известни услуги за уведомяване."

#: src/components/add-system.tsx
msgid "Binary"
msgstr "Двоичен код"

#: src/components/charts/mem-chart.tsx
msgid "Cache / Buffers"
msgstr "Кеш / Буфери"

#: src/components/systems-table/systems-table.tsx
msgid "Cancel"
msgstr "Откажи"

#: src/components/routes/settings/config-yaml.tsx
msgid "Caution - potential data loss"
msgstr "Внимание - възможност за загуба на данни"

#: src/components/routes/settings/general.tsx
msgid "Change general application options."
msgstr "Смени общите опции на приложението."

#: src/components/routes/settings/general.tsx
msgid "Chart options"
msgstr "Опции на диаграмата"

#: src/components/login/forgot-pass-form.tsx
msgid "Check {email} for a reset link."
msgstr "Провери {email} за линк за нулиране."

#: src/components/routes/settings/layout.tsx
msgid "Check logs for more details."
msgstr "Провери log-овете за повече информация."

#: src/components/routes/settings/notifications.tsx
msgid "Check your notification service"
msgstr "Провери услугата си за удостоверяване"

#: src/components/add-system.tsx
msgid "Click to copy"
msgstr "Настисни за да копираш"

#: src/components/login/forgot-pass-form.tsx
#: src/components/login/forgot-pass-form.tsx
msgid "Command line instructions"
msgstr "Инструкции за командната линия"

#: src/components/routes/settings/notifications.tsx
msgid "Configure how you receive alert notifications."
msgstr "Настрой как получаваш нотификации за тревоги."

#: src/components/login/auth-form.tsx
#: src/components/login/auth-form.tsx
msgid "Confirm password"
msgstr "Потвърди парола"

#: src/components/systems-table/systems-table.tsx
msgid "Continue"
msgstr "Продължи"

#: src/lib/utils.ts
msgid "Copied to clipboard"
msgstr "Записано в клипборда"

#: src/components/add-system.tsx
msgctxt "Button to copy docker compose file content"
msgid "Copy docker compose"
msgstr "Копирай docker compose"

#: src/components/add-system.tsx
msgctxt "Button to copy docker run command"
msgid "Copy docker run"
msgstr "Копирай docker run"

#: src/components/systems-table/systems-table.tsx
msgid "Copy host"
msgstr "Копирай хоста"

#: src/components/add-system.tsx
msgid "Copy Linux command"
msgstr "Копирай linux командата"

#: src/components/copy-to-clipboard.tsx
msgid "Copy text"
msgstr "Копирай текста"

#: src/components/systems-table/systems-table.tsx
msgid "CPU"
msgstr "Процесор"

<<<<<<< HEAD
#: src/lib/utils.ts:319
#: src/components/routes/system.tsx:452
#: src/components/charts/area-chart.tsx:58
=======
#: src/lib/utils.ts
#: src/components/routes/system.tsx
#: src/components/charts/area-chart.tsx
>>>>>>> ffb3ec04
msgid "CPU Usage"
msgstr "Употреба на процесор"

#: src/components/login/auth-form.tsx
msgid "Create account"
msgstr "Създай акаунт"

#. Dark theme
#: src/components/mode-toggle.tsx
msgid "Dark"
msgstr "Тъмно"

#: src/components/command-palette.tsx
#: src/components/routes/home.tsx
msgid "Dashboard"
msgstr "Табло"

#: src/components/routes/settings/general.tsx
msgid "Default time period"
msgstr "Времеви диапазон по подразбиране"

#: src/components/systems-table/systems-table.tsx
msgid "Delete"
msgstr "Изтрий"

#: src/components/systems-table/systems-table.tsx
msgid "Disk"
msgstr "Диск"

<<<<<<< HEAD
#: src/components/routes/system.tsx:499
msgid "Disk I/O"
msgstr "Диск I/O"

#: src/lib/utils.ts:331
#: src/components/routes/system.tsx:492
#: src/components/charts/disk-chart.tsx:77
msgid "Disk Usage"
msgstr "Използване на диск"

#: src/components/routes/system.tsx:621
msgid "Disk usage of {extraFsName}"
msgstr "Изполване на диск от {extraFsName}"

#: src/components/routes/system.tsx:463
msgid "Docker CPU Usage"
msgstr "Използване на процесор от docker"

#: src/components/routes/system.tsx:484
msgid "Docker Memory Usage"
msgstr "Изполване на памет от docker"

#: src/components/routes/system.tsx:525
=======
#: src/components/routes/system.tsx
msgid "Disk I/O"
msgstr "Диск I/O"

#: src/lib/utils.ts
#: src/components/routes/system.tsx
#: src/components/charts/disk-chart.tsx
msgid "Disk Usage"
msgstr "Използване на диск"

#: src/components/routes/system.tsx
msgid "Disk usage of {extraFsName}"
msgstr "Изполване на диск от {extraFsName}"

#: src/components/routes/system.tsx
msgid "Docker CPU Usage"
msgstr "Използване на процесор от docker"

#: src/components/routes/system.tsx
msgid "Docker Memory Usage"
msgstr "Изполване на памет от docker"

#: src/components/routes/system.tsx
>>>>>>> ffb3ec04
msgid "Docker Network I/O"
msgstr "Мрежов I/O използван от docker"

#: src/components/command-palette.tsx
msgid "Documentation"
msgstr "Документация"

#. Context: System is down
<<<<<<< HEAD
#: src/lib/utils.ts:316
#: src/components/systems-table/systems-table.tsx:142
#: src/components/routes/system.tsx:363
=======
#: src/lib/utils.ts
#: src/components/systems-table/systems-table.tsx
#: src/components/routes/system.tsx
>>>>>>> ffb3ec04
msgid "Down"
msgstr ""

#: src/components/add-system.tsx
#: src/components/systems-table/systems-table.tsx
msgid "Edit"
msgstr ""

#: src/components/login/forgot-pass-form.tsx
#: src/components/login/auth-form.tsx
msgid "Email"
msgstr "Имейл"

#: src/components/routes/settings/notifications.tsx
msgid "Email notifications"
msgstr "Имейл нотификации"

#: src/components/login/login.tsx
msgid "Enter email address to reset password"
msgstr "Въведи имейл адрес за да нулираш паролата"

#: src/components/routes/settings/notifications.tsx
msgid "Enter email address..."
msgstr "Въведи имейл адрес..."

#: src/components/routes/settings/notifications.tsx
#: src/components/routes/settings/config-yaml.tsx
#: src/components/login/auth-form.tsx
msgid "Error"
msgstr "Грешка"

#. placeholder {0}: alert.value
#. placeholder {1}: info.unit
#. placeholder {2}: alert.min
<<<<<<< HEAD
#: src/components/routes/home.tsx:102
=======
#: src/components/routes/home.tsx
>>>>>>> ffb3ec04
msgid "Exceeds {0}{1} in last {2, plural, one {# minute} other {# minutes}}"
msgstr "Надвишава {0}{1} в последните {2, plural, one {# минута} other {# минути}}"

#: src/components/routes/settings/config-yaml.tsx
msgid "Existing systems not defined in <0>config.yml</0> will be deleted. Please make regular backups."
msgstr "Съществуващи системи които не са дефинирани в <0>config.yml</0> ще бъдат изтрити. Моля прави чести архиви."

#: src/components/routes/settings/config-yaml.tsx
msgid "Export configuration"
msgstr "Експортирай конфигурация"

#: src/components/routes/settings/config-yaml.tsx
msgid "Export your current systems configuration."
msgstr "Експортирай конфигурацията на системите."

#: src/lib/utils.ts
msgid "Failed to authenticate"
msgstr "Неуспешно удостоверяване"

#: src/components/routes/settings/notifications.tsx
#: src/components/routes/settings/layout.tsx
msgid "Failed to save settings"
msgstr "Неуспешно запазване на настройки"

#: src/components/routes/settings/notifications.tsx
msgid "Failed to send test notification"
msgstr "Неуспешно изпрати тестова нотификация"

#: src/components/alerts/alerts-system.tsx
msgid "Failed to update alert"
msgstr "Неуспешно обнови тревога"

<<<<<<< HEAD
#: src/components/systems-table/systems-table.tsx:354
#: src/components/routes/system.tsx:661
=======
#: src/components/systems-table/systems-table.tsx
#: src/components/routes/system.tsx
>>>>>>> ffb3ec04
msgid "Filter..."
msgstr "Филтрирай..."

#: src/components/alerts/alerts-system.tsx
msgid "For <0>{min}</0> {min, plural, one {minute} other {minutes}}"
msgstr "За <0>{min}</0> {min, plural, one {минута} other {минути}}"

#: src/components/login/auth-form.tsx
msgid "Forgot password?"
msgstr "Забравена парола?"

#. Context: General settings
#: src/components/routes/settings/layout.tsx
#: src/components/routes/settings/general.tsx
msgid "General"
msgstr "Общо"

<<<<<<< HEAD
#: src/components/routes/system.tsx:564
=======
#: src/components/routes/system.tsx
>>>>>>> ffb3ec04
msgid "GPU Power Draw"
msgstr "Консумация на ток от графична карта"

#: src/components/systems-table/systems-table.tsx
msgid "Grid"
msgstr "Мрежово"

#: src/components/add-system.tsx
msgctxt "Button to copy install command"
msgid "Homebrew command"
msgstr "Команда Homebrew"

#: src/components/add-system.tsx
msgid "Host / IP"
msgstr "Хост / IP"

#: src/components/login/forgot-pass-form.tsx
msgid "If you've lost the password to your admin account, you may reset it using the following command."
msgstr "Ако си загубил паролата до администраторския акаунт, можеш да я нулираш със следващата команда."

#: src/components/login/auth-form.tsx
msgid "Invalid email address."
msgstr "Невалиден имейл адрес."

#. Linux kernel
<<<<<<< HEAD
#: src/components/routes/system.tsx:260
=======
#: src/components/routes/system.tsx
>>>>>>> ffb3ec04
msgid "Kernel"
msgstr "Linux Kernel"

#: src/components/routes/settings/general.tsx
msgid "Language"
msgstr "Език"

#: src/components/systems-table/systems-table.tsx
msgid "Layout"
msgstr "Подреждане"

#. Light theme
#: src/components/mode-toggle.tsx
msgid "Light"
msgstr "Светъл"

#: src/components/navbar.tsx
msgid "Log Out"
msgstr "Изход"

#: src/components/login/login.tsx
msgid "Login"
msgstr "Вход"

#: src/components/login/forgot-pass-form.tsx
#: src/components/login/auth-form.tsx
msgid "Login attempt failed"
msgstr "Неуспешен опит за вход"

#: src/components/navbar.tsx
#: src/components/command-palette.tsx
msgid "Logs"
msgstr "Логове"

#: src/components/routes/settings/notifications.tsx
msgid "Looking instead for where to create alerts? Click the bell <0/> icons in the systems table."
msgstr "Търсиш къде да създадеш тревоги? Натисни емотиконата за звънец <0/> в таблицата за системи."

#: src/components/routes/settings/layout.tsx
msgid "Manage display and notification preferences."
msgstr "Управление на предпочитанията за показване и уведомяване."

#: src/components/add-system.tsx
msgid "Manual setup instructions"
msgstr ""

#. Chart select field. Please try to keep this short.
<<<<<<< HEAD
#: src/components/routes/system.tsx:691
=======
#: src/components/routes/system.tsx
>>>>>>> ffb3ec04
msgid "Max 1 min"
msgstr "Максимум 1 минута"

#: src/components/systems-table/systems-table.tsx
msgid "Memory"
msgstr "Памет"

<<<<<<< HEAD
#: src/lib/utils.ts:325
#: src/components/routes/system.tsx:474
msgid "Memory Usage"
msgstr "Употреба на паметта"

#: src/components/routes/system.tsx:485
=======
#: src/lib/utils.ts
#: src/components/routes/system.tsx
msgid "Memory Usage"
msgstr "Употреба на паметта"

#: src/components/routes/system.tsx
>>>>>>> ffb3ec04
msgid "Memory usage of docker containers"
msgstr "Използването на памет от docker контейнерите"

#: src/components/add-system.tsx
msgid "Name"
msgstr "Име"

#: src/components/systems-table/systems-table.tsx
msgid "Net"
msgstr "Мрежа"

<<<<<<< HEAD
#: src/components/routes/system.tsx:526
msgid "Network traffic of docker containers"
msgstr "Мрежов трафик на docker контейнери"

#: src/components/routes/system.tsx:511
=======
#: src/components/routes/system.tsx
msgid "Network traffic of docker containers"
msgstr "Мрежов трафик на docker контейнери"

#: src/components/routes/system.tsx
>>>>>>> ffb3ec04
msgid "Network traffic of public interfaces"
msgstr "Мрежов трафик на публични интерфейси"

#: src/components/command-palette.tsx
msgid "No results found."
msgstr "Няма намерени резултати."

#: src/components/systems-table/systems-table.tsx
#: src/components/systems-table/systems-table.tsx
msgid "No systems found."
msgstr "Няма намерени системи."

#: src/components/command-palette.tsx
#: src/components/routes/settings/notifications.tsx
#: src/components/routes/settings/layout.tsx
msgid "Notifications"
msgstr "Нотификации"

#: src/components/login/auth-form.tsx
msgid "OAuth 2 / OIDC support"
msgstr "Поддръжка на OAuth 2 / OIDC"

#: src/components/routes/settings/config-yaml.tsx
msgid "On each restart, systems in the database will be updated to match the systems defined in the file."
msgstr "На всеки рестарт, системите в датабазата ще бъдат обновени да съвпадат със системите зададени във файла."

#: src/components/systems-table/systems-table.tsx
msgid "Open menu"
msgstr "Отвори менюто"

#: src/components/login/auth-form.tsx
msgid "Or continue with"
msgstr "Или продължи с"

#: src/components/alerts/alert-button.tsx
msgid "Overwrite existing alerts"
msgstr "Презапиши съществуващи тревоги"

#: src/components/command-palette.tsx
msgid "Page"
msgstr "Страница"

#: src/components/command-palette.tsx
msgid "Pages / Settings"
msgstr "Страници / Настройки"

#: src/components/login/auth-form.tsx
#: src/components/login/auth-form.tsx
msgid "Password"
msgstr "Парола"

#: src/components/login/auth-form.tsx
msgid "Password must be at least 8 characters."
msgstr "Паролата трябва да е поне 8 символа."

#: src/components/login/auth-form.tsx
msgid "Password must be less than 72 bytes."
msgstr ""

#: src/components/login/forgot-pass-form.tsx
msgid "Password reset request received"
msgstr "Получено е искането за нулиране на паролата"

#: src/components/systems-table/systems-table.tsx
msgid "Pause"
msgstr "Пауза"

#: src/components/systems-table/systems-table.tsx
msgid "Paused"
msgstr "На пауза"

#: src/components/routes/settings/notifications.tsx
msgid "Please <0>configure an SMTP server</0> to ensure alerts are delivered."
msgstr "Моля <0>конфигурурай SMTP сървър</0> за да се подсигуриш, че тревогите са доставени."

#: src/components/alerts/alerts-system.tsx
msgid "Please check logs for more details."
msgstr "Моля провери log-овете за повече информация."

#: src/components/login/forgot-pass-form.tsx
#: src/components/login/auth-form.tsx
msgid "Please check your credentials and try again"
msgstr "Моля провери дадената информация и опитай отново"

#: src/components/login/login.tsx
msgid "Please create an admin account"
msgstr "Моля създай администраторски акаунт"

#: src/components/login/auth-form.tsx
msgid "Please enable pop-ups for this site"
msgstr "Моля активирай изскачащите прозорци за този сайт"

#: src/lib/utils.ts
msgid "Please log in again"
msgstr "Моля влез отново"

#: src/components/login/auth-form.tsx
msgid "Please see <0>the documentation</0> for instructions."
msgstr "Моля виж <0>документацията</0> за инструкции."

#: src/components/login/login.tsx
msgid "Please sign in to your account"
msgstr "Моля влез в акаунта ти"

#: src/components/add-system.tsx
msgid "Port"
msgstr "Порт"

<<<<<<< HEAD
#: src/components/routes/system.tsx:475
#: src/components/routes/system.tsx:595
=======
#: src/components/routes/system.tsx
#: src/components/routes/system.tsx
>>>>>>> ffb3ec04
msgid "Precise utilization at the recorded time"
msgstr "Точно използване в записаното време"

#: src/components/routes/settings/general.tsx
msgid "Preferred Language"
msgstr "Предпочитан език"

#. Use 'Key' if your language requires many more characters
#: src/components/add-system.tsx
msgid "Public Key"
msgstr "Публичен ключ"

#. Disk read
#: src/components/charts/area-chart.tsx
#: src/components/charts/area-chart.tsx
msgid "Read"
msgstr "Прочети"

#. Network bytes received (download)
#: src/components/charts/area-chart.tsx
msgid "Received"
msgstr "Получени"

#: src/components/login/forgot-pass-form.tsx
msgid "Reset Password"
msgstr "Нулиране на парола"

#: src/components/systems-table/systems-table.tsx
msgid "Resume"
msgstr "Възобнови"

#: src/components/routes/settings/notifications.tsx
msgid "Save address using enter key or comma. Leave blank to disable email notifications."
msgstr "Запази адреса с enter или запетая. Остави празно за да изключиш нотификациите чрез имейл."

#: src/components/routes/settings/notifications.tsx
#: src/components/routes/settings/general.tsx
msgid "Save Settings"
msgstr "Запази настройките"

#: src/components/add-system.tsx
msgid "Save system"
msgstr ""

#: src/components/navbar.tsx
msgid "Search"
msgstr "Търси"

#: src/components/command-palette.tsx
msgid "Search for systems or settings..."
msgstr "Търси за системи или настройки..."

#: src/components/alerts/alert-button.tsx
msgid "See <0>notification settings</0> to configure how you receive alerts."
msgstr "Виж <0>настройките за нотификациите</0> за да конфигурираш как получаваш тревоги."

#. Network bytes sent (upload)
#: src/components/charts/area-chart.tsx
msgid "Sent"
msgstr "Изпратени"

#: src/components/routes/settings/general.tsx
msgid "Sets the default time range for charts when a system is viewed."
msgstr "Задава диапазона за време за диаграмите, когато се разглежда система."

#: src/components/command-palette.tsx
#: src/components/command-palette.tsx
#: src/components/command-palette.tsx
#: src/components/routes/settings/layout.tsx
#: src/components/routes/settings/layout.tsx
msgid "Settings"
msgstr "Настройки"

#: src/components/routes/settings/layout.tsx
msgid "Settings saved"
msgstr "Настройките са запазени"

#: src/components/login/auth-form.tsx
msgid "Sign in"
msgstr "Влез"

#: src/components/command-palette.tsx
msgid "SMTP settings"
msgstr "Настройки за SMTP"

#: src/components/systems-table/systems-table.tsx
msgid "Sort By"
msgstr "Сортиране по"

#: src/lib/utils.ts
msgid "Status"
msgstr "Статус"

<<<<<<< HEAD
#: src/components/routes/system.tsx:541
msgid "Swap space used by the system"
msgstr "Изполван swap от системата"

#: src/components/routes/system.tsx:540
=======
#: src/components/routes/system.tsx
msgid "Swap space used by the system"
msgstr "Изполван swap от системата"

#: src/components/routes/system.tsx
>>>>>>> ffb3ec04
msgid "Swap Usage"
msgstr "Използване на swap"

#. System theme
#: src/lib/utils.ts
#: src/components/mode-toggle.tsx
#: src/components/systems-table/systems-table.tsx
msgid "System"
msgstr "Система"

#: src/components/navbar.tsx
msgid "Systems"
msgstr "Системи"

#: src/components/routes/settings/config-yaml.tsx
msgid "Systems may be managed in a <0>config.yml</0> file inside your data directory."
msgstr "Системите могат да бъдат управлявани в <0>config.yml</0> файл намиращ се в директорията с данни."

#: src/components/systems-table/systems-table.tsx
msgid "Table"
msgstr "Таблица"

#. Temperature label in systems table
#: src/components/systems-table/systems-table.tsx
msgid "Temp"
msgstr ""

<<<<<<< HEAD
#: src/lib/utils.ts:344
#: src/components/routes/system.tsx:552
msgid "Temperature"
msgstr "Температура"

#: src/components/routes/system.tsx:553
=======
#: src/lib/utils.ts
#: src/components/routes/system.tsx
msgid "Temperature"
msgstr "Температура"

#: src/components/routes/system.tsx
>>>>>>> ffb3ec04
msgid "Temperatures of system sensors"
msgstr "Температири на системни сензори"

#: src/components/routes/settings/notifications.tsx
msgid "Test <0>URL</0>"
msgstr "Тествай <0>URL</0>"

#: src/components/routes/settings/notifications.tsx
msgid "Test notification sent"
msgstr "Тестова нотификация изпратена"

#: src/components/add-system.tsx
msgid "The agent must be running on the system to connect. Copy the installation command for the agent below."
msgstr "Агента трябва да работи на системата за да се свърже. Копирай инсталационната команда за агента долу."

#: src/components/add-system.tsx
msgid "The agent must be running on the system to connect. Copy the<0>docker-compose.yml</0> for the agent below."
msgstr "Агемта трябва да работи на системата за да се свърже. Копирай <0>docker-compose.yml</0> файла за агента долу."

#: src/components/login/forgot-pass-form.tsx
msgid "Then log into the backend and reset your user account password in the users table."
msgstr "След това влез в backend-а и нулирай паролата за потребителския акаунт в таблицата за потребители."

#: src/components/systems-table/systems-table.tsx
msgid "This action cannot be undone. This will permanently delete all current records for {name} from the database."
msgstr "Това действие не може да бъде отменено. Това ще изтрие всички записи за {name} от датабазата."

<<<<<<< HEAD
#: src/components/routes/system.tsx:633
msgid "Throughput of {extraFsName}"
msgstr "Пропускателна способност на {extraFsName}"

#: src/components/routes/system.tsx:500
=======
#: src/components/routes/system.tsx
msgid "Throughput of {extraFsName}"
msgstr "Пропускателна способност на {extraFsName}"

#: src/components/routes/system.tsx
>>>>>>> ffb3ec04
msgid "Throughput of root filesystem"
msgstr "Пропускателна способност на root файловата система"

#: src/components/routes/settings/notifications.tsx
msgid "To email(s)"
msgstr "До имейл(ите)"

<<<<<<< HEAD
#: src/components/routes/system.tsx:427
#: src/components/routes/system.tsx:440
=======
#: src/components/routes/system.tsx
#: src/components/routes/system.tsx
>>>>>>> ffb3ec04
msgid "Toggle grid"
msgstr "Превключване на мрежа"

#: src/components/mode-toggle.tsx
msgid "Toggle theme"
msgstr "Включи тема"

#: src/lib/utils.ts
msgid "Triggers when any sensor exceeds a threshold"
msgstr "Задейства се, когато някой даден сензор надвиши зададен праг"

#: src/lib/utils.ts
msgid "Triggers when combined up/down exceeds a threshold"
msgstr "Задейства се, когато комбинираното качване/сваляне надвиши зададен праг"

#: src/lib/utils.ts
msgid "Triggers when CPU usage exceeds a threshold"
msgstr "Задейства се, когато употребата на процесора надвиши зададен праг"

#: src/lib/utils.ts
msgid "Triggers when memory usage exceeds a threshold"
msgstr "Задейства се, когато употребата на паметта надвиши зададен праг"

#: src/lib/utils.ts
msgid "Triggers when status switches between up and down"
msgstr "Задейства се, когато статуса превключва между долу и горе"

#: src/lib/utils.ts
msgid "Triggers when usage of any disk exceeds a threshold"
msgstr "Задейства се, когато употребата на някой диск надивши зададен праг"

#. Context: System is up
<<<<<<< HEAD
#: src/components/systems-table/systems-table.tsx:141
#: src/components/routes/system.tsx:361
=======
#: src/components/systems-table/systems-table.tsx
#: src/components/routes/system.tsx
>>>>>>> ffb3ec04
msgid "Up"
msgstr ""

#: src/components/systems-table/systems-table.tsx
msgid "Updated in real time. Click on a system to view information."
msgstr "Актуализира се в реално време. Натисни на система за да видиш информация."

<<<<<<< HEAD
#: src/components/routes/system.tsx:288
msgid "Uptime"
msgstr "Време на работа"

#: src/components/routes/system.tsx:586
#: src/components/routes/system.tsx:620
#: src/components/charts/area-chart.tsx:75
msgid "Usage"
msgstr "Употреба"

#: src/components/routes/system.tsx:492
=======
#: src/components/routes/system.tsx
msgid "Uptime"
msgstr "Време на работа"

#: src/components/routes/system.tsx
#: src/components/routes/system.tsx
#: src/components/charts/area-chart.tsx
msgid "Usage"
msgstr "Употреба"

#: src/components/routes/system.tsx
>>>>>>> ffb3ec04
msgid "Usage of root partition"
msgstr "Употреба на root partition-а"

#: src/components/charts/swap-chart.tsx
#: src/components/charts/mem-chart.tsx
#: src/components/charts/area-chart.tsx
msgid "Used"
msgstr "Използвани"

#: src/components/navbar.tsx
#: src/components/command-palette.tsx
msgid "Users"
msgstr "Потребители"

#: src/components/systems-table/systems-table.tsx
msgid "View"
msgstr "Изглед"

#: src/components/systems-table/systems-table.tsx
msgid "Visible Fields"
msgstr "Видими полета"

<<<<<<< HEAD
#: src/components/routes/system.tsx:725
=======
#: src/components/routes/system.tsx
>>>>>>> ffb3ec04
msgid "Waiting for enough records to display"
msgstr "Изчаква се за достатъчно записи за показване"

#: src/components/routes/settings/general.tsx
msgid "Want to help improve our translations? Check <0>Crowdin</0> for details."
msgstr "Искаш да помогнеш да направиш преводите още по-добри? Провери нашия <0>Crowdin</0> за повече детайли."

#: src/components/routes/settings/notifications.tsx
msgid "Webhook / Push notifications"
msgstr "Webhook / Пуш нотификации"

<<<<<<< HEAD
#: src/components/routes/system.tsx:280
#~ msgid "Windows build"
#~ msgstr ""
=======
#: src/components/add-system.tsx
msgctxt "Button to copy install command"
msgid "Windows command"
msgstr "Команда Windows"
>>>>>>> ffb3ec04

#. Disk write
#: src/components/charts/area-chart.tsx
#: src/components/charts/area-chart.tsx
msgid "Write"
msgstr "Запиши"

#: src/components/routes/settings/layout.tsx
msgid "YAML Config"
msgstr "YAML конфигурация"

#: src/components/routes/settings/config-yaml.tsx
msgid "YAML Configuration"
msgstr "YAML конфигурация"

#: src/components/routes/settings/layout.tsx
msgid "Your user settings have been updated."
msgstr "Настройките за потребителя ти са обновени."<|MERGE_RESOLUTION|>--- conflicted
+++ resolved
@@ -19,19 +19,11 @@
 "X-Crowdin-File-ID: 16\n"
 
 #. placeholder {0}: Math.trunc(system.info?.u / 86400)
-<<<<<<< HEAD
 #: src/components/routes/system.tsx:277
 msgid "{0, plural, one {# day} other {# days}}"
 msgstr "{0, plural, one {# ден} other {# дни}}"
 
 #: src/components/routes/system.tsx:275
-=======
-#: src/components/routes/system.tsx
-msgid "{0, plural, one {# day} other {# days}}"
-msgstr "{0, plural, one {# ден} other {# дни}}"
-
-#: src/components/routes/system.tsx
->>>>>>> ffb3ec04
 msgid "{hours, plural, one {# hour} other {# hours}}"
 msgstr "{hours, plural, one {# час} other {# часа}}"
 
@@ -60,11 +52,7 @@
 msgid "Actions"
 msgstr "Действия"
 
-<<<<<<< HEAD
 #: src/components/routes/home.tsx:83
-=======
-#: src/components/routes/home.tsx
->>>>>>> ffb3ec04
 msgid "Active Alerts"
 msgstr "Активни тревоги"
 
@@ -118,19 +106,11 @@
 msgid "Automatic copy requires a secure context."
 msgstr "Автоматичното копиране изисква защитен контескт."
 
-<<<<<<< HEAD
 #: src/components/routes/system.tsx:688
 msgid "Average"
 msgstr "Средно"
 
 #: src/components/routes/system.tsx:464
-=======
-#: src/components/routes/system.tsx
-msgid "Average"
-msgstr "Средно"
-
-#: src/components/routes/system.tsx
->>>>>>> ffb3ec04
 msgid "Average CPU utilization of containers"
 msgstr "Средно използване на процесора на контейнерите"
 
@@ -139,28 +119,16 @@
 msgid "Average exceeds <0>{value}{0}</0>"
 msgstr "Средната стойност надхвърля <0>{value}{0}</0>"
 
-<<<<<<< HEAD
 #: src/components/routes/system.tsx:565
 msgid "Average power consumption of GPUs"
 msgstr "Средна консумация на ток от графични карти"
 
 #: src/components/routes/system.tsx:453
-=======
-#: src/components/routes/system.tsx
-msgid "Average power consumption of GPUs"
-msgstr "Средна консумация на ток от графични карти"
-
-#: src/components/routes/system.tsx
->>>>>>> ffb3ec04
 msgid "Average system-wide CPU utilization"
 msgstr "Средно използване на процесора на цялата система"
 
 #. placeholder {0}: gpu.n
-<<<<<<< HEAD
 #: src/components/routes/system.tsx:587
-=======
-#: src/components/routes/system.tsx
->>>>>>> ffb3ec04
 msgid "Average utilization of {0}"
 msgstr "Средно използване на {0}"
 
@@ -169,13 +137,8 @@
 msgid "Backups"
 msgstr "Архиви"
 
-<<<<<<< HEAD
 #: src/lib/utils.ts:337
 #: src/components/routes/system.tsx:509
-=======
-#: src/lib/utils.ts
-#: src/components/routes/system.tsx
->>>>>>> ffb3ec04
 msgid "Bandwidth"
 msgstr "Bandwidth на мрежата"
 
@@ -275,15 +238,9 @@
 msgid "CPU"
 msgstr "Процесор"
 
-<<<<<<< HEAD
 #: src/lib/utils.ts:319
 #: src/components/routes/system.tsx:452
 #: src/components/charts/area-chart.tsx:58
-=======
-#: src/lib/utils.ts
-#: src/components/routes/system.tsx
-#: src/components/charts/area-chart.tsx
->>>>>>> ffb3ec04
 msgid "CPU Usage"
 msgstr "Употреба на процесор"
 
@@ -313,7 +270,6 @@
 msgid "Disk"
 msgstr "Диск"
 
-<<<<<<< HEAD
 #: src/components/routes/system.tsx:499
 msgid "Disk I/O"
 msgstr "Диск I/O"
@@ -337,31 +293,6 @@
 msgstr "Изполване на памет от docker"
 
 #: src/components/routes/system.tsx:525
-=======
-#: src/components/routes/system.tsx
-msgid "Disk I/O"
-msgstr "Диск I/O"
-
-#: src/lib/utils.ts
-#: src/components/routes/system.tsx
-#: src/components/charts/disk-chart.tsx
-msgid "Disk Usage"
-msgstr "Използване на диск"
-
-#: src/components/routes/system.tsx
-msgid "Disk usage of {extraFsName}"
-msgstr "Изполване на диск от {extraFsName}"
-
-#: src/components/routes/system.tsx
-msgid "Docker CPU Usage"
-msgstr "Използване на процесор от docker"
-
-#: src/components/routes/system.tsx
-msgid "Docker Memory Usage"
-msgstr "Изполване на памет от docker"
-
-#: src/components/routes/system.tsx
->>>>>>> ffb3ec04
 msgid "Docker Network I/O"
 msgstr "Мрежов I/O използван от docker"
 
@@ -370,15 +301,9 @@
 msgstr "Документация"
 
 #. Context: System is down
-<<<<<<< HEAD
 #: src/lib/utils.ts:316
 #: src/components/systems-table/systems-table.tsx:142
 #: src/components/routes/system.tsx:363
-=======
-#: src/lib/utils.ts
-#: src/components/systems-table/systems-table.tsx
-#: src/components/routes/system.tsx
->>>>>>> ffb3ec04
 msgid "Down"
 msgstr ""
 
@@ -413,11 +338,7 @@
 #. placeholder {0}: alert.value
 #. placeholder {1}: info.unit
 #. placeholder {2}: alert.min
-<<<<<<< HEAD
 #: src/components/routes/home.tsx:102
-=======
-#: src/components/routes/home.tsx
->>>>>>> ffb3ec04
 msgid "Exceeds {0}{1} in last {2, plural, one {# minute} other {# minutes}}"
 msgstr "Надвишава {0}{1} в последните {2, plural, one {# минута} other {# минути}}"
 
@@ -450,13 +371,8 @@
 msgid "Failed to update alert"
 msgstr "Неуспешно обнови тревога"
 
-<<<<<<< HEAD
 #: src/components/systems-table/systems-table.tsx:354
 #: src/components/routes/system.tsx:661
-=======
-#: src/components/systems-table/systems-table.tsx
-#: src/components/routes/system.tsx
->>>>>>> ffb3ec04
 msgid "Filter..."
 msgstr "Филтрирай..."
 
@@ -474,11 +390,7 @@
 msgid "General"
 msgstr "Общо"
 
-<<<<<<< HEAD
 #: src/components/routes/system.tsx:564
-=======
-#: src/components/routes/system.tsx
->>>>>>> ffb3ec04
 msgid "GPU Power Draw"
 msgstr "Консумация на ток от графична карта"
 
@@ -504,11 +416,7 @@
 msgstr "Невалиден имейл адрес."
 
 #. Linux kernel
-<<<<<<< HEAD
 #: src/components/routes/system.tsx:260
-=======
-#: src/components/routes/system.tsx
->>>>>>> ffb3ec04
 msgid "Kernel"
 msgstr "Linux Kernel"
 
@@ -556,11 +464,7 @@
 msgstr ""
 
 #. Chart select field. Please try to keep this short.
-<<<<<<< HEAD
 #: src/components/routes/system.tsx:691
-=======
-#: src/components/routes/system.tsx
->>>>>>> ffb3ec04
 msgid "Max 1 min"
 msgstr "Максимум 1 минута"
 
@@ -568,21 +472,12 @@
 msgid "Memory"
 msgstr "Памет"
 
-<<<<<<< HEAD
 #: src/lib/utils.ts:325
 #: src/components/routes/system.tsx:474
 msgid "Memory Usage"
 msgstr "Употреба на паметта"
 
 #: src/components/routes/system.tsx:485
-=======
-#: src/lib/utils.ts
-#: src/components/routes/system.tsx
-msgid "Memory Usage"
-msgstr "Употреба на паметта"
-
-#: src/components/routes/system.tsx
->>>>>>> ffb3ec04
 msgid "Memory usage of docker containers"
 msgstr "Използването на памет от docker контейнерите"
 
@@ -594,19 +489,11 @@
 msgid "Net"
 msgstr "Мрежа"
 
-<<<<<<< HEAD
 #: src/components/routes/system.tsx:526
 msgid "Network traffic of docker containers"
 msgstr "Мрежов трафик на docker контейнери"
 
 #: src/components/routes/system.tsx:511
-=======
-#: src/components/routes/system.tsx
-msgid "Network traffic of docker containers"
-msgstr "Мрежов трафик на docker контейнери"
-
-#: src/components/routes/system.tsx
->>>>>>> ffb3ec04
 msgid "Network traffic of public interfaces"
 msgstr "Мрежов трафик на публични интерфейси"
 
@@ -715,13 +602,8 @@
 msgid "Port"
 msgstr "Порт"
 
-<<<<<<< HEAD
 #: src/components/routes/system.tsx:475
 #: src/components/routes/system.tsx:595
-=======
-#: src/components/routes/system.tsx
-#: src/components/routes/system.tsx
->>>>>>> ffb3ec04
 msgid "Precise utilization at the recorded time"
 msgstr "Точно използване в записаното време"
 
@@ -815,19 +697,11 @@
 msgid "Status"
 msgstr "Статус"
 
-<<<<<<< HEAD
 #: src/components/routes/system.tsx:541
 msgid "Swap space used by the system"
 msgstr "Изполван swap от системата"
 
 #: src/components/routes/system.tsx:540
-=======
-#: src/components/routes/system.tsx
-msgid "Swap space used by the system"
-msgstr "Изполван swap от системата"
-
-#: src/components/routes/system.tsx
->>>>>>> ffb3ec04
 msgid "Swap Usage"
 msgstr "Използване на swap"
 
@@ -855,21 +729,12 @@
 msgid "Temp"
 msgstr ""
 
-<<<<<<< HEAD
 #: src/lib/utils.ts:344
 #: src/components/routes/system.tsx:552
 msgid "Temperature"
 msgstr "Температура"
 
 #: src/components/routes/system.tsx:553
-=======
-#: src/lib/utils.ts
-#: src/components/routes/system.tsx
-msgid "Temperature"
-msgstr "Температура"
-
-#: src/components/routes/system.tsx
->>>>>>> ffb3ec04
 msgid "Temperatures of system sensors"
 msgstr "Температири на системни сензори"
 
@@ -897,19 +762,11 @@
 msgid "This action cannot be undone. This will permanently delete all current records for {name} from the database."
 msgstr "Това действие не може да бъде отменено. Това ще изтрие всички записи за {name} от датабазата."
 
-<<<<<<< HEAD
 #: src/components/routes/system.tsx:633
 msgid "Throughput of {extraFsName}"
 msgstr "Пропускателна способност на {extraFsName}"
 
 #: src/components/routes/system.tsx:500
-=======
-#: src/components/routes/system.tsx
-msgid "Throughput of {extraFsName}"
-msgstr "Пропускателна способност на {extraFsName}"
-
-#: src/components/routes/system.tsx
->>>>>>> ffb3ec04
 msgid "Throughput of root filesystem"
 msgstr "Пропускателна способност на root файловата система"
 
@@ -917,13 +774,8 @@
 msgid "To email(s)"
 msgstr "До имейл(ите)"
 
-<<<<<<< HEAD
 #: src/components/routes/system.tsx:427
 #: src/components/routes/system.tsx:440
-=======
-#: src/components/routes/system.tsx
-#: src/components/routes/system.tsx
->>>>>>> ffb3ec04
 msgid "Toggle grid"
 msgstr "Превключване на мрежа"
 
@@ -956,13 +808,8 @@
 msgstr "Задейства се, когато употребата на някой диск надивши зададен праг"
 
 #. Context: System is up
-<<<<<<< HEAD
 #: src/components/systems-table/systems-table.tsx:141
 #: src/components/routes/system.tsx:361
-=======
-#: src/components/systems-table/systems-table.tsx
-#: src/components/routes/system.tsx
->>>>>>> ffb3ec04
 msgid "Up"
 msgstr ""
 
@@ -970,7 +817,6 @@
 msgid "Updated in real time. Click on a system to view information."
 msgstr "Актуализира се в реално време. Натисни на система за да видиш информация."
 
-<<<<<<< HEAD
 #: src/components/routes/system.tsx:288
 msgid "Uptime"
 msgstr "Време на работа"
@@ -982,19 +828,6 @@
 msgstr "Употреба"
 
 #: src/components/routes/system.tsx:492
-=======
-#: src/components/routes/system.tsx
-msgid "Uptime"
-msgstr "Време на работа"
-
-#: src/components/routes/system.tsx
-#: src/components/routes/system.tsx
-#: src/components/charts/area-chart.tsx
-msgid "Usage"
-msgstr "Употреба"
-
-#: src/components/routes/system.tsx
->>>>>>> ffb3ec04
 msgid "Usage of root partition"
 msgstr "Употреба на root partition-а"
 
@@ -1017,11 +850,7 @@
 msgid "Visible Fields"
 msgstr "Видими полета"
 
-<<<<<<< HEAD
 #: src/components/routes/system.tsx:725
-=======
-#: src/components/routes/system.tsx
->>>>>>> ffb3ec04
 msgid "Waiting for enough records to display"
 msgstr "Изчаква се за достатъчно записи за показване"
 
@@ -1033,16 +862,9 @@
 msgid "Webhook / Push notifications"
 msgstr "Webhook / Пуш нотификации"
 
-<<<<<<< HEAD
 #: src/components/routes/system.tsx:280
 #~ msgid "Windows build"
 #~ msgstr ""
-=======
-#: src/components/add-system.tsx
-msgctxt "Button to copy install command"
-msgid "Windows command"
-msgstr "Команда Windows"
->>>>>>> ffb3ec04
 
 #. Disk write
 #: src/components/charts/area-chart.tsx
