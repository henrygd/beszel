msgid ""
msgstr ""
"POT-Creation-Date: 2024-11-01 11:30-0400\n"
"MIME-Version: 1.0\n"
"Content-Type: text/plain; charset=UTF-8\n"
"Content-Transfer-Encoding: 8bit\n"
"X-Generator: @lingui/cli\n"
"Language: tr\n"
"Project-Id-Version: beszel\n"
"Report-Msgid-Bugs-To: \n"
"PO-Revision-Date: 2025-03-06 07:27\n"
"Last-Translator: \n"
"Language-Team: Turkish\n"
"Plural-Forms: nplurals=2; plural=(n != 1);\n"
"X-Crowdin-Project: beszel\n"
"X-Crowdin-Project-ID: 733311\n"
"X-Crowdin-Language: tr\n"
"X-Crowdin-File: /main/beszel/site/src/locales/en/en.po\n"
"X-Crowdin-File-ID: 16\n"

#. placeholder {0}: Math.trunc(system.info?.u / 86400)
<<<<<<< HEAD
#: src/components/routes/system.tsx:277
msgid "{0, plural, one {# day} other {# days}}"
msgstr "{0, plural, one {# gün} other {# gün}}"

#: src/components/routes/system.tsx:275
=======
#: src/components/routes/system.tsx
msgid "{0, plural, one {# day} other {# days}}"
msgstr "{0, plural, one {# gün} other {# gün}}"

#: src/components/routes/system.tsx
>>>>>>> ffb3ec04
msgid "{hours, plural, one {# hour} other {# hours}}"
msgstr "{hours, plural, one {# saat} other {# saat}}"

#: src/lib/utils.ts
msgid "1 hour"
msgstr "1 saat"

#: src/lib/utils.ts
msgid "1 week"
msgstr "1 hafta"

#: src/lib/utils.ts
msgid "12 hours"
msgstr "12 saat"

#: src/lib/utils.ts
msgid "24 hours"
msgstr "24 saat"

#: src/lib/utils.ts
msgid "30 days"
msgstr "30 gün"

#. Table column
#: src/components/systems-table/systems-table.tsx
msgid "Actions"
msgstr "Eylemler"

<<<<<<< HEAD
#: src/components/routes/home.tsx:83
=======
#: src/components/routes/home.tsx
>>>>>>> ffb3ec04
msgid "Active Alerts"
msgstr "Aktif Uyarılar"

#: src/components/add-system.tsx
msgid "Add <0>System</0>"
msgstr "<0>Sistem</0> Ekle"

#: src/components/add-system.tsx
msgid "Add New System"
msgstr "Yeni Sistem Ekle"

#: src/components/add-system.tsx
msgid "Add system"
msgstr "Sistem ekle"

#: src/components/routes/settings/notifications.tsx
msgid "Add URL"
msgstr "URL Ekle"

#: src/components/routes/settings/general.tsx
msgid "Adjust display options for charts."
msgstr "Grafikler için görüntüleme seçeneklerini ayarlayın."

#: src/components/command-palette.tsx
#: src/components/command-palette.tsx
#: src/components/command-palette.tsx
#: src/components/command-palette.tsx
#: src/components/command-palette.tsx
msgid "Admin"
msgstr "Yönetici"

#: src/components/systems-table/systems-table.tsx
msgid "Agent"
msgstr "Aracı"

#: src/components/alerts/alert-button.tsx
#: src/components/alerts/alert-button.tsx
msgid "Alerts"
msgstr "Uyarılar"

#: src/components/systems-table/systems-table.tsx
#: src/components/alerts/alert-button.tsx
msgid "All Systems"
msgstr "Tüm Sistemler"

#: src/components/systems-table/systems-table.tsx
msgid "Are you sure you want to delete {name}?"
msgstr "{name} silmek istediğinizden emin misiniz?"

#: src/components/copy-to-clipboard.tsx
msgid "Automatic copy requires a secure context."
msgstr "Otomatik kopyalama güvenli bir bağlam gerektirir."

<<<<<<< HEAD
#: src/components/routes/system.tsx:688
msgid "Average"
msgstr "Ortalama"

#: src/components/routes/system.tsx:464
=======
#: src/components/routes/system.tsx
msgid "Average"
msgstr "Ortalama"

#: src/components/routes/system.tsx
>>>>>>> ffb3ec04
msgid "Average CPU utilization of containers"
msgstr "Konteynerlerin ortalama CPU kullanımı"

#. placeholder {0}: data.alert.unit
#: src/components/alerts/alerts-system.tsx
msgid "Average exceeds <0>{value}{0}</0>"
msgstr "Ortalama <0>{value}{0}</0> aşıyor"

<<<<<<< HEAD
#: src/components/routes/system.tsx:565
msgid "Average power consumption of GPUs"
msgstr "GPU ların ortalama güç tüketimi"

#: src/components/routes/system.tsx:453
=======
#: src/components/routes/system.tsx
msgid "Average power consumption of GPUs"
msgstr "GPU ların ortalama güç tüketimi"

#: src/components/routes/system.tsx
>>>>>>> ffb3ec04
msgid "Average system-wide CPU utilization"
msgstr "Sistem genelinde ortalama CPU kullanımı"

#. placeholder {0}: gpu.n
<<<<<<< HEAD
#: src/components/routes/system.tsx:587
=======
#: src/components/routes/system.tsx
>>>>>>> ffb3ec04
msgid "Average utilization of {0}"
msgstr "{0} ortalama kullanımı"

#: src/components/navbar.tsx
#: src/components/command-palette.tsx
msgid "Backups"
msgstr "Yedekler"

<<<<<<< HEAD
#: src/lib/utils.ts:337
#: src/components/routes/system.tsx:509
=======
#: src/lib/utils.ts
#: src/components/routes/system.tsx
>>>>>>> ffb3ec04
msgid "Bandwidth"
msgstr "Bant Genişliği"

#: src/components/login/auth-form.tsx
msgid "Beszel supports OpenID Connect and many OAuth2 authentication providers."
msgstr "Beszel, OpenID Connect ve birçok OAuth2 kimlik doğrulama sağlayıcısını destekler."

#: src/components/routes/settings/notifications.tsx
msgid "Beszel uses <0>Shoutrrr</0> to integrate with popular notification services."
msgstr "Beszel, popüler bildirim hizmetleriyle entegre olmak için <0>Shoutrrr</0> kullanır."

#: src/components/add-system.tsx
msgid "Binary"
msgstr "İkili"

#: src/components/charts/mem-chart.tsx
msgid "Cache / Buffers"
msgstr "Önbellek / Tamponlar"

#: src/components/systems-table/systems-table.tsx
msgid "Cancel"
msgstr "İptal"

#: src/components/routes/settings/config-yaml.tsx
msgid "Caution - potential data loss"
msgstr "Dikkat - potansiyel veri kaybı"

#: src/components/routes/settings/general.tsx
msgid "Change general application options."
msgstr "Genel uygulama seçeneklerini değiştirin."

#: src/components/routes/settings/general.tsx
msgid "Chart options"
msgstr "Grafik seçenekleri"

#: src/components/login/forgot-pass-form.tsx
msgid "Check {email} for a reset link."
msgstr "Sıfırlama bağlantısı için {email} kontrol edin."

#: src/components/routes/settings/layout.tsx
msgid "Check logs for more details."
msgstr "Daha fazla ayrıntı için günlükleri kontrol edin."

#: src/components/routes/settings/notifications.tsx
msgid "Check your notification service"
msgstr "Bildirim hizmetinizi kontrol edin"

#: src/components/add-system.tsx
msgid "Click to copy"
msgstr "Kopyalamak için tıklayın"

#: src/components/login/forgot-pass-form.tsx
#: src/components/login/forgot-pass-form.tsx
msgid "Command line instructions"
msgstr "Komut satırı talimatları"

#: src/components/routes/settings/notifications.tsx
msgid "Configure how you receive alert notifications."
msgstr "Uyarı bildirimlerini nasıl alacağınızı yapılandırın."

#: src/components/login/auth-form.tsx
#: src/components/login/auth-form.tsx
msgid "Confirm password"
msgstr "Şifreyi onayla"

#: src/components/systems-table/systems-table.tsx
msgid "Continue"
msgstr "Devam et"

#: src/lib/utils.ts
msgid "Copied to clipboard"
msgstr "Panoya kopyalandı"

#: src/components/add-system.tsx
msgctxt "Button to copy docker compose file content"
msgid "Copy docker compose"
msgstr "Docker compose kopyala"

#: src/components/add-system.tsx
msgctxt "Button to copy docker run command"
msgid "Copy docker run"
msgstr "Docker run kopyala"

#: src/components/systems-table/systems-table.tsx
msgid "Copy host"
msgstr "Ana bilgisayarı kopyala"

#: src/components/add-system.tsx
msgid "Copy Linux command"
msgstr "Linux komutunu kopyala"

#: src/components/copy-to-clipboard.tsx
msgid "Copy text"
msgstr "Metni kopyala"

#: src/components/systems-table/systems-table.tsx
msgid "CPU"
msgstr "CPU"

<<<<<<< HEAD
#: src/lib/utils.ts:319
#: src/components/routes/system.tsx:452
#: src/components/charts/area-chart.tsx:58
=======
#: src/lib/utils.ts
#: src/components/routes/system.tsx
#: src/components/charts/area-chart.tsx
>>>>>>> ffb3ec04
msgid "CPU Usage"
msgstr "CPU Kullanımı"

#: src/components/login/auth-form.tsx
msgid "Create account"
msgstr "Hesap oluştur"

#. Dark theme
#: src/components/mode-toggle.tsx
msgid "Dark"
msgstr "Koyu"

#: src/components/command-palette.tsx
#: src/components/routes/home.tsx
msgid "Dashboard"
msgstr "Gösterge Paneli"

#: src/components/routes/settings/general.tsx
msgid "Default time period"
msgstr "Varsayılan zaman dilimi"

#: src/components/systems-table/systems-table.tsx
msgid "Delete"
msgstr "Sil"

#: src/components/systems-table/systems-table.tsx
msgid "Disk"
msgstr "Disk"

<<<<<<< HEAD
#: src/components/routes/system.tsx:499
msgid "Disk I/O"
msgstr "Disk G/Ç"

#: src/lib/utils.ts:331
#: src/components/routes/system.tsx:492
#: src/components/charts/disk-chart.tsx:77
msgid "Disk Usage"
msgstr "Disk Kullanımı"

#: src/components/routes/system.tsx:621
msgid "Disk usage of {extraFsName}"
msgstr "{extraFsName} disk kullanımı"

#: src/components/routes/system.tsx:463
msgid "Docker CPU Usage"
msgstr "Docker CPU Kullanımı"

#: src/components/routes/system.tsx:484
msgid "Docker Memory Usage"
msgstr "Docker Bellek Kullanımı"

#: src/components/routes/system.tsx:525
=======
#: src/components/routes/system.tsx
msgid "Disk I/O"
msgstr "Disk G/Ç"

#: src/lib/utils.ts
#: src/components/routes/system.tsx
#: src/components/charts/disk-chart.tsx
msgid "Disk Usage"
msgstr "Disk Kullanımı"

#: src/components/routes/system.tsx
msgid "Disk usage of {extraFsName}"
msgstr "{extraFsName} disk kullanımı"

#: src/components/routes/system.tsx
msgid "Docker CPU Usage"
msgstr "Docker CPU Kullanımı"

#: src/components/routes/system.tsx
msgid "Docker Memory Usage"
msgstr "Docker Bellek Kullanımı"

#: src/components/routes/system.tsx
>>>>>>> ffb3ec04
msgid "Docker Network I/O"
msgstr "Docker Ağ G/Ç"

#: src/components/command-palette.tsx
msgid "Documentation"
msgstr "Dokümantasyon"

#. Context: System is down
<<<<<<< HEAD
#: src/lib/utils.ts:316
#: src/components/systems-table/systems-table.tsx:142
#: src/components/routes/system.tsx:363
=======
#: src/lib/utils.ts
#: src/components/systems-table/systems-table.tsx
#: src/components/routes/system.tsx
>>>>>>> ffb3ec04
msgid "Down"
msgstr ""

#: src/components/add-system.tsx
#: src/components/systems-table/systems-table.tsx
msgid "Edit"
msgstr ""

#: src/components/login/forgot-pass-form.tsx
#: src/components/login/auth-form.tsx
msgid "Email"
msgstr "E-posta"

#: src/components/routes/settings/notifications.tsx
msgid "Email notifications"
msgstr "E-posta bildirimleri"

#: src/components/login/login.tsx
msgid "Enter email address to reset password"
msgstr "Şifreyi sıfırlamak için e-posta adresini girin"

#: src/components/routes/settings/notifications.tsx
msgid "Enter email address..."
msgstr "E-posta adresini girin..."

#: src/components/routes/settings/notifications.tsx
#: src/components/routes/settings/config-yaml.tsx
#: src/components/login/auth-form.tsx
msgid "Error"
msgstr "Hata"

#. placeholder {0}: alert.value
#. placeholder {1}: info.unit
#. placeholder {2}: alert.min
<<<<<<< HEAD
#: src/components/routes/home.tsx:102
=======
#: src/components/routes/home.tsx
>>>>>>> ffb3ec04
msgid "Exceeds {0}{1} in last {2, plural, one {# minute} other {# minutes}}"
msgstr "Son {2, plural, one {# dakika} other {# dakika}} içinde {0}{1} aşıyor"

#: src/components/routes/settings/config-yaml.tsx
msgid "Existing systems not defined in <0>config.yml</0> will be deleted. Please make regular backups."
msgstr "<0>config.yml</0> içinde tanımlanmayan mevcut sistemler silinecektir. Lütfen düzenli yedekler alın."

#: src/components/routes/settings/config-yaml.tsx
msgid "Export configuration"
msgstr "Yapılandırmayı dışa aktar"

#: src/components/routes/settings/config-yaml.tsx
msgid "Export your current systems configuration."
msgstr "Mevcut sistem yapılandırmanızı dışa aktarın."

#: src/lib/utils.ts
msgid "Failed to authenticate"
msgstr "Kimlik doğrulama başarısız"

#: src/components/routes/settings/notifications.tsx
#: src/components/routes/settings/layout.tsx
msgid "Failed to save settings"
msgstr "Ayarlar kaydedilemedi"

#: src/components/routes/settings/notifications.tsx
msgid "Failed to send test notification"
msgstr "Test bildirimi gönderilemedi"

#: src/components/alerts/alerts-system.tsx
msgid "Failed to update alert"
msgstr "Uyarı güncellenemedi"

<<<<<<< HEAD
#: src/components/systems-table/systems-table.tsx:354
#: src/components/routes/system.tsx:661
=======
#: src/components/systems-table/systems-table.tsx
#: src/components/routes/system.tsx
>>>>>>> ffb3ec04
msgid "Filter..."
msgstr "Filtrele..."

#: src/components/alerts/alerts-system.tsx
msgid "For <0>{min}</0> {min, plural, one {minute} other {minutes}}"
msgstr "<0>{min}</0> {min, plural, one {dakika} other {dakika}} için"

#: src/components/login/auth-form.tsx
msgid "Forgot password?"
msgstr "Şifrenizi mi unuttunuz?"

#. Context: General settings
#: src/components/routes/settings/layout.tsx
#: src/components/routes/settings/general.tsx
msgid "General"
msgstr "Genel"

<<<<<<< HEAD
#: src/components/routes/system.tsx:564
=======
#: src/components/routes/system.tsx
>>>>>>> ffb3ec04
msgid "GPU Power Draw"
msgstr "GPU Güç Çekimi"

#: src/components/systems-table/systems-table.tsx
msgid "Grid"
msgstr "Izgara"

#: src/components/add-system.tsx
msgctxt "Button to copy install command"
msgid "Homebrew command"
msgstr "Homebrew komutu"

#: src/components/add-system.tsx
msgid "Host / IP"
msgstr "Host / IP"

#: src/components/login/forgot-pass-form.tsx
msgid "If you've lost the password to your admin account, you may reset it using the following command."
msgstr "Yönetici hesabınızın şifresini kaybettiyseniz, aşağıdaki komutu kullanarak sıfırlayabilirsiniz."

#: src/components/login/auth-form.tsx
msgid "Invalid email address."
msgstr "Geçersiz e-posta adresi."

#. Linux kernel
<<<<<<< HEAD
#: src/components/routes/system.tsx:260
=======
#: src/components/routes/system.tsx
>>>>>>> ffb3ec04
msgid "Kernel"
msgstr "Çekirdek"

#: src/components/routes/settings/general.tsx
msgid "Language"
msgstr "Dil"

#: src/components/systems-table/systems-table.tsx
msgid "Layout"
msgstr "Düzen"

#. Light theme
#: src/components/mode-toggle.tsx
msgid "Light"
msgstr "Açık"

#: src/components/navbar.tsx
msgid "Log Out"
msgstr "Çıkış Yap"

#: src/components/login/login.tsx
msgid "Login"
msgstr "Giriş Yap"

#: src/components/login/forgot-pass-form.tsx
#: src/components/login/auth-form.tsx
msgid "Login attempt failed"
msgstr "Giriş denemesi başarısız"

#: src/components/navbar.tsx
#: src/components/command-palette.tsx
msgid "Logs"
msgstr "Günlükler"

#: src/components/routes/settings/notifications.tsx
msgid "Looking instead for where to create alerts? Click the bell <0/> icons in the systems table."
msgstr "Uyarı oluşturma yerini mi arıyorsunuz? Sistemler tablosundaki zil <0/> simgelerine tıklayın."

#: src/components/routes/settings/layout.tsx
msgid "Manage display and notification preferences."
msgstr "Görüntüleme ve bildirim tercihlerini yönetin."

#: src/components/add-system.tsx
msgid "Manual setup instructions"
msgstr ""

#. Chart select field. Please try to keep this short.
<<<<<<< HEAD
#: src/components/routes/system.tsx:691
=======
#: src/components/routes/system.tsx
>>>>>>> ffb3ec04
msgid "Max 1 min"
msgstr "Maks 1 dk"

#: src/components/systems-table/systems-table.tsx
msgid "Memory"
msgstr "Bellek"

<<<<<<< HEAD
#: src/lib/utils.ts:325
#: src/components/routes/system.tsx:474
msgid "Memory Usage"
msgstr "Bellek Kullanımı"

#: src/components/routes/system.tsx:485
=======
#: src/lib/utils.ts
#: src/components/routes/system.tsx
msgid "Memory Usage"
msgstr "Bellek Kullanımı"

#: src/components/routes/system.tsx
>>>>>>> ffb3ec04
msgid "Memory usage of docker containers"
msgstr "Docker konteynerlerinin bellek kullanımı"

#: src/components/add-system.tsx
msgid "Name"
msgstr "Ad"

#: src/components/systems-table/systems-table.tsx
msgid "Net"
msgstr "Ağ"

<<<<<<< HEAD
#: src/components/routes/system.tsx:526
msgid "Network traffic of docker containers"
msgstr "Docker konteynerlerinin ağ trafiği"

#: src/components/routes/system.tsx:511
=======
#: src/components/routes/system.tsx
msgid "Network traffic of docker containers"
msgstr "Docker konteynerlerinin ağ trafiği"

#: src/components/routes/system.tsx
>>>>>>> ffb3ec04
msgid "Network traffic of public interfaces"
msgstr "Genel arayüzlerin ağ trafiği"

#: src/components/command-palette.tsx
msgid "No results found."
msgstr "Sonuç bulunamadı."

#: src/components/systems-table/systems-table.tsx
#: src/components/systems-table/systems-table.tsx
msgid "No systems found."
msgstr "Sistem bulunamadı."

#: src/components/command-palette.tsx
#: src/components/routes/settings/notifications.tsx
#: src/components/routes/settings/layout.tsx
msgid "Notifications"
msgstr "Bildirimler"

#: src/components/login/auth-form.tsx
msgid "OAuth 2 / OIDC support"
msgstr "OAuth 2 / OIDC desteği"

#: src/components/routes/settings/config-yaml.tsx
msgid "On each restart, systems in the database will be updated to match the systems defined in the file."
msgstr "Her yeniden başlatmada, veritabanındaki sistemler dosyada tanımlanan sistemlerle eşleşecek şekilde güncellenecektir."

#: src/components/systems-table/systems-table.tsx
msgid "Open menu"
msgstr "Menüyü aç"

#: src/components/login/auth-form.tsx
msgid "Or continue with"
msgstr "Veya devam et"

#: src/components/alerts/alert-button.tsx
msgid "Overwrite existing alerts"
msgstr "Mevcut uyarıların üzerine yaz"

#: src/components/command-palette.tsx
msgid "Page"
msgstr "Sayfa"

#: src/components/command-palette.tsx
msgid "Pages / Settings"
msgstr "Sayfalar / Ayarlar"

#: src/components/login/auth-form.tsx
#: src/components/login/auth-form.tsx
msgid "Password"
msgstr "Şifre"

#: src/components/login/auth-form.tsx
msgid "Password must be at least 8 characters."
msgstr "Şifre en az 8 karakter olmalıdır."

#: src/components/login/auth-form.tsx
msgid "Password must be less than 72 bytes."
msgstr ""

#: src/components/login/forgot-pass-form.tsx
msgid "Password reset request received"
msgstr "Şifre sıfırlama isteği alındı"

#: src/components/systems-table/systems-table.tsx
msgid "Pause"
msgstr "Duraklat"

#: src/components/systems-table/systems-table.tsx
msgid "Paused"
msgstr "Duraklatıldı"

#: src/components/routes/settings/notifications.tsx
msgid "Please <0>configure an SMTP server</0> to ensure alerts are delivered."
msgstr "Uyarıların teslim edilmesini sağlamak için lütfen bir SMTP sunucusu <0>yapılandırın</0>."

#: src/components/alerts/alerts-system.tsx
msgid "Please check logs for more details."
msgstr "Daha fazla ayrıntı için lütfen günlükleri kontrol edin."

#: src/components/login/forgot-pass-form.tsx
#: src/components/login/auth-form.tsx
msgid "Please check your credentials and try again"
msgstr "Lütfen kimlik bilgilerinizi kontrol edin ve tekrar deneyin"

#: src/components/login/login.tsx
msgid "Please create an admin account"
msgstr "Lütfen bir yönetici hesabı oluşturun"

#: src/components/login/auth-form.tsx
msgid "Please enable pop-ups for this site"
msgstr "Lütfen bu site için açılır pencereleri etkinleştirin"

#: src/lib/utils.ts
msgid "Please log in again"
msgstr "Lütfen tekrar giriş yapın"

#: src/components/login/auth-form.tsx
msgid "Please see <0>the documentation</0> for instructions."
msgstr "Talimatlar için lütfen <0>dokümantasyonu</0> inceleyin."

#: src/components/login/login.tsx
msgid "Please sign in to your account"
msgstr "Lütfen hesabınıza giriş yapın"

#: src/components/add-system.tsx
msgid "Port"
msgstr "Port"

<<<<<<< HEAD
#: src/components/routes/system.tsx:475
#: src/components/routes/system.tsx:595
=======
#: src/components/routes/system.tsx
#: src/components/routes/system.tsx
>>>>>>> ffb3ec04
msgid "Precise utilization at the recorded time"
msgstr "Kayıtlı zamanda kesin kullanım"

#: src/components/routes/settings/general.tsx
msgid "Preferred Language"
msgstr "Tercih Edilen Dil"

#. Use 'Key' if your language requires many more characters
#: src/components/add-system.tsx
msgid "Public Key"
msgstr "Genel Anahtar"

#. Disk read
#: src/components/charts/area-chart.tsx
#: src/components/charts/area-chart.tsx
msgid "Read"
msgstr "Oku"

#. Network bytes received (download)
#: src/components/charts/area-chart.tsx
msgid "Received"
msgstr "Alındı"

#: src/components/login/forgot-pass-form.tsx
msgid "Reset Password"
msgstr "Şifreyi Sıfırla"

#: src/components/systems-table/systems-table.tsx
msgid "Resume"
msgstr "Devam et"

#: src/components/routes/settings/notifications.tsx
msgid "Save address using enter key or comma. Leave blank to disable email notifications."
msgstr "Adresleri enter tuşu veya virgül ile kaydedin. E-posta bildirimlerini devre dışı bırakmak için boş bırakın."

#: src/components/routes/settings/notifications.tsx
#: src/components/routes/settings/general.tsx
msgid "Save Settings"
msgstr "Ayarları Kaydet"

#: src/components/add-system.tsx
msgid "Save system"
msgstr ""

#: src/components/navbar.tsx
msgid "Search"
msgstr "Ara"

#: src/components/command-palette.tsx
msgid "Search for systems or settings..."
msgstr "Sistemler veya ayarlar için ara..."

#: src/components/alerts/alert-button.tsx
msgid "See <0>notification settings</0> to configure how you receive alerts."
msgstr "Uyarıları nasıl alacağınızı yapılandırmak için <0>bildirim ayarlarını</0> inceleyin."

#. Network bytes sent (upload)
#: src/components/charts/area-chart.tsx
msgid "Sent"
msgstr "Gönderildi"

#: src/components/routes/settings/general.tsx
msgid "Sets the default time range for charts when a system is viewed."
msgstr "Bir sistem görüntülendiğinde grafikler için varsayılan zaman aralığını ayarlar."

#: src/components/command-palette.tsx
#: src/components/command-palette.tsx
#: src/components/command-palette.tsx
#: src/components/routes/settings/layout.tsx
#: src/components/routes/settings/layout.tsx
msgid "Settings"
msgstr "Ayarlar"

#: src/components/routes/settings/layout.tsx
msgid "Settings saved"
msgstr "Ayarlar kaydedildi"

#: src/components/login/auth-form.tsx
msgid "Sign in"
msgstr "Giriş yap"

#: src/components/command-palette.tsx
msgid "SMTP settings"
msgstr "SMTP ayarları"

#: src/components/systems-table/systems-table.tsx
msgid "Sort By"
msgstr "Sıralama Ölçütü"

#: src/lib/utils.ts
msgid "Status"
msgstr "Durum"

<<<<<<< HEAD
#: src/components/routes/system.tsx:541
msgid "Swap space used by the system"
msgstr "Sistem tarafından kullanılan takas alanı"

#: src/components/routes/system.tsx:540
=======
#: src/components/routes/system.tsx
msgid "Swap space used by the system"
msgstr "Sistem tarafından kullanılan takas alanı"

#: src/components/routes/system.tsx
>>>>>>> ffb3ec04
msgid "Swap Usage"
msgstr "Takas Kullanımı"

#. System theme
#: src/lib/utils.ts
#: src/components/mode-toggle.tsx
#: src/components/systems-table/systems-table.tsx
msgid "System"
msgstr "Sistem"

#: src/components/navbar.tsx
msgid "Systems"
msgstr "Sistemler"

#: src/components/routes/settings/config-yaml.tsx
msgid "Systems may be managed in a <0>config.yml</0> file inside your data directory."
msgstr "Sistemler, veri dizininizdeki bir <0>config.yml</0> dosyasında yönetilebilir."

#: src/components/systems-table/systems-table.tsx
msgid "Table"
msgstr "Tablo"

#. Temperature label in systems table
#: src/components/systems-table/systems-table.tsx
msgid "Temp"
msgstr ""

<<<<<<< HEAD
#: src/lib/utils.ts:344
#: src/components/routes/system.tsx:552
msgid "Temperature"
msgstr "Sıcaklık"

#: src/components/routes/system.tsx:553
=======
#: src/lib/utils.ts
#: src/components/routes/system.tsx
msgid "Temperature"
msgstr "Sıcaklık"

#: src/components/routes/system.tsx
>>>>>>> ffb3ec04
msgid "Temperatures of system sensors"
msgstr "Sistem sensörlerinin sıcaklıkları"

#: src/components/routes/settings/notifications.tsx
msgid "Test <0>URL</0>"
msgstr "Test <0>URL</0>"

#: src/components/routes/settings/notifications.tsx
msgid "Test notification sent"
msgstr "Test bildirimi gönderildi"

#: src/components/add-system.tsx
msgid "The agent must be running on the system to connect. Copy the installation command for the agent below."
msgstr "Bağlanmak için aracının sistemde çalışıyor olması gerekir. Aşağıdaki aracı kurulum komutunu kopyalayın."

#: src/components/add-system.tsx
msgid "The agent must be running on the system to connect. Copy the<0>docker-compose.yml</0> for the agent below."
msgstr "Bağlanmak için aracının sistemde çalışıyor olması gerekir. Aşağıdaki <0>docker-compose.yml</0> dosyasını kopyalayın."

#: src/components/login/forgot-pass-form.tsx
msgid "Then log into the backend and reset your user account password in the users table."
msgstr "Ardından arka uca giriş yapın ve kullanıcılar tablosunda kullanıcı hesabı şifrenizi sıfırlayın."

#: src/components/systems-table/systems-table.tsx
msgid "This action cannot be undone. This will permanently delete all current records for {name} from the database."
msgstr "Bu işlem geri alınamaz. Bu, veritabanından {name} için tüm mevcut kayıtları kalıcı olarak silecektir."

<<<<<<< HEAD
#: src/components/routes/system.tsx:633
msgid "Throughput of {extraFsName}"
msgstr "{extraFsName} verimliliği"

#: src/components/routes/system.tsx:500
=======
#: src/components/routes/system.tsx
msgid "Throughput of {extraFsName}"
msgstr "{extraFsName} verimliliği"

#: src/components/routes/system.tsx
>>>>>>> ffb3ec04
msgid "Throughput of root filesystem"
msgstr "Kök dosya sisteminin verimliliği"

#: src/components/routes/settings/notifications.tsx
msgid "To email(s)"
msgstr "E-posta(lar)a"

<<<<<<< HEAD
#: src/components/routes/system.tsx:427
#: src/components/routes/system.tsx:440
=======
#: src/components/routes/system.tsx
#: src/components/routes/system.tsx
>>>>>>> ffb3ec04
msgid "Toggle grid"
msgstr "Izgarayı değiştir"

#: src/components/mode-toggle.tsx
msgid "Toggle theme"
msgstr "Temayı değiştir"

#: src/lib/utils.ts
msgid "Triggers when any sensor exceeds a threshold"
msgstr "Herhangi bir sensör bir eşiği aştığında tetiklenir"

#: src/lib/utils.ts
msgid "Triggers when combined up/down exceeds a threshold"
msgstr "Birleştirilmiş yukarı/aşağı bir eşiği aştığında tetiklenir"

#: src/lib/utils.ts
msgid "Triggers when CPU usage exceeds a threshold"
msgstr "CPU kullanımı bir eşiği aştığında tetiklenir"

#: src/lib/utils.ts
msgid "Triggers when memory usage exceeds a threshold"
msgstr "Bellek kullanımı bir eşiği aştığında tetiklenir"

#: src/lib/utils.ts
msgid "Triggers when status switches between up and down"
msgstr "Durum yukarı ve aşağı arasında değiştiğinde tetiklenir"

#: src/lib/utils.ts
msgid "Triggers when usage of any disk exceeds a threshold"
msgstr "Herhangi bir diskin kullanımı bir eşiği aştığında tetiklenir"

#. Context: System is up
<<<<<<< HEAD
#: src/components/systems-table/systems-table.tsx:141
#: src/components/routes/system.tsx:361
=======
#: src/components/systems-table/systems-table.tsx
#: src/components/routes/system.tsx
>>>>>>> ffb3ec04
msgid "Up"
msgstr ""

#: src/components/systems-table/systems-table.tsx
msgid "Updated in real time. Click on a system to view information."
msgstr "Gerçek zamanlı olarak güncellenir. Bilgileri görüntülemek için bir sisteme tıklayın."

<<<<<<< HEAD
#: src/components/routes/system.tsx:288
msgid "Uptime"
msgstr "Çalışma Süresi"

#: src/components/routes/system.tsx:586
#: src/components/routes/system.tsx:620
#: src/components/charts/area-chart.tsx:75
msgid "Usage"
msgstr "Kullanım"

#: src/components/routes/system.tsx:492
=======
#: src/components/routes/system.tsx
msgid "Uptime"
msgstr "Çalışma Süresi"

#: src/components/routes/system.tsx
#: src/components/routes/system.tsx
#: src/components/charts/area-chart.tsx
msgid "Usage"
msgstr "Kullanım"

#: src/components/routes/system.tsx
>>>>>>> ffb3ec04
msgid "Usage of root partition"
msgstr "Kök bölümün kullanımı"

#: src/components/charts/swap-chart.tsx
#: src/components/charts/mem-chart.tsx
#: src/components/charts/area-chart.tsx
msgid "Used"
msgstr "Kullanıldı"

#: src/components/navbar.tsx
#: src/components/command-palette.tsx
msgid "Users"
msgstr "Kullanıcılar"

#: src/components/systems-table/systems-table.tsx
msgid "View"
msgstr "Görüntüle"

#: src/components/systems-table/systems-table.tsx
msgid "Visible Fields"
msgstr "Görünür Alanlar"

<<<<<<< HEAD
#: src/components/routes/system.tsx:725
=======
#: src/components/routes/system.tsx
>>>>>>> ffb3ec04
msgid "Waiting for enough records to display"
msgstr "Görüntülemek için yeterli kayıt bekleniyor"

#: src/components/routes/settings/general.tsx
msgid "Want to help improve our translations? Check <0>Crowdin</0> for details."
msgstr "Çevirilerimizi daha iyi hale getirmemize yardımcı olmak ister misiniz? Daha fazla bilgi için <0>Crowdin</0> inceleyin."

#: src/components/routes/settings/notifications.tsx
msgid "Webhook / Push notifications"
msgstr "Webhook / Anlık bildirimler"

<<<<<<< HEAD
#: src/components/routes/system.tsx:280
#~ msgid "Windows build"
#~ msgstr ""
=======
#: src/components/add-system.tsx
msgctxt "Button to copy install command"
msgid "Windows command"
msgstr "Windows komutu"
>>>>>>> ffb3ec04

#. Disk write
#: src/components/charts/area-chart.tsx
#: src/components/charts/area-chart.tsx
msgid "Write"
msgstr "Yaz"

#: src/components/routes/settings/layout.tsx
msgid "YAML Config"
msgstr "YAML Yapılandırması"

#: src/components/routes/settings/config-yaml.tsx
msgid "YAML Configuration"
msgstr "YAML Yapılandırması"

#: src/components/routes/settings/layout.tsx
msgid "Your user settings have been updated."
msgstr "Kullanıcı ayarlarınız güncellendi."<|MERGE_RESOLUTION|>--- conflicted
+++ resolved
@@ -19,19 +19,11 @@
 "X-Crowdin-File-ID: 16\n"
 
 #. placeholder {0}: Math.trunc(system.info?.u / 86400)
-<<<<<<< HEAD
 #: src/components/routes/system.tsx:277
 msgid "{0, plural, one {# day} other {# days}}"
 msgstr "{0, plural, one {# gün} other {# gün}}"
 
 #: src/components/routes/system.tsx:275
-=======
-#: src/components/routes/system.tsx
-msgid "{0, plural, one {# day} other {# days}}"
-msgstr "{0, plural, one {# gün} other {# gün}}"
-
-#: src/components/routes/system.tsx
->>>>>>> ffb3ec04
 msgid "{hours, plural, one {# hour} other {# hours}}"
 msgstr "{hours, plural, one {# saat} other {# saat}}"
 
@@ -60,11 +52,7 @@
 msgid "Actions"
 msgstr "Eylemler"
 
-<<<<<<< HEAD
 #: src/components/routes/home.tsx:83
-=======
-#: src/components/routes/home.tsx
->>>>>>> ffb3ec04
 msgid "Active Alerts"
 msgstr "Aktif Uyarılar"
 
@@ -118,19 +106,11 @@
 msgid "Automatic copy requires a secure context."
 msgstr "Otomatik kopyalama güvenli bir bağlam gerektirir."
 
-<<<<<<< HEAD
 #: src/components/routes/system.tsx:688
 msgid "Average"
 msgstr "Ortalama"
 
 #: src/components/routes/system.tsx:464
-=======
-#: src/components/routes/system.tsx
-msgid "Average"
-msgstr "Ortalama"
-
-#: src/components/routes/system.tsx
->>>>>>> ffb3ec04
 msgid "Average CPU utilization of containers"
 msgstr "Konteynerlerin ortalama CPU kullanımı"
 
@@ -139,28 +119,16 @@
 msgid "Average exceeds <0>{value}{0}</0>"
 msgstr "Ortalama <0>{value}{0}</0> aşıyor"
 
-<<<<<<< HEAD
 #: src/components/routes/system.tsx:565
 msgid "Average power consumption of GPUs"
 msgstr "GPU ların ortalama güç tüketimi"
 
 #: src/components/routes/system.tsx:453
-=======
-#: src/components/routes/system.tsx
-msgid "Average power consumption of GPUs"
-msgstr "GPU ların ortalama güç tüketimi"
-
-#: src/components/routes/system.tsx
->>>>>>> ffb3ec04
 msgid "Average system-wide CPU utilization"
 msgstr "Sistem genelinde ortalama CPU kullanımı"
 
 #. placeholder {0}: gpu.n
-<<<<<<< HEAD
 #: src/components/routes/system.tsx:587
-=======
-#: src/components/routes/system.tsx
->>>>>>> ffb3ec04
 msgid "Average utilization of {0}"
 msgstr "{0} ortalama kullanımı"
 
@@ -169,13 +137,8 @@
 msgid "Backups"
 msgstr "Yedekler"
 
-<<<<<<< HEAD
 #: src/lib/utils.ts:337
 #: src/components/routes/system.tsx:509
-=======
-#: src/lib/utils.ts
-#: src/components/routes/system.tsx
->>>>>>> ffb3ec04
 msgid "Bandwidth"
 msgstr "Bant Genişliği"
 
@@ -275,15 +238,9 @@
 msgid "CPU"
 msgstr "CPU"
 
-<<<<<<< HEAD
 #: src/lib/utils.ts:319
 #: src/components/routes/system.tsx:452
 #: src/components/charts/area-chart.tsx:58
-=======
-#: src/lib/utils.ts
-#: src/components/routes/system.tsx
-#: src/components/charts/area-chart.tsx
->>>>>>> ffb3ec04
 msgid "CPU Usage"
 msgstr "CPU Kullanımı"
 
@@ -313,7 +270,6 @@
 msgid "Disk"
 msgstr "Disk"
 
-<<<<<<< HEAD
 #: src/components/routes/system.tsx:499
 msgid "Disk I/O"
 msgstr "Disk G/Ç"
@@ -337,31 +293,6 @@
 msgstr "Docker Bellek Kullanımı"
 
 #: src/components/routes/system.tsx:525
-=======
-#: src/components/routes/system.tsx
-msgid "Disk I/O"
-msgstr "Disk G/Ç"
-
-#: src/lib/utils.ts
-#: src/components/routes/system.tsx
-#: src/components/charts/disk-chart.tsx
-msgid "Disk Usage"
-msgstr "Disk Kullanımı"
-
-#: src/components/routes/system.tsx
-msgid "Disk usage of {extraFsName}"
-msgstr "{extraFsName} disk kullanımı"
-
-#: src/components/routes/system.tsx
-msgid "Docker CPU Usage"
-msgstr "Docker CPU Kullanımı"
-
-#: src/components/routes/system.tsx
-msgid "Docker Memory Usage"
-msgstr "Docker Bellek Kullanımı"
-
-#: src/components/routes/system.tsx
->>>>>>> ffb3ec04
 msgid "Docker Network I/O"
 msgstr "Docker Ağ G/Ç"
 
@@ -370,15 +301,9 @@
 msgstr "Dokümantasyon"
 
 #. Context: System is down
-<<<<<<< HEAD
 #: src/lib/utils.ts:316
 #: src/components/systems-table/systems-table.tsx:142
 #: src/components/routes/system.tsx:363
-=======
-#: src/lib/utils.ts
-#: src/components/systems-table/systems-table.tsx
-#: src/components/routes/system.tsx
->>>>>>> ffb3ec04
 msgid "Down"
 msgstr ""
 
@@ -413,11 +338,7 @@
 #. placeholder {0}: alert.value
 #. placeholder {1}: info.unit
 #. placeholder {2}: alert.min
-<<<<<<< HEAD
 #: src/components/routes/home.tsx:102
-=======
-#: src/components/routes/home.tsx
->>>>>>> ffb3ec04
 msgid "Exceeds {0}{1} in last {2, plural, one {# minute} other {# minutes}}"
 msgstr "Son {2, plural, one {# dakika} other {# dakika}} içinde {0}{1} aşıyor"
 
@@ -450,13 +371,8 @@
 msgid "Failed to update alert"
 msgstr "Uyarı güncellenemedi"
 
-<<<<<<< HEAD
 #: src/components/systems-table/systems-table.tsx:354
 #: src/components/routes/system.tsx:661
-=======
-#: src/components/systems-table/systems-table.tsx
-#: src/components/routes/system.tsx
->>>>>>> ffb3ec04
 msgid "Filter..."
 msgstr "Filtrele..."
 
@@ -474,11 +390,7 @@
 msgid "General"
 msgstr "Genel"
 
-<<<<<<< HEAD
 #: src/components/routes/system.tsx:564
-=======
-#: src/components/routes/system.tsx
->>>>>>> ffb3ec04
 msgid "GPU Power Draw"
 msgstr "GPU Güç Çekimi"
 
@@ -504,11 +416,7 @@
 msgstr "Geçersiz e-posta adresi."
 
 #. Linux kernel
-<<<<<<< HEAD
 #: src/components/routes/system.tsx:260
-=======
-#: src/components/routes/system.tsx
->>>>>>> ffb3ec04
 msgid "Kernel"
 msgstr "Çekirdek"
 
@@ -556,11 +464,7 @@
 msgstr ""
 
 #. Chart select field. Please try to keep this short.
-<<<<<<< HEAD
 #: src/components/routes/system.tsx:691
-=======
-#: src/components/routes/system.tsx
->>>>>>> ffb3ec04
 msgid "Max 1 min"
 msgstr "Maks 1 dk"
 
@@ -568,21 +472,12 @@
 msgid "Memory"
 msgstr "Bellek"
 
-<<<<<<< HEAD
 #: src/lib/utils.ts:325
 #: src/components/routes/system.tsx:474
 msgid "Memory Usage"
 msgstr "Bellek Kullanımı"
 
 #: src/components/routes/system.tsx:485
-=======
-#: src/lib/utils.ts
-#: src/components/routes/system.tsx
-msgid "Memory Usage"
-msgstr "Bellek Kullanımı"
-
-#: src/components/routes/system.tsx
->>>>>>> ffb3ec04
 msgid "Memory usage of docker containers"
 msgstr "Docker konteynerlerinin bellek kullanımı"
 
@@ -594,19 +489,11 @@
 msgid "Net"
 msgstr "Ağ"
 
-<<<<<<< HEAD
 #: src/components/routes/system.tsx:526
 msgid "Network traffic of docker containers"
 msgstr "Docker konteynerlerinin ağ trafiği"
 
 #: src/components/routes/system.tsx:511
-=======
-#: src/components/routes/system.tsx
-msgid "Network traffic of docker containers"
-msgstr "Docker konteynerlerinin ağ trafiği"
-
-#: src/components/routes/system.tsx
->>>>>>> ffb3ec04
 msgid "Network traffic of public interfaces"
 msgstr "Genel arayüzlerin ağ trafiği"
 
@@ -715,13 +602,8 @@
 msgid "Port"
 msgstr "Port"
 
-<<<<<<< HEAD
 #: src/components/routes/system.tsx:475
 #: src/components/routes/system.tsx:595
-=======
-#: src/components/routes/system.tsx
-#: src/components/routes/system.tsx
->>>>>>> ffb3ec04
 msgid "Precise utilization at the recorded time"
 msgstr "Kayıtlı zamanda kesin kullanım"
 
@@ -815,19 +697,11 @@
 msgid "Status"
 msgstr "Durum"
 
-<<<<<<< HEAD
 #: src/components/routes/system.tsx:541
 msgid "Swap space used by the system"
 msgstr "Sistem tarafından kullanılan takas alanı"
 
 #: src/components/routes/system.tsx:540
-=======
-#: src/components/routes/system.tsx
-msgid "Swap space used by the system"
-msgstr "Sistem tarafından kullanılan takas alanı"
-
-#: src/components/routes/system.tsx
->>>>>>> ffb3ec04
 msgid "Swap Usage"
 msgstr "Takas Kullanımı"
 
@@ -855,21 +729,12 @@
 msgid "Temp"
 msgstr ""
 
-<<<<<<< HEAD
 #: src/lib/utils.ts:344
 #: src/components/routes/system.tsx:552
 msgid "Temperature"
 msgstr "Sıcaklık"
 
 #: src/components/routes/system.tsx:553
-=======
-#: src/lib/utils.ts
-#: src/components/routes/system.tsx
-msgid "Temperature"
-msgstr "Sıcaklık"
-
-#: src/components/routes/system.tsx
->>>>>>> ffb3ec04
 msgid "Temperatures of system sensors"
 msgstr "Sistem sensörlerinin sıcaklıkları"
 
@@ -897,19 +762,11 @@
 msgid "This action cannot be undone. This will permanently delete all current records for {name} from the database."
 msgstr "Bu işlem geri alınamaz. Bu, veritabanından {name} için tüm mevcut kayıtları kalıcı olarak silecektir."
 
-<<<<<<< HEAD
 #: src/components/routes/system.tsx:633
 msgid "Throughput of {extraFsName}"
 msgstr "{extraFsName} verimliliği"
 
 #: src/components/routes/system.tsx:500
-=======
-#: src/components/routes/system.tsx
-msgid "Throughput of {extraFsName}"
-msgstr "{extraFsName} verimliliği"
-
-#: src/components/routes/system.tsx
->>>>>>> ffb3ec04
 msgid "Throughput of root filesystem"
 msgstr "Kök dosya sisteminin verimliliği"
 
@@ -917,13 +774,8 @@
 msgid "To email(s)"
 msgstr "E-posta(lar)a"
 
-<<<<<<< HEAD
 #: src/components/routes/system.tsx:427
 #: src/components/routes/system.tsx:440
-=======
-#: src/components/routes/system.tsx
-#: src/components/routes/system.tsx
->>>>>>> ffb3ec04
 msgid "Toggle grid"
 msgstr "Izgarayı değiştir"
 
@@ -956,13 +808,8 @@
 msgstr "Herhangi bir diskin kullanımı bir eşiği aştığında tetiklenir"
 
 #. Context: System is up
-<<<<<<< HEAD
 #: src/components/systems-table/systems-table.tsx:141
 #: src/components/routes/system.tsx:361
-=======
-#: src/components/systems-table/systems-table.tsx
-#: src/components/routes/system.tsx
->>>>>>> ffb3ec04
 msgid "Up"
 msgstr ""
 
@@ -970,7 +817,6 @@
 msgid "Updated in real time. Click on a system to view information."
 msgstr "Gerçek zamanlı olarak güncellenir. Bilgileri görüntülemek için bir sisteme tıklayın."
 
-<<<<<<< HEAD
 #: src/components/routes/system.tsx:288
 msgid "Uptime"
 msgstr "Çalışma Süresi"
@@ -982,19 +828,6 @@
 msgstr "Kullanım"
 
 #: src/components/routes/system.tsx:492
-=======
-#: src/components/routes/system.tsx
-msgid "Uptime"
-msgstr "Çalışma Süresi"
-
-#: src/components/routes/system.tsx
-#: src/components/routes/system.tsx
-#: src/components/charts/area-chart.tsx
-msgid "Usage"
-msgstr "Kullanım"
-
-#: src/components/routes/system.tsx
->>>>>>> ffb3ec04
 msgid "Usage of root partition"
 msgstr "Kök bölümün kullanımı"
 
@@ -1017,11 +850,7 @@
 msgid "Visible Fields"
 msgstr "Görünür Alanlar"
 
-<<<<<<< HEAD
 #: src/components/routes/system.tsx:725
-=======
-#: src/components/routes/system.tsx
->>>>>>> ffb3ec04
 msgid "Waiting for enough records to display"
 msgstr "Görüntülemek için yeterli kayıt bekleniyor"
 
@@ -1033,16 +862,9 @@
 msgid "Webhook / Push notifications"
 msgstr "Webhook / Anlık bildirimler"
 
-<<<<<<< HEAD
 #: src/components/routes/system.tsx:280
 #~ msgid "Windows build"
 #~ msgstr ""
-=======
-#: src/components/add-system.tsx
-msgctxt "Button to copy install command"
-msgid "Windows command"
-msgstr "Windows komutu"
->>>>>>> ffb3ec04
 
 #. Disk write
 #: src/components/charts/area-chart.tsx
