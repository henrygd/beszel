msgid ""
msgstr ""
"POT-Creation-Date: 2024-11-01 11:30-0400\n"
"MIME-Version: 1.0\n"
"Content-Type: text/plain; charset=UTF-8\n"
"Content-Transfer-Encoding: 8bit\n"
"X-Generator: @lingui/cli\n"
"Language: nl\n"
"Project-Id-Version: beszel\n"
"Report-Msgid-Bugs-To: \n"
"PO-Revision-Date: 2025-03-06 07:27\n"
"Last-Translator: \n"
"Language-Team: Dutch\n"
"Plural-Forms: nplurals=2; plural=(n != 1);\n"
"X-Crowdin-Project: beszel\n"
"X-Crowdin-Project-ID: 733311\n"
"X-Crowdin-Language: nl\n"
"X-Crowdin-File: /main/beszel/site/src/locales/en/en.po\n"
"X-Crowdin-File-ID: 16\n"

#. placeholder {0}: Math.trunc(system.info?.u / 86400)
<<<<<<< HEAD
#: src/components/routes/system.tsx:277
msgid "{0, plural, one {# day} other {# days}}"
msgstr "{0, plural, one {# dag} other {# dagen}}"

#: src/components/routes/system.tsx:275
=======
#: src/components/routes/system.tsx
msgid "{0, plural, one {# day} other {# days}}"
msgstr "{0, plural, one {# dag} other {# dagen}}"

#: src/components/routes/system.tsx
>>>>>>> ffb3ec04
msgid "{hours, plural, one {# hour} other {# hours}}"
msgstr "{hours, plural, one {# uur} other {# uren}}"

#: src/lib/utils.ts
msgid "1 hour"
msgstr "1 uur"

#: src/lib/utils.ts
msgid "1 week"
msgstr "1 week"

#: src/lib/utils.ts
msgid "12 hours"
msgstr "12 uren"

#: src/lib/utils.ts
msgid "24 hours"
msgstr "24 uren"

#: src/lib/utils.ts
msgid "30 days"
msgstr "30 dagen"

#. Table column
#: src/components/systems-table/systems-table.tsx
msgid "Actions"
msgstr "Acties"

<<<<<<< HEAD
#: src/components/routes/home.tsx:83
=======
#: src/components/routes/home.tsx
>>>>>>> ffb3ec04
msgid "Active Alerts"
msgstr "Actieve waarschuwingen"

#: src/components/add-system.tsx
msgid "Add <0>System</0>"
msgstr "Voeg <0>Systeem</0> toe"

#: src/components/add-system.tsx
msgid "Add New System"
msgstr "Nieuw systeem toevoegen"

#: src/components/add-system.tsx
msgid "Add system"
msgstr "Voeg systeem toe"

#: src/components/routes/settings/notifications.tsx
msgid "Add URL"
msgstr "Voeg URL toe"

#: src/components/routes/settings/general.tsx
msgid "Adjust display options for charts."
msgstr "Weergaveopties voor grafieken aanpassen."

#: src/components/command-palette.tsx
#: src/components/command-palette.tsx
#: src/components/command-palette.tsx
#: src/components/command-palette.tsx
#: src/components/command-palette.tsx
msgid "Admin"
msgstr "Admin"

#: src/components/systems-table/systems-table.tsx
msgid "Agent"
msgstr "Agent"

#: src/components/alerts/alert-button.tsx
#: src/components/alerts/alert-button.tsx
msgid "Alerts"
msgstr "Waarschuwingen"

#: src/components/systems-table/systems-table.tsx
#: src/components/alerts/alert-button.tsx
msgid "All Systems"
msgstr "Alle systemen"

#: src/components/systems-table/systems-table.tsx
msgid "Are you sure you want to delete {name}?"
msgstr "Weet je zeker dat je {name} wilt verwijderen?"

#: src/components/copy-to-clipboard.tsx
msgid "Automatic copy requires a secure context."
msgstr "Automatisch kopiëren vereist een veilige context."

<<<<<<< HEAD
#: src/components/routes/system.tsx:688
msgid "Average"
msgstr "Gemiddelde"

#: src/components/routes/system.tsx:464
=======
#: src/components/routes/system.tsx
msgid "Average"
msgstr "Gemiddelde"

#: src/components/routes/system.tsx
>>>>>>> ffb3ec04
msgid "Average CPU utilization of containers"
msgstr "Gemiddeld CPU-gebruik van containers"

#. placeholder {0}: data.alert.unit
#: src/components/alerts/alerts-system.tsx
msgid "Average exceeds <0>{value}{0}</0>"
msgstr "Gemiddelde overschrijdt <0>{value}{0}</0>"

<<<<<<< HEAD
#: src/components/routes/system.tsx:565
msgid "Average power consumption of GPUs"
msgstr "Gemiddeld stroomverbruik van GPU's"

#: src/components/routes/system.tsx:453
=======
#: src/components/routes/system.tsx
msgid "Average power consumption of GPUs"
msgstr "Gemiddeld stroomverbruik van GPU's"

#: src/components/routes/system.tsx
>>>>>>> ffb3ec04
msgid "Average system-wide CPU utilization"
msgstr "Gemiddeld systeembrede CPU-gebruik"

#. placeholder {0}: gpu.n
<<<<<<< HEAD
#: src/components/routes/system.tsx:587
=======
#: src/components/routes/system.tsx
>>>>>>> ffb3ec04
msgid "Average utilization of {0}"
msgstr "Gemiddeld gebruik van {0}"

#: src/components/navbar.tsx
#: src/components/command-palette.tsx
msgid "Backups"
msgstr "Back-ups"

<<<<<<< HEAD
#: src/lib/utils.ts:337
#: src/components/routes/system.tsx:509
=======
#: src/lib/utils.ts
#: src/components/routes/system.tsx
>>>>>>> ffb3ec04
msgid "Bandwidth"
msgstr "Bandbreedte"

#: src/components/login/auth-form.tsx
msgid "Beszel supports OpenID Connect and many OAuth2 authentication providers."
msgstr "Beszel ondersteunt OpenID Connect en vele OAuth2 authenticatieaanbieders."

#: src/components/routes/settings/notifications.tsx
msgid "Beszel uses <0>Shoutrrr</0> to integrate with popular notification services."
msgstr "Beszel gebruikt <0>Shoutrr</0> om te integreren met populaire meldingsdiensten."

#: src/components/add-system.tsx
msgid "Binary"
msgstr "Binair"

#: src/components/charts/mem-chart.tsx
msgid "Cache / Buffers"
msgstr "Cache / Buffers"

#: src/components/systems-table/systems-table.tsx
msgid "Cancel"
msgstr "Annuleren"

#: src/components/routes/settings/config-yaml.tsx
msgid "Caution - potential data loss"
msgstr "Opgelet - potentieel gegevensverlies"

#: src/components/routes/settings/general.tsx
msgid "Change general application options."
msgstr "Wijzig algemene applicatie opties."

#: src/components/routes/settings/general.tsx
msgid "Chart options"
msgstr "Grafiekopties"

#: src/components/login/forgot-pass-form.tsx
msgid "Check {email} for a reset link."
msgstr "Controleer {email} op een reset link."

#: src/components/routes/settings/layout.tsx
msgid "Check logs for more details."
msgstr "Controleer de logs voor meer details."

#: src/components/routes/settings/notifications.tsx
msgid "Check your notification service"
msgstr "Controleer je meldingsservice"

#: src/components/add-system.tsx
msgid "Click to copy"
msgstr "Klik om te kopiëren"

#: src/components/login/forgot-pass-form.tsx
#: src/components/login/forgot-pass-form.tsx
msgid "Command line instructions"
msgstr "Instructies voor de opdrachtregel"

#: src/components/routes/settings/notifications.tsx
msgid "Configure how you receive alert notifications."
msgstr "Configureer hoe je waarschuwingsmeldingen ontvangt."

#: src/components/login/auth-form.tsx
#: src/components/login/auth-form.tsx
msgid "Confirm password"
msgstr "Bevestig wachtwoord"

#: src/components/systems-table/systems-table.tsx
msgid "Continue"
msgstr "Volgende"

#: src/lib/utils.ts
msgid "Copied to clipboard"
msgstr "Gekopieerd naar het klembord"

#: src/components/add-system.tsx
msgctxt "Button to copy docker compose file content"
msgid "Copy docker compose"
msgstr "Docker compose kopiëren"

#: src/components/add-system.tsx
msgctxt "Button to copy docker run command"
msgid "Copy docker run"
msgstr "Docker run kopiëren"

#: src/components/systems-table/systems-table.tsx
msgid "Copy host"
msgstr "Kopieer host"

#: src/components/add-system.tsx
msgid "Copy Linux command"
msgstr "Kopieer Linux-opdracht"

#: src/components/copy-to-clipboard.tsx
msgid "Copy text"
msgstr "Kopieer tekst"

#: src/components/systems-table/systems-table.tsx
msgid "CPU"
msgstr "CPU"

<<<<<<< HEAD
#: src/lib/utils.ts:319
#: src/components/routes/system.tsx:452
#: src/components/charts/area-chart.tsx:58
=======
#: src/lib/utils.ts
#: src/components/routes/system.tsx
#: src/components/charts/area-chart.tsx
>>>>>>> ffb3ec04
msgid "CPU Usage"
msgstr "Processorgebruik"

#: src/components/login/auth-form.tsx
msgid "Create account"
msgstr "Account aanmaken"

#. Dark theme
#: src/components/mode-toggle.tsx
msgid "Dark"
msgstr "Donker"

#: src/components/command-palette.tsx
#: src/components/routes/home.tsx
msgid "Dashboard"
msgstr "Dashboard"

#: src/components/routes/settings/general.tsx
msgid "Default time period"
msgstr "Standaard tijdsduur"

#: src/components/systems-table/systems-table.tsx
msgid "Delete"
msgstr "Verwijderen"

#: src/components/systems-table/systems-table.tsx
msgid "Disk"
msgstr "Schijf"

<<<<<<< HEAD
#: src/components/routes/system.tsx:499
msgid "Disk I/O"
msgstr "Schijf I/O"

#: src/lib/utils.ts:331
#: src/components/routes/system.tsx:492
#: src/components/charts/disk-chart.tsx:77
msgid "Disk Usage"
msgstr "Schijfgebruik"

#: src/components/routes/system.tsx:621
msgid "Disk usage of {extraFsName}"
msgstr "Schijfgebruik van {extraFsName}"

#: src/components/routes/system.tsx:463
msgid "Docker CPU Usage"
msgstr "Docker CPU-gebruik"

#: src/components/routes/system.tsx:484
msgid "Docker Memory Usage"
msgstr "Docker geheugengebruik"

#: src/components/routes/system.tsx:525
=======
#: src/components/routes/system.tsx
msgid "Disk I/O"
msgstr "Schijf I/O"

#: src/lib/utils.ts
#: src/components/routes/system.tsx
#: src/components/charts/disk-chart.tsx
msgid "Disk Usage"
msgstr "Schijfgebruik"

#: src/components/routes/system.tsx
msgid "Disk usage of {extraFsName}"
msgstr "Schijfgebruik van {extraFsName}"

#: src/components/routes/system.tsx
msgid "Docker CPU Usage"
msgstr "Docker CPU-gebruik"

#: src/components/routes/system.tsx
msgid "Docker Memory Usage"
msgstr "Docker geheugengebruik"

#: src/components/routes/system.tsx
>>>>>>> ffb3ec04
msgid "Docker Network I/O"
msgstr "Docker netwerk I/O"

#: src/components/command-palette.tsx
msgid "Documentation"
msgstr "Documentatie"

#. Context: System is down
<<<<<<< HEAD
#: src/lib/utils.ts:316
#: src/components/systems-table/systems-table.tsx:142
#: src/components/routes/system.tsx:363
=======
#: src/lib/utils.ts
#: src/components/systems-table/systems-table.tsx
#: src/components/routes/system.tsx
>>>>>>> ffb3ec04
msgid "Down"
msgstr "Offline"

#: src/components/add-system.tsx
#: src/components/systems-table/systems-table.tsx
msgid "Edit"
msgstr "Bewerken"

#: src/components/login/forgot-pass-form.tsx
#: src/components/login/auth-form.tsx
msgid "Email"
msgstr "E-mail"

#: src/components/routes/settings/notifications.tsx
msgid "Email notifications"
msgstr "E-mailnotificaties"

#: src/components/login/login.tsx
msgid "Enter email address to reset password"
msgstr "Voer een e-mailadres in om het wachtwoord opnieuw in te stellen"

#: src/components/routes/settings/notifications.tsx
msgid "Enter email address..."
msgstr "Voer een e-mailadres in..."

#: src/components/routes/settings/notifications.tsx
#: src/components/routes/settings/config-yaml.tsx
#: src/components/login/auth-form.tsx
msgid "Error"
msgstr "Fout"

#. placeholder {0}: alert.value
#. placeholder {1}: info.unit
#. placeholder {2}: alert.min
<<<<<<< HEAD
#: src/components/routes/home.tsx:102
=======
#: src/components/routes/home.tsx
>>>>>>> ffb3ec04
msgid "Exceeds {0}{1} in last {2, plural, one {# minute} other {# minutes}}"
msgstr "Overschrijdt {0}{1} in de laatste {2, plural, one {# minuut} other {# minuten}}"

#: src/components/routes/settings/config-yaml.tsx
msgid "Existing systems not defined in <0>config.yml</0> will be deleted. Please make regular backups."
msgstr "Bestaande systemen die niet gedefinieerd zijn in <0>config.yml</0> zullen worden verwijderd. Maak regelmatige backups."

#: src/components/routes/settings/config-yaml.tsx
msgid "Export configuration"
msgstr "Configuratie exporteren"

#: src/components/routes/settings/config-yaml.tsx
msgid "Export your current systems configuration."
msgstr "Exporteer je huidige systeemconfiguratie."

#: src/lib/utils.ts
msgid "Failed to authenticate"
msgstr "Authenticatie mislukt"

#: src/components/routes/settings/notifications.tsx
#: src/components/routes/settings/layout.tsx
msgid "Failed to save settings"
msgstr "Instellingen opslaan mislukt"

#: src/components/routes/settings/notifications.tsx
msgid "Failed to send test notification"
msgstr "Versturen test notificatie mislukt"

#: src/components/alerts/alerts-system.tsx
msgid "Failed to update alert"
msgstr "Bijwerken waarschuwing mislukt"

<<<<<<< HEAD
#: src/components/systems-table/systems-table.tsx:354
#: src/components/routes/system.tsx:661
=======
#: src/components/systems-table/systems-table.tsx
#: src/components/routes/system.tsx
>>>>>>> ffb3ec04
msgid "Filter..."
msgstr "Filter..."

#: src/components/alerts/alerts-system.tsx
msgid "For <0>{min}</0> {min, plural, one {minute} other {minutes}}"
msgstr "Voor <0>{min}</0> {min, plural, one {minuut} other {minuten}}"

#: src/components/login/auth-form.tsx
msgid "Forgot password?"
msgstr "Wachtwoord vergeten?"

#. Context: General settings
#: src/components/routes/settings/layout.tsx
#: src/components/routes/settings/general.tsx
msgid "General"
msgstr "Algemeen"

<<<<<<< HEAD
#: src/components/routes/system.tsx:564
=======
#: src/components/routes/system.tsx
>>>>>>> ffb3ec04
msgid "GPU Power Draw"
msgstr "GPU stroomverbruik"

#: src/components/systems-table/systems-table.tsx
msgid "Grid"
msgstr "Raster"

#: src/components/add-system.tsx
msgctxt "Button to copy install command"
msgid "Homebrew command"
msgstr "Homebrew-commando"

#: src/components/add-system.tsx
msgid "Host / IP"
msgstr "Host / IP-adres"

#: src/components/login/forgot-pass-form.tsx
msgid "If you've lost the password to your admin account, you may reset it using the following command."
msgstr "Als je het wachtwoord voor je beheerdersaccount bent kwijtgeraakt, kan je het opnieuw instellen met behulp van de volgende opdracht."

#: src/components/login/auth-form.tsx
msgid "Invalid email address."
msgstr "Ongeldig e-mailadres."

#. Linux kernel
<<<<<<< HEAD
#: src/components/routes/system.tsx:260
=======
#: src/components/routes/system.tsx
>>>>>>> ffb3ec04
msgid "Kernel"
msgstr "Kernel"

#: src/components/routes/settings/general.tsx
msgid "Language"
msgstr "Taal"

#: src/components/systems-table/systems-table.tsx
msgid "Layout"
msgstr "Indeling"

#. Light theme
#: src/components/mode-toggle.tsx
msgid "Light"
msgstr "Licht"

#: src/components/navbar.tsx
msgid "Log Out"
msgstr "Afmelden"

#: src/components/login/login.tsx
msgid "Login"
msgstr "Aanmelden"

#: src/components/login/forgot-pass-form.tsx
#: src/components/login/auth-form.tsx
msgid "Login attempt failed"
msgstr "Aanmelding mislukt"

#: src/components/navbar.tsx
#: src/components/command-palette.tsx
msgid "Logs"
msgstr "Logs"

#: src/components/routes/settings/notifications.tsx
msgid "Looking instead for where to create alerts? Click the bell <0/> icons in the systems table."
msgstr "Zoek je waar je meldingen kunt aanmaken? Klik op de bel <0/> in de systeemtabel."

#: src/components/routes/settings/layout.tsx
msgid "Manage display and notification preferences."
msgstr "Weergave- en notificatievoorkeuren beheren."

#: src/components/add-system.tsx
msgid "Manual setup instructions"
msgstr "Handmatige installatie-instructies"

#. Chart select field. Please try to keep this short.
<<<<<<< HEAD
#: src/components/routes/system.tsx:691
=======
#: src/components/routes/system.tsx
>>>>>>> ffb3ec04
msgid "Max 1 min"
msgstr "Max 1 min"

#: src/components/systems-table/systems-table.tsx
msgid "Memory"
msgstr "Geheugen"

<<<<<<< HEAD
#: src/lib/utils.ts:325
#: src/components/routes/system.tsx:474
msgid "Memory Usage"
msgstr "Geheugengebruik"

#: src/components/routes/system.tsx:485
=======
#: src/lib/utils.ts
#: src/components/routes/system.tsx
msgid "Memory Usage"
msgstr "Geheugengebruik"

#: src/components/routes/system.tsx
>>>>>>> ffb3ec04
msgid "Memory usage of docker containers"
msgstr "Geheugengebruik van docker containers"

#: src/components/add-system.tsx
msgid "Name"
msgstr "Naam"

#: src/components/systems-table/systems-table.tsx
msgid "Net"
msgstr "Net"

<<<<<<< HEAD
#: src/components/routes/system.tsx:526
msgid "Network traffic of docker containers"
msgstr "Netwerkverkeer van docker containers"

#: src/components/routes/system.tsx:511
=======
#: src/components/routes/system.tsx
msgid "Network traffic of docker containers"
msgstr "Netwerkverkeer van docker containers"

#: src/components/routes/system.tsx
>>>>>>> ffb3ec04
msgid "Network traffic of public interfaces"
msgstr "Netwerkverkeer van publieke interfaces"

#: src/components/command-palette.tsx
msgid "No results found."
msgstr "Geen resultaten gevonden."

#: src/components/systems-table/systems-table.tsx
#: src/components/systems-table/systems-table.tsx
msgid "No systems found."
msgstr "Geen systemen gevonden."

#: src/components/command-palette.tsx
#: src/components/routes/settings/notifications.tsx
#: src/components/routes/settings/layout.tsx
msgid "Notifications"
msgstr "Meldingen"

#: src/components/login/auth-form.tsx
msgid "OAuth 2 / OIDC support"
msgstr "OAuth 2 / OIDC ondersteuning"

#: src/components/routes/settings/config-yaml.tsx
msgid "On each restart, systems in the database will be updated to match the systems defined in the file."
msgstr "Bij elke herstart zullen systemen in de database worden bijgewerkt om overeen te komen met de systemen die in het bestand zijn gedefinieerd."

#: src/components/systems-table/systems-table.tsx
msgid "Open menu"
msgstr "Open menu"

#: src/components/login/auth-form.tsx
msgid "Or continue with"
msgstr "Of ga verder met"

#: src/components/alerts/alert-button.tsx
msgid "Overwrite existing alerts"
msgstr "Overschrijf bestaande waarschuwingen"

#: src/components/command-palette.tsx
msgid "Page"
msgstr "Pagina"

#: src/components/command-palette.tsx
msgid "Pages / Settings"
msgstr "Pagina's / Instellingen"

#: src/components/login/auth-form.tsx
#: src/components/login/auth-form.tsx
msgid "Password"
msgstr "Wachtwoord"

#: src/components/login/auth-form.tsx
msgid "Password must be at least 8 characters."
msgstr "Het wachtwoord moet minimaal 8 tekens bevatten."

#: src/components/login/auth-form.tsx
msgid "Password must be less than 72 bytes."
msgstr "Het wachtwoord moet minder zijn dat 72 bytes."

#: src/components/login/forgot-pass-form.tsx
msgid "Password reset request received"
msgstr "Wachtwoord reset aanvraag ontvangen"

#: src/components/systems-table/systems-table.tsx
msgid "Pause"
msgstr "Pauze"

#: src/components/systems-table/systems-table.tsx
msgid "Paused"
msgstr "Gepauzeerd"

#: src/components/routes/settings/notifications.tsx
msgid "Please <0>configure an SMTP server</0> to ensure alerts are delivered."
msgstr "<0>Configureer een SMTP-server </0> om ervoor te zorgen dat waarschuwingen worden afgeleverd."

#: src/components/alerts/alerts-system.tsx
msgid "Please check logs for more details."
msgstr "Controleer de logs voor meer details."

#: src/components/login/forgot-pass-form.tsx
#: src/components/login/auth-form.tsx
msgid "Please check your credentials and try again"
msgstr "Controleer je aanmeldgegevens en probeer het opnieuw"

#: src/components/login/login.tsx
msgid "Please create an admin account"
msgstr "Maak een beheerdersaccount aan"

#: src/components/login/auth-form.tsx
msgid "Please enable pop-ups for this site"
msgstr "Activeer pop-ups voor deze website"

#: src/lib/utils.ts
msgid "Please log in again"
msgstr "Meld je opnieuw aan"

#: src/components/login/auth-form.tsx
msgid "Please see <0>the documentation</0> for instructions."
msgstr "Bekijk <0>de documentatie</0> voor instructies."

#: src/components/login/login.tsx
msgid "Please sign in to your account"
msgstr "Meld je aan bij je account"

#: src/components/add-system.tsx
msgid "Port"
msgstr "Poort"

<<<<<<< HEAD
#: src/components/routes/system.tsx:475
#: src/components/routes/system.tsx:595
=======
#: src/components/routes/system.tsx
#: src/components/routes/system.tsx
>>>>>>> ffb3ec04
msgid "Precise utilization at the recorded time"
msgstr "Nauwkeurig gebruik op de opgenomen tijd"

#: src/components/routes/settings/general.tsx
msgid "Preferred Language"
msgstr "Voorkeurstaal"

#. Use 'Key' if your language requires many more characters
#: src/components/add-system.tsx
msgid "Public Key"
msgstr "Publieke sleutel"

#. Disk read
#: src/components/charts/area-chart.tsx
#: src/components/charts/area-chart.tsx
msgid "Read"
msgstr "Lezen"

#. Network bytes received (download)
#: src/components/charts/area-chart.tsx
msgid "Received"
msgstr "Ontvangen"

#: src/components/login/forgot-pass-form.tsx
msgid "Reset Password"
msgstr "Wachtwoord resetten"

#: src/components/systems-table/systems-table.tsx
msgid "Resume"
msgstr "Hervatten"

#: src/components/routes/settings/notifications.tsx
msgid "Save address using enter key or comma. Leave blank to disable email notifications."
msgstr "Bewaar het adres met de enter-toets of komma. Laat leeg om e-mailmeldingen uit te schakelen."

#: src/components/routes/settings/notifications.tsx
#: src/components/routes/settings/general.tsx
msgid "Save Settings"
msgstr "Instellingen opslaan"

#: src/components/add-system.tsx
msgid "Save system"
msgstr "Systeem bewaren"

#: src/components/navbar.tsx
msgid "Search"
msgstr "Zoeken"

#: src/components/command-palette.tsx
msgid "Search for systems or settings..."
msgstr "Zoek naar systemen of instellingen..."

#: src/components/alerts/alert-button.tsx
msgid "See <0>notification settings</0> to configure how you receive alerts."
msgstr "Zie <0>notificatie-instellingen</0> om te configureren hoe je meldingen ontvangt."

#. Network bytes sent (upload)
#: src/components/charts/area-chart.tsx
msgid "Sent"
msgstr "Verzonden"

#: src/components/routes/settings/general.tsx
msgid "Sets the default time range for charts when a system is viewed."
msgstr "Stelt het standaard tijdsbereik voor grafieken in wanneer een systeem wordt bekeken."

#: src/components/command-palette.tsx
#: src/components/command-palette.tsx
#: src/components/command-palette.tsx
#: src/components/routes/settings/layout.tsx
#: src/components/routes/settings/layout.tsx
msgid "Settings"
msgstr "Instellingen"

#: src/components/routes/settings/layout.tsx
msgid "Settings saved"
msgstr "Instellingen opgeslagen"

#: src/components/login/auth-form.tsx
msgid "Sign in"
msgstr "Aanmelden"

#: src/components/command-palette.tsx
msgid "SMTP settings"
msgstr "SMTP-instellingen"

#: src/components/systems-table/systems-table.tsx
msgid "Sort By"
msgstr "Sorteren op"

#: src/lib/utils.ts
msgid "Status"
msgstr "Status"

<<<<<<< HEAD
#: src/components/routes/system.tsx:541
msgid "Swap space used by the system"
msgstr "Swap ruimte gebruikt door het systeem"

#: src/components/routes/system.tsx:540
=======
#: src/components/routes/system.tsx
msgid "Swap space used by the system"
msgstr "Swap ruimte gebruikt door het systeem"

#: src/components/routes/system.tsx
>>>>>>> ffb3ec04
msgid "Swap Usage"
msgstr "Swap gebruik"

#. System theme
#: src/lib/utils.ts
#: src/components/mode-toggle.tsx
#: src/components/systems-table/systems-table.tsx
msgid "System"
msgstr "Systeem"

#: src/components/navbar.tsx
msgid "Systems"
msgstr "Systemen"

#: src/components/routes/settings/config-yaml.tsx
msgid "Systems may be managed in a <0>config.yml</0> file inside your data directory."
msgstr "Systemen kunnen worden beheerd in een <0>config.yml</0> bestand in je data map."

#: src/components/systems-table/systems-table.tsx
msgid "Table"
msgstr "Tabel"

#. Temperature label in systems table
#: src/components/systems-table/systems-table.tsx
msgid "Temp"
msgstr "Temperatuur"

<<<<<<< HEAD
#: src/lib/utils.ts:344
#: src/components/routes/system.tsx:552
msgid "Temperature"
msgstr "Temperatuur"

#: src/components/routes/system.tsx:553
=======
#: src/lib/utils.ts
#: src/components/routes/system.tsx
msgid "Temperature"
msgstr "Temperatuur"

#: src/components/routes/system.tsx
>>>>>>> ffb3ec04
msgid "Temperatures of system sensors"
msgstr "Temperatuur van systeem sensoren"

#: src/components/routes/settings/notifications.tsx
msgid "Test <0>URL</0>"
msgstr "Test <0>URL</0>"

#: src/components/routes/settings/notifications.tsx
msgid "Test notification sent"
msgstr "Testmelding verzonden"

#: src/components/add-system.tsx
msgid "The agent must be running on the system to connect. Copy the installation command for the agent below."
msgstr "De agent moet op het systeem draaien om te verbinden. Kopieer het installatiecommando voor de agent hieronder."

#: src/components/add-system.tsx
msgid "The agent must be running on the system to connect. Copy the<0>docker-compose.yml</0> for the agent below."
msgstr "De agent moet op het systeem draaien om te verbinden. Kopieer de<0>docker-compose.yml</0> voor de agent hieronder."

#: src/components/login/forgot-pass-form.tsx
msgid "Then log into the backend and reset your user account password in the users table."
msgstr "Log vervolgens in op de backend en reset het wachtwoord van je gebruikersaccount in het gebruikersoverzicht."

#: src/components/systems-table/systems-table.tsx
msgid "This action cannot be undone. This will permanently delete all current records for {name} from the database."
msgstr "Deze actie kan niet ongedaan worden gemaakt. Dit zal alle huidige records voor {name} permanent verwijderen uit de database."

<<<<<<< HEAD
#: src/components/routes/system.tsx:633
msgid "Throughput of {extraFsName}"
msgstr "Doorvoer van {extraFsName}"

#: src/components/routes/system.tsx:500
=======
#: src/components/routes/system.tsx
msgid "Throughput of {extraFsName}"
msgstr "Doorvoer van {extraFsName}"

#: src/components/routes/system.tsx
>>>>>>> ffb3ec04
msgid "Throughput of root filesystem"
msgstr "Doorvoer van het root bestandssysteem"

#: src/components/routes/settings/notifications.tsx
msgid "To email(s)"
msgstr "Naar e-mail(s)"

<<<<<<< HEAD
#: src/components/routes/system.tsx:427
#: src/components/routes/system.tsx:440
=======
#: src/components/routes/system.tsx
#: src/components/routes/system.tsx
>>>>>>> ffb3ec04
msgid "Toggle grid"
msgstr "Schakel raster"

#: src/components/mode-toggle.tsx
msgid "Toggle theme"
msgstr "Schakel thema"

#: src/lib/utils.ts
msgid "Triggers when any sensor exceeds a threshold"
msgstr "Triggert wanneer een sensor een drempelwaarde overschrijdt"

#: src/lib/utils.ts
msgid "Triggers when combined up/down exceeds a threshold"
msgstr "Triggert wanneer de gecombineerde up/down een drempelwaarde overschrijdt"

#: src/lib/utils.ts
msgid "Triggers when CPU usage exceeds a threshold"
msgstr "Triggert wanneer het CPU-gebruik een drempelwaarde overschrijdt"

#: src/lib/utils.ts
msgid "Triggers when memory usage exceeds a threshold"
msgstr "Triggert wanneer het geheugengebruik een drempelwaarde overschrijdt"

#: src/lib/utils.ts
msgid "Triggers when status switches between up and down"
msgstr "Triggert wanneer de status schakelt tussen up en down"

#: src/lib/utils.ts
msgid "Triggers when usage of any disk exceeds a threshold"
msgstr "Triggert wanneer het gebruik van een schijf een drempelwaarde overschrijdt"

#. Context: System is up
<<<<<<< HEAD
#: src/components/systems-table/systems-table.tsx:141
#: src/components/routes/system.tsx:361
=======
#: src/components/systems-table/systems-table.tsx
#: src/components/routes/system.tsx
>>>>>>> ffb3ec04
msgid "Up"
msgstr "Online"

#: src/components/systems-table/systems-table.tsx
msgid "Updated in real time. Click on a system to view information."
msgstr "In realtime bijgewerkt. Klik op een systeem om informatie te bekijken."

<<<<<<< HEAD
#: src/components/routes/system.tsx:288
msgid "Uptime"
msgstr "Actief"

#: src/components/routes/system.tsx:586
#: src/components/routes/system.tsx:620
#: src/components/charts/area-chart.tsx:75
msgid "Usage"
msgstr "Gebruik"

#: src/components/routes/system.tsx:492
=======
#: src/components/routes/system.tsx
msgid "Uptime"
msgstr "Actief"

#: src/components/routes/system.tsx
#: src/components/routes/system.tsx
#: src/components/charts/area-chart.tsx
msgid "Usage"
msgstr "Gebruik"

#: src/components/routes/system.tsx
>>>>>>> ffb3ec04
msgid "Usage of root partition"
msgstr "Gebruik van root-partitie"

#: src/components/charts/swap-chart.tsx
#: src/components/charts/mem-chart.tsx
#: src/components/charts/area-chart.tsx
msgid "Used"
msgstr "Gebruikt"

#: src/components/navbar.tsx
#: src/components/command-palette.tsx
msgid "Users"
msgstr "Gebruikers"

#: src/components/systems-table/systems-table.tsx
msgid "View"
msgstr "Weergave"

#: src/components/systems-table/systems-table.tsx
msgid "Visible Fields"
msgstr "Zichtbare kolommen"

<<<<<<< HEAD
#: src/components/routes/system.tsx:725
=======
#: src/components/routes/system.tsx
>>>>>>> ffb3ec04
msgid "Waiting for enough records to display"
msgstr "Wachtend op genoeg records om weer te geven"

#: src/components/routes/settings/general.tsx
msgid "Want to help improve our translations? Check <0>Crowdin</0> for details."
msgstr "Wil je ons helpen onze vertalingen nog beter te maken? Bekijk <0>Crowdin</0> voor meer informatie."

#: src/components/routes/settings/notifications.tsx
msgid "Webhook / Push notifications"
msgstr "Webhook / Pushmeldingen"

<<<<<<< HEAD
#: src/components/routes/system.tsx:280
#~ msgid "Windows build"
#~ msgstr ""
=======
#: src/components/add-system.tsx
msgctxt "Button to copy install command"
msgid "Windows command"
msgstr "Windows-commando"
>>>>>>> ffb3ec04

#. Disk write
#: src/components/charts/area-chart.tsx
#: src/components/charts/area-chart.tsx
msgid "Write"
msgstr "Schrijven"

#: src/components/routes/settings/layout.tsx
msgid "YAML Config"
msgstr "YAML Configuratie"

#: src/components/routes/settings/config-yaml.tsx
msgid "YAML Configuration"
msgstr "YAML Configuratie"

#: src/components/routes/settings/layout.tsx
msgid "Your user settings have been updated."
msgstr "Je gebruikersinstellingen zijn bijgewerkt."<|MERGE_RESOLUTION|>--- conflicted
+++ resolved
@@ -19,19 +19,11 @@
 "X-Crowdin-File-ID: 16\n"
 
 #. placeholder {0}: Math.trunc(system.info?.u / 86400)
-<<<<<<< HEAD
 #: src/components/routes/system.tsx:277
 msgid "{0, plural, one {# day} other {# days}}"
 msgstr "{0, plural, one {# dag} other {# dagen}}"
 
 #: src/components/routes/system.tsx:275
-=======
-#: src/components/routes/system.tsx
-msgid "{0, plural, one {# day} other {# days}}"
-msgstr "{0, plural, one {# dag} other {# dagen}}"
-
-#: src/components/routes/system.tsx
->>>>>>> ffb3ec04
 msgid "{hours, plural, one {# hour} other {# hours}}"
 msgstr "{hours, plural, one {# uur} other {# uren}}"
 
@@ -60,11 +52,7 @@
 msgid "Actions"
 msgstr "Acties"
 
-<<<<<<< HEAD
 #: src/components/routes/home.tsx:83
-=======
-#: src/components/routes/home.tsx
->>>>>>> ffb3ec04
 msgid "Active Alerts"
 msgstr "Actieve waarschuwingen"
 
@@ -118,19 +106,11 @@
 msgid "Automatic copy requires a secure context."
 msgstr "Automatisch kopiëren vereist een veilige context."
 
-<<<<<<< HEAD
 #: src/components/routes/system.tsx:688
 msgid "Average"
 msgstr "Gemiddelde"
 
 #: src/components/routes/system.tsx:464
-=======
-#: src/components/routes/system.tsx
-msgid "Average"
-msgstr "Gemiddelde"
-
-#: src/components/routes/system.tsx
->>>>>>> ffb3ec04
 msgid "Average CPU utilization of containers"
 msgstr "Gemiddeld CPU-gebruik van containers"
 
@@ -139,28 +119,16 @@
 msgid "Average exceeds <0>{value}{0}</0>"
 msgstr "Gemiddelde overschrijdt <0>{value}{0}</0>"
 
-<<<<<<< HEAD
 #: src/components/routes/system.tsx:565
 msgid "Average power consumption of GPUs"
 msgstr "Gemiddeld stroomverbruik van GPU's"
 
 #: src/components/routes/system.tsx:453
-=======
-#: src/components/routes/system.tsx
-msgid "Average power consumption of GPUs"
-msgstr "Gemiddeld stroomverbruik van GPU's"
-
-#: src/components/routes/system.tsx
->>>>>>> ffb3ec04
 msgid "Average system-wide CPU utilization"
 msgstr "Gemiddeld systeembrede CPU-gebruik"
 
 #. placeholder {0}: gpu.n
-<<<<<<< HEAD
 #: src/components/routes/system.tsx:587
-=======
-#: src/components/routes/system.tsx
->>>>>>> ffb3ec04
 msgid "Average utilization of {0}"
 msgstr "Gemiddeld gebruik van {0}"
 
@@ -169,13 +137,8 @@
 msgid "Backups"
 msgstr "Back-ups"
 
-<<<<<<< HEAD
 #: src/lib/utils.ts:337
 #: src/components/routes/system.tsx:509
-=======
-#: src/lib/utils.ts
-#: src/components/routes/system.tsx
->>>>>>> ffb3ec04
 msgid "Bandwidth"
 msgstr "Bandbreedte"
 
@@ -275,15 +238,9 @@
 msgid "CPU"
 msgstr "CPU"
 
-<<<<<<< HEAD
 #: src/lib/utils.ts:319
 #: src/components/routes/system.tsx:452
 #: src/components/charts/area-chart.tsx:58
-=======
-#: src/lib/utils.ts
-#: src/components/routes/system.tsx
-#: src/components/charts/area-chart.tsx
->>>>>>> ffb3ec04
 msgid "CPU Usage"
 msgstr "Processorgebruik"
 
@@ -313,7 +270,6 @@
 msgid "Disk"
 msgstr "Schijf"
 
-<<<<<<< HEAD
 #: src/components/routes/system.tsx:499
 msgid "Disk I/O"
 msgstr "Schijf I/O"
@@ -337,31 +293,6 @@
 msgstr "Docker geheugengebruik"
 
 #: src/components/routes/system.tsx:525
-=======
-#: src/components/routes/system.tsx
-msgid "Disk I/O"
-msgstr "Schijf I/O"
-
-#: src/lib/utils.ts
-#: src/components/routes/system.tsx
-#: src/components/charts/disk-chart.tsx
-msgid "Disk Usage"
-msgstr "Schijfgebruik"
-
-#: src/components/routes/system.tsx
-msgid "Disk usage of {extraFsName}"
-msgstr "Schijfgebruik van {extraFsName}"
-
-#: src/components/routes/system.tsx
-msgid "Docker CPU Usage"
-msgstr "Docker CPU-gebruik"
-
-#: src/components/routes/system.tsx
-msgid "Docker Memory Usage"
-msgstr "Docker geheugengebruik"
-
-#: src/components/routes/system.tsx
->>>>>>> ffb3ec04
 msgid "Docker Network I/O"
 msgstr "Docker netwerk I/O"
 
@@ -370,15 +301,9 @@
 msgstr "Documentatie"
 
 #. Context: System is down
-<<<<<<< HEAD
 #: src/lib/utils.ts:316
 #: src/components/systems-table/systems-table.tsx:142
 #: src/components/routes/system.tsx:363
-=======
-#: src/lib/utils.ts
-#: src/components/systems-table/systems-table.tsx
-#: src/components/routes/system.tsx
->>>>>>> ffb3ec04
 msgid "Down"
 msgstr "Offline"
 
@@ -413,11 +338,7 @@
 #. placeholder {0}: alert.value
 #. placeholder {1}: info.unit
 #. placeholder {2}: alert.min
-<<<<<<< HEAD
 #: src/components/routes/home.tsx:102
-=======
-#: src/components/routes/home.tsx
->>>>>>> ffb3ec04
 msgid "Exceeds {0}{1} in last {2, plural, one {# minute} other {# minutes}}"
 msgstr "Overschrijdt {0}{1} in de laatste {2, plural, one {# minuut} other {# minuten}}"
 
@@ -450,13 +371,8 @@
 msgid "Failed to update alert"
 msgstr "Bijwerken waarschuwing mislukt"
 
-<<<<<<< HEAD
 #: src/components/systems-table/systems-table.tsx:354
 #: src/components/routes/system.tsx:661
-=======
-#: src/components/systems-table/systems-table.tsx
-#: src/components/routes/system.tsx
->>>>>>> ffb3ec04
 msgid "Filter..."
 msgstr "Filter..."
 
@@ -474,11 +390,7 @@
 msgid "General"
 msgstr "Algemeen"
 
-<<<<<<< HEAD
 #: src/components/routes/system.tsx:564
-=======
-#: src/components/routes/system.tsx
->>>>>>> ffb3ec04
 msgid "GPU Power Draw"
 msgstr "GPU stroomverbruik"
 
@@ -504,11 +416,7 @@
 msgstr "Ongeldig e-mailadres."
 
 #. Linux kernel
-<<<<<<< HEAD
 #: src/components/routes/system.tsx:260
-=======
-#: src/components/routes/system.tsx
->>>>>>> ffb3ec04
 msgid "Kernel"
 msgstr "Kernel"
 
@@ -556,11 +464,7 @@
 msgstr "Handmatige installatie-instructies"
 
 #. Chart select field. Please try to keep this short.
-<<<<<<< HEAD
 #: src/components/routes/system.tsx:691
-=======
-#: src/components/routes/system.tsx
->>>>>>> ffb3ec04
 msgid "Max 1 min"
 msgstr "Max 1 min"
 
@@ -568,21 +472,12 @@
 msgid "Memory"
 msgstr "Geheugen"
 
-<<<<<<< HEAD
 #: src/lib/utils.ts:325
 #: src/components/routes/system.tsx:474
 msgid "Memory Usage"
 msgstr "Geheugengebruik"
 
 #: src/components/routes/system.tsx:485
-=======
-#: src/lib/utils.ts
-#: src/components/routes/system.tsx
-msgid "Memory Usage"
-msgstr "Geheugengebruik"
-
-#: src/components/routes/system.tsx
->>>>>>> ffb3ec04
 msgid "Memory usage of docker containers"
 msgstr "Geheugengebruik van docker containers"
 
@@ -594,19 +489,11 @@
 msgid "Net"
 msgstr "Net"
 
-<<<<<<< HEAD
 #: src/components/routes/system.tsx:526
 msgid "Network traffic of docker containers"
 msgstr "Netwerkverkeer van docker containers"
 
 #: src/components/routes/system.tsx:511
-=======
-#: src/components/routes/system.tsx
-msgid "Network traffic of docker containers"
-msgstr "Netwerkverkeer van docker containers"
-
-#: src/components/routes/system.tsx
->>>>>>> ffb3ec04
 msgid "Network traffic of public interfaces"
 msgstr "Netwerkverkeer van publieke interfaces"
 
@@ -715,13 +602,8 @@
 msgid "Port"
 msgstr "Poort"
 
-<<<<<<< HEAD
 #: src/components/routes/system.tsx:475
 #: src/components/routes/system.tsx:595
-=======
-#: src/components/routes/system.tsx
-#: src/components/routes/system.tsx
->>>>>>> ffb3ec04
 msgid "Precise utilization at the recorded time"
 msgstr "Nauwkeurig gebruik op de opgenomen tijd"
 
@@ -815,19 +697,11 @@
 msgid "Status"
 msgstr "Status"
 
-<<<<<<< HEAD
 #: src/components/routes/system.tsx:541
 msgid "Swap space used by the system"
 msgstr "Swap ruimte gebruikt door het systeem"
 
 #: src/components/routes/system.tsx:540
-=======
-#: src/components/routes/system.tsx
-msgid "Swap space used by the system"
-msgstr "Swap ruimte gebruikt door het systeem"
-
-#: src/components/routes/system.tsx
->>>>>>> ffb3ec04
 msgid "Swap Usage"
 msgstr "Swap gebruik"
 
@@ -855,21 +729,12 @@
 msgid "Temp"
 msgstr "Temperatuur"
 
-<<<<<<< HEAD
 #: src/lib/utils.ts:344
 #: src/components/routes/system.tsx:552
 msgid "Temperature"
 msgstr "Temperatuur"
 
 #: src/components/routes/system.tsx:553
-=======
-#: src/lib/utils.ts
-#: src/components/routes/system.tsx
-msgid "Temperature"
-msgstr "Temperatuur"
-
-#: src/components/routes/system.tsx
->>>>>>> ffb3ec04
 msgid "Temperatures of system sensors"
 msgstr "Temperatuur van systeem sensoren"
 
@@ -897,19 +762,11 @@
 msgid "This action cannot be undone. This will permanently delete all current records for {name} from the database."
 msgstr "Deze actie kan niet ongedaan worden gemaakt. Dit zal alle huidige records voor {name} permanent verwijderen uit de database."
 
-<<<<<<< HEAD
 #: src/components/routes/system.tsx:633
 msgid "Throughput of {extraFsName}"
 msgstr "Doorvoer van {extraFsName}"
 
 #: src/components/routes/system.tsx:500
-=======
-#: src/components/routes/system.tsx
-msgid "Throughput of {extraFsName}"
-msgstr "Doorvoer van {extraFsName}"
-
-#: src/components/routes/system.tsx
->>>>>>> ffb3ec04
 msgid "Throughput of root filesystem"
 msgstr "Doorvoer van het root bestandssysteem"
 
@@ -917,13 +774,8 @@
 msgid "To email(s)"
 msgstr "Naar e-mail(s)"
 
-<<<<<<< HEAD
 #: src/components/routes/system.tsx:427
 #: src/components/routes/system.tsx:440
-=======
-#: src/components/routes/system.tsx
-#: src/components/routes/system.tsx
->>>>>>> ffb3ec04
 msgid "Toggle grid"
 msgstr "Schakel raster"
 
@@ -956,13 +808,8 @@
 msgstr "Triggert wanneer het gebruik van een schijf een drempelwaarde overschrijdt"
 
 #. Context: System is up
-<<<<<<< HEAD
 #: src/components/systems-table/systems-table.tsx:141
 #: src/components/routes/system.tsx:361
-=======
-#: src/components/systems-table/systems-table.tsx
-#: src/components/routes/system.tsx
->>>>>>> ffb3ec04
 msgid "Up"
 msgstr "Online"
 
@@ -970,7 +817,6 @@
 msgid "Updated in real time. Click on a system to view information."
 msgstr "In realtime bijgewerkt. Klik op een systeem om informatie te bekijken."
 
-<<<<<<< HEAD
 #: src/components/routes/system.tsx:288
 msgid "Uptime"
 msgstr "Actief"
@@ -982,19 +828,6 @@
 msgstr "Gebruik"
 
 #: src/components/routes/system.tsx:492
-=======
-#: src/components/routes/system.tsx
-msgid "Uptime"
-msgstr "Actief"
-
-#: src/components/routes/system.tsx
-#: src/components/routes/system.tsx
-#: src/components/charts/area-chart.tsx
-msgid "Usage"
-msgstr "Gebruik"
-
-#: src/components/routes/system.tsx
->>>>>>> ffb3ec04
 msgid "Usage of root partition"
 msgstr "Gebruik van root-partitie"
 
@@ -1017,11 +850,7 @@
 msgid "Visible Fields"
 msgstr "Zichtbare kolommen"
 
-<<<<<<< HEAD
 #: src/components/routes/system.tsx:725
-=======
-#: src/components/routes/system.tsx
->>>>>>> ffb3ec04
 msgid "Waiting for enough records to display"
 msgstr "Wachtend op genoeg records om weer te geven"
 
@@ -1033,16 +862,9 @@
 msgid "Webhook / Push notifications"
 msgstr "Webhook / Pushmeldingen"
 
-<<<<<<< HEAD
 #: src/components/routes/system.tsx:280
 #~ msgid "Windows build"
 #~ msgstr ""
-=======
-#: src/components/add-system.tsx
-msgctxt "Button to copy install command"
-msgid "Windows command"
-msgstr "Windows-commando"
->>>>>>> ffb3ec04
 
 #. Disk write
 #: src/components/charts/area-chart.tsx
