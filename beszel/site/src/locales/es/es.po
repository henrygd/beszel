msgid ""
msgstr ""
"POT-Creation-Date: 2024-11-01 11:30-0400\n"
"MIME-Version: 1.0\n"
"Content-Type: text/plain; charset=UTF-8\n"
"Content-Transfer-Encoding: 8bit\n"
"X-Generator: @lingui/cli\n"
"Language: es\n"
"Project-Id-Version: beszel\n"
"Report-Msgid-Bugs-To: \n"
"PO-Revision-Date: 2025-02-24 02:49\n"
"Last-Translator: \n"
"Language-Team: Spanish\n"
"Plural-Forms: nplurals=2; plural=(n != 1);\n"
"X-Crowdin-Project: beszel\n"
"X-Crowdin-Project-ID: 733311\n"
"X-Crowdin-Language: es-ES\n"
"X-Crowdin-File: /main/beszel/site/src/locales/en/en.po\n"
"X-Crowdin-File-ID: 16\n"

<<<<<<< HEAD
#: src/components/routes/system.tsx:294
msgid "{0, plural, one {# day} other {# days}}"
msgstr "{0, plural, one {# día} other {# días}}"

#: src/components/routes/system.tsx:292
msgid "{hours, plural, one {# hour} other {# hours}}"
msgstr "{hours, plural, one {# hora} other {# horas}}"

#: src/lib/utils.ts:146
msgid "1 hour"
msgstr "1 hora"

#: src/lib/utils.ts:169
msgid "1 week"
msgstr "1 semana"

#: src/lib/utils.ts:154
msgid "12 hours"
msgstr "12 horas"

#: src/lib/utils.ts:162
msgid "24 hours"
msgstr "24 horas"

#: src/lib/utils.ts:177
=======
#: src/components/routes/system.tsx:252
msgid "{0, plural, one {# day} other {# days}}"
msgstr "{0, plural, one {# día} other {# días}}"

#: src/components/routes/system.tsx:250
msgid "{hours, plural, one {# hour} other {# hours}}"
msgstr "{hours, plural, one {# hora} other {# horas}}"

#: src/lib/utils.ts:158
msgid "1 hour"
msgstr "1 hora"

#: src/lib/utils.ts:181
msgid "1 week"
msgstr "1 semana"

#: src/lib/utils.ts:166
msgid "12 hours"
msgstr "12 horas"

#: src/lib/utils.ts:174
msgid "24 hours"
msgstr "24 horas"

#: src/lib/utils.ts:189
>>>>>>> 2ef1fe6b
msgid "30 days"
msgstr "30 días"

#. Table column
<<<<<<< HEAD
#: src/components/systems-table/systems-table.tsx:236
#: src/components/systems-table/systems-table.tsx:322
#: src/components/systems-table/systems-table.tsx:464
#: src/components/systems-table/systems-table.tsx:474
=======
#: src/components/systems-table/systems-table.tsx:278
#: src/components/systems-table/systems-table.tsx:366
#: src/components/systems-table/systems-table.tsx:508
#: src/components/systems-table/systems-table.tsx:518
>>>>>>> 2ef1fe6b
msgid "Actions"
msgstr "Acciones"

#: src/components/routes/home.tsx:62
msgid "Active Alerts"
msgstr "Alertas Activas"

#: src/components/add-system.tsx:42
msgid "Add <0>System</0>"
msgstr "Agregar <0>Sistema</0>"

#: src/components/add-system.tsx:124
msgid "Add New System"
msgstr "Agregar Nuevo Sistema"

#: src/components/add-system.tsx:230
msgid "Add system"
msgstr "Agregar sistema"

#: src/components/routes/settings/notifications.tsx:157
msgid "Add URL"
msgstr "Agregar URL"

#: src/components/routes/settings/general.tsx:81
msgid "Adjust display options for charts."
msgstr "Ajustar las opciones de visualización para los gráficos."

#: src/components/command-palette.tsx:133
#: src/components/command-palette.tsx:146
#: src/components/command-palette.tsx:160
#: src/components/command-palette.tsx:174
#: src/components/command-palette.tsx:189
msgid "Admin"
msgstr "Administrador"

<<<<<<< HEAD
#: src/components/systems-table/systems-table.tsx:205
=======
#: src/components/systems-table/systems-table.tsx:246
>>>>>>> 2ef1fe6b
msgid "Agent"
msgstr "Agente"

#: src/components/alerts/alert-button.tsx:32
#: src/components/alerts/alert-button.tsx:68
msgid "Alerts"
msgstr "Alertas"

#: src/components/alerts/alert-button.tsx:88
<<<<<<< HEAD
#: src/components/systems-table/systems-table.tsx:275
msgid "All Systems"
msgstr "Todos los Sistemas"

#: src/components/systems-table/systems-table.tsx:579
=======
#: src/components/systems-table/systems-table.tsx:319
msgid "All Systems"
msgstr "Todos los Sistemas"

#: src/components/systems-table/systems-table.tsx:642
>>>>>>> 2ef1fe6b
msgid "Are you sure you want to delete {name}?"
msgstr "¿Está seguro de que desea eliminar {name}?"

#: src/components/copy-to-clipboard.tsx:16
msgid "Automatic copy requires a secure context."
msgstr "La copia automática requiere un contexto seguro."

<<<<<<< HEAD
#: src/components/routes/system.tsx:716
msgid "Average"
msgstr "Promedio"

#: src/components/routes/system.tsx:444
#: src/components/routes/system.tsx:456
=======
#: src/components/routes/system.tsx:633
msgid "Average"
msgstr "Promedio"

#: src/components/routes/system.tsx:410
>>>>>>> 2ef1fe6b
msgid "Average CPU utilization of containers"
msgstr "Utilización promedio de CPU de los contenedores"

#: src/components/alerts/alerts-system.tsx:205
msgid "Average exceeds <0>{value}{0}</0>"
msgstr "El promedio excede <0>{value}{0}</0>"

<<<<<<< HEAD
#: src/components/routes/system.tsx:588
msgid "Average power consumption of GPUs"
msgstr "Consumo de energía promedio de GPUs"

#: src/components/routes/system.tsx:433
msgid "Average system-wide CPU utilization"
msgstr "Utilización promedio de CPU del sistema"

#: src/components/routes/system.tsx:606
=======
#: src/components/routes/system.tsx:511
msgid "Average power consumption of GPUs"
msgstr "Consumo de energía promedio de GPUs"

#: src/components/routes/system.tsx:399
msgid "Average system-wide CPU utilization"
msgstr "Utilización promedio de CPU del sistema"

#: src/components/routes/system.tsx:529
>>>>>>> 2ef1fe6b
msgid "Average utilization of {0}"
msgstr "Uso promedio de {0}"

#: src/components/command-palette.tsx:171
#: src/components/navbar.tsx:94
msgid "Backups"
msgstr "Copias de Seguridad"

<<<<<<< HEAD
#: src/components/routes/system.tsx:513
#: src/lib/utils.ts:314
msgid "Bandwidth"
msgstr "Ancho de banda"

#: src/components/login/auth-form.tsx:294
=======
#: src/components/routes/system.tsx:455
#: src/lib/utils.ts:327
msgid "Bandwidth"
msgstr "Ancho de banda"

#: src/components/login/auth-form.tsx:304
>>>>>>> 2ef1fe6b
msgid "Beszel supports OpenID Connect and many OAuth2 authentication providers."
msgstr "Beszel admite OpenID Connect y muchos proveedores de autenticación OAuth2."

#: src/components/routes/settings/notifications.tsx:128
msgid "Beszel uses <0>Shoutrrr</0> to integrate with popular notification services."
msgstr "Beszel utiliza <0>Shoutrrr</0> para integrarse con servicios populares de notificación."

#: src/components/add-system.tsx:129
msgid "Binary"
msgstr "Binario"

#: src/components/charts/mem-chart.tsx:89
msgid "Cache / Buffers"
msgstr "Caché / Buffers"

<<<<<<< HEAD
#: src/components/systems-table/systems-table.tsx:590
=======
#: src/components/systems-table/systems-table.tsx:653
>>>>>>> 2ef1fe6b
msgid "Cancel"
msgstr "Cancelar"

#: src/components/routes/settings/config-yaml.tsx:68
msgid "Caution - potential data loss"
msgstr "Precaución - posible pérdida de datos"

#: src/components/routes/settings/general.tsx:36
msgid "Change general application options."
msgstr "Cambiar las opciones generales de la aplicación."

#: src/components/routes/settings/general.tsx:78
msgid "Chart options"
msgstr "Opciones de Gráficos"

#: src/components/login/forgot-pass-form.tsx:34
msgid "Check {email} for a reset link."
msgstr "Revise {email} para un enlace de restablecimiento."

#: src/components/routes/settings/layout.tsx:40
msgid "Check logs for more details."
msgstr "Revise los registros para más detalles."

#: src/components/routes/settings/notifications.tsx:184
msgid "Check your notification service"
msgstr "Verifique su servicio de notificaciones"

#: src/components/add-system.tsx:203
msgid "Click to copy"
msgstr "Haga clic para copiar"

#: src/components/login/forgot-pass-form.tsx:83
#: src/components/login/forgot-pass-form.tsx:89
msgid "Command line instructions"
msgstr "Instrucciones de línea de comandos"

#: src/components/routes/settings/notifications.tsx:78
msgid "Configure how you receive alert notifications."
msgstr "Configure cómo recibe las notificaciones de alertas."

<<<<<<< HEAD
#: src/components/login/auth-form.tsx:170
#: src/components/login/auth-form.tsx:175
msgid "Confirm password"
msgstr "Confirmar contraseña"

#: src/components/systems-table/systems-table.tsx:596
=======
#: src/components/login/auth-form.tsx:210
#: src/components/login/auth-form.tsx:215
msgid "Confirm password"
msgstr "Confirmar contraseña"

#: src/components/systems-table/systems-table.tsx:659
>>>>>>> 2ef1fe6b
msgid "Continue"
msgstr "Continuar"

#: src/lib/utils.ts:26
msgid "Copied to clipboard"
msgstr "Copiado al portapapeles"

#: src/components/add-system.tsx:214
#: src/components/add-system.tsx:216
msgid "Copy"
msgstr "Copiar"

<<<<<<< HEAD
#: src/components/systems-table/systems-table.tsx:565
=======
#: src/components/systems-table/systems-table.tsx:624
>>>>>>> 2ef1fe6b
msgid "Copy host"
msgstr "Copiar host"

#: src/components/add-system.tsx:223
msgid "Copy Linux command"
msgstr "Copiar comando de Linux"

#: src/components/copy-to-clipboard.tsx:13
msgid "Copy text"
msgstr "Copiar texto"

<<<<<<< HEAD
#: src/components/systems-table/systems-table.tsx:161
=======
#: src/components/systems-table/systems-table.tsx:165
>>>>>>> 2ef1fe6b
msgid "CPU"
msgstr "CPU"

#: src/components/charts/area-chart.tsx:56
<<<<<<< HEAD
#: src/components/routes/system.tsx:432
#: src/lib/utils.ts:296
msgid "CPU Usage"
msgstr "Uso de CPU"

#: src/components/login/auth-form.tsx:196
=======
#: src/components/routes/system.tsx:398
#: src/lib/utils.ts:309
msgid "CPU Usage"
msgstr "Uso de CPU"

#: src/components/login/auth-form.tsx:236
>>>>>>> 2ef1fe6b
msgid "Create account"
msgstr "Crear cuenta"

#. Dark theme
#: src/components/mode-toggle.tsx:21
msgid "Dark"
msgstr "Oscuro"

#: src/components/command-palette.tsx:82
#: src/components/routes/home.tsx:35
msgid "Dashboard"
msgstr "Tablero"

#: src/components/routes/settings/general.tsx:85
msgid "Default time period"
msgstr "Período de tiempo predeterminado"

<<<<<<< HEAD
#: src/components/systems-table/systems-table.tsx:571
msgid "Delete"
msgstr "Eliminar"

#: src/components/systems-table/systems-table.tsx:177
msgid "Disk"
msgstr "Disco"

#: src/components/routes/system.tsx:503
=======
#: src/components/systems-table/systems-table.tsx:629
msgid "Delete"
msgstr "Eliminar"

#: src/components/systems-table/systems-table.tsx:181
msgid "Disk"
msgstr "Disco"

#: src/components/routes/system.tsx:445
>>>>>>> 2ef1fe6b
msgid "Disk I/O"
msgstr "E/S de Disco"

#: src/components/charts/disk-chart.tsx:79
<<<<<<< HEAD
#: src/components/routes/system.tsx:496
#: src/lib/utils.ts:308
msgid "Disk Usage"
msgstr "Uso de Disco"

#: src/components/routes/system.tsx:643
msgid "Disk usage of {extraFsName}"
msgstr "Uso de disco de {extraFsName}"

#: src/components/routes/system.tsx:443
msgid "Docker CPU Usage"
msgstr "Uso de CPU de Docker"

#: src/components/routes/system.tsx:476
msgid "Docker Memory Usage"
msgstr "Uso de Memoria de Docker"

#: src/components/routes/system.tsx:529
=======
#: src/components/routes/system.tsx:438
#: src/lib/utils.ts:321
msgid "Disk Usage"
msgstr "Uso de Disco"

#: src/components/routes/system.tsx:566
msgid "Disk usage of {extraFsName}"
msgstr "Uso de disco de {extraFsName}"

#: src/components/routes/system.tsx:409
msgid "Docker CPU Usage"
msgstr "Uso de CPU de Docker"

#: src/components/routes/system.tsx:430
msgid "Docker Memory Usage"
msgstr "Uso de Memoria de Docker"

#: src/components/routes/system.tsx:471
>>>>>>> 2ef1fe6b
msgid "Docker Network I/O"
msgstr "E/S de Red de Docker"

#: src/components/command-palette.tsx:125
msgid "Documentation"
msgstr "Documentación"

<<<<<<< HEAD
#: src/components/login/auth-form.tsx:133
=======
#. Context: System is down
#: src/components/routes/system.tsx:309
#: src/lib/utils.ts:306
msgid "Down"
msgstr ""

#: src/components/add-system.tsx:124
#: src/components/systems-table/systems-table.tsx:599
msgid "Edit"
msgstr ""

#: src/components/login/auth-form.tsx:173
>>>>>>> 2ef1fe6b
#: src/components/login/forgot-pass-form.tsx:53
msgid "Email"
msgstr "Correo electrónico"

#: src/components/routes/settings/notifications.tsx:92
msgid "Email notifications"
msgstr "Notificaciones por correo"

#: src/components/login/login.tsx:38
msgid "Enter email address to reset password"
msgstr "Ingrese la dirección de correo electrónico para restablecer la contraseña"

#: src/components/routes/settings/notifications.tsx:112
msgid "Enter email address..."
msgstr "Ingrese dirección de correo..."

<<<<<<< HEAD
#: src/components/login/auth-form.tsx:237
=======
#: src/components/login/auth-form.tsx:136
>>>>>>> 2ef1fe6b
#: src/components/routes/settings/config-yaml.tsx:28
#: src/components/routes/settings/notifications.tsx:188
msgid "Error"
msgstr "Error"

#: src/components/routes/home.tsx:81
msgid "Exceeds {0}{1} in last {2, plural, one {# minute} other {# minutes}}"
msgstr "Excede {0}{1} en el último {2, plural, one {# minuto} other {# minutos}}"

#: src/components/routes/settings/config-yaml.tsx:72
msgid "Existing systems not defined in <0>config.yml</0> will be deleted. Please make regular backups."
msgstr "Los sistemas existentes no definidos en <0>config.yml</0> serán eliminados. Por favor, haga copias de seguridad regularmente."

#: src/components/routes/settings/config-yaml.tsx:93
msgid "Export configuration"
msgstr "Exportar configuración"

#: src/components/routes/settings/config-yaml.tsx:48
msgid "Export your current systems configuration."
msgstr "Exporte la configuración actual de sus sistemas."

#: src/lib/utils.ts:39
msgid "Failed to authenticate"
msgstr "Error al autenticar"

#: src/components/routes/settings/layout.tsx:39
#: src/components/routes/settings/notifications.tsx:63
msgid "Failed to save settings"
msgstr "Error al guardar la configuración"

#: src/components/routes/settings/notifications.tsx:189
msgid "Failed to send test notification"
msgstr "Error al enviar la notificación de prueba"

#: src/components/alerts/alerts-system.tsx:24
msgid "Failed to update alert"
msgstr "Error al actualizar la alerta"

<<<<<<< HEAD
#: src/components/routes/system.tsx:687
#: src/components/systems-table/systems-table.tsx:282
=======
#: src/components/routes/system.tsx:606
#: src/components/systems-table/systems-table.tsx:326
>>>>>>> 2ef1fe6b
msgid "Filter..."
msgstr "Filtrar..."

#: src/components/alerts/alerts-system.tsx:230
msgid "For <0>{min}</0> {min, plural, one {minute} other {minutes}}"
msgstr "Por <0>{min}</0> {min, plural, one {minuto} other {minutos}}"

<<<<<<< HEAD
#: src/components/login/auth-form.tsx:318
=======
#: src/components/login/auth-form.tsx:328
>>>>>>> 2ef1fe6b
msgid "Forgot password?"
msgstr "¿Olvidó su contraseña?"

#. Context: General settings
#: src/components/routes/settings/general.tsx:33
#: src/components/routes/settings/layout.tsx:51
msgid "General"
msgstr "General"

<<<<<<< HEAD
#: src/components/routes/system.tsx:587
msgid "GPU Power Draw"
msgstr ""

#: src/components/systems-table/systems-table.tsx:309
=======
#: src/components/routes/system.tsx:510
msgid "GPU Power Draw"
msgstr ""

#: src/components/systems-table/systems-table.tsx:353
>>>>>>> 2ef1fe6b
msgid "Grid"
msgstr "Cuadrícula"

#: src/components/add-system.tsx:157
msgid "Host / IP"
msgstr "Host / IP"

#: src/components/login/forgot-pass-form.tsx:93
msgid "If you've lost the password to your admin account, you may reset it using the following command."
msgstr "Si ha perdido la contraseña de su cuenta de administrador, puede restablecerla usando el siguiente comando."

#: src/components/login/auth-form.tsx:17
msgid "Invalid email address."
msgstr "Dirección de correo electrónico no válida."

#. Linux kernel
<<<<<<< HEAD
#: src/components/routes/system.tsx:306
=======
#: src/components/routes/system.tsx:264
>>>>>>> 2ef1fe6b
msgid "Kernel"
msgstr "Kernel"

#: src/components/routes/settings/general.tsx:45
msgid "Language"
msgstr "Idioma"

<<<<<<< HEAD
#: src/components/systems-table/systems-table.tsx:295
=======
#: src/components/systems-table/systems-table.tsx:339
>>>>>>> 2ef1fe6b
msgid "Layout"
msgstr "Diseño"

#. Light theme
#: src/components/mode-toggle.tsx:16
msgid "Light"
msgstr "Claro"

#: src/components/navbar.tsx:105
msgid "Log Out"
msgstr "Cerrar Sesión"

#: src/components/login/login.tsx:19
msgid "Login"
msgstr "Iniciar sesión"

#: src/components/login/auth-form.tsx:39
#: src/components/login/forgot-pass-form.tsx:15
msgid "Login attempt failed"
msgstr "Intento de inicio de sesión fallido"

#: src/components/command-palette.tsx:157
#: src/components/navbar.tsx:86
msgid "Logs"
msgstr "Registros"

#: src/components/routes/settings/notifications.tsx:81
msgid "Looking instead for where to create alerts? Click the bell <0/> icons in the systems table."
msgstr "¿Busca dónde crear alertas? Haga clic en los iconos de campana <0/> en la tabla de sistemas."

#: src/components/routes/settings/layout.tsx:85
msgid "Manage display and notification preferences."
msgstr "Administrar preferencias de visualización y notificaciones."

#: src/components/add-system.tsx:225
msgid "Manual setup instructions"
msgstr ""

#. Chart select field. Please try to keep this short.
<<<<<<< HEAD
#: src/components/routes/system.tsx:719
msgid "Max 1 min"
msgstr "Máx 1 min"

#: src/components/systems-table/systems-table.tsx:169
msgid "Memory"
msgstr "Memoria"

#: src/components/routes/system.tsx:466
#: src/lib/utils.ts:302
msgid "Memory Usage"
msgstr "Uso de Memoria"

#: src/components/routes/system.tsx:489
msgid "Memory usage of containers"
msgstr ""

#: src/components/routes/system.tsx:477
=======
#: src/components/routes/system.tsx:636
msgid "Max 1 min"
msgstr "Máx 1 min"

#: src/components/systems-table/systems-table.tsx:173
msgid "Memory"
msgstr "Memoria"

#: src/components/routes/system.tsx:420
#: src/lib/utils.ts:315
msgid "Memory Usage"
msgstr "Uso de Memoria"

#: src/components/routes/system.tsx:431
>>>>>>> 2ef1fe6b
msgid "Memory usage of docker containers"
msgstr "Uso de memoria de los contenedores de Docker"

#: src/components/add-system.tsx:153
msgid "Name"
msgstr "Nombre"

<<<<<<< HEAD
#: src/components/systems-table/systems-table.tsx:185
msgid "Net"
msgstr "Red"

#: src/components/routes/system.tsx:530
msgid "Network traffic of docker containers"
msgstr "Tráfico de red de los contenedores de Docker"

#: src/components/routes/system.tsx:549
msgid "Network traffic of proxmox containers"
msgstr ""

#: src/components/routes/system.tsx:515
=======
#: src/components/systems-table/systems-table.tsx:198
msgid "Net"
msgstr "Red"

#: src/components/routes/system.tsx:472
msgid "Network traffic of docker containers"
msgstr "Tráfico de red de los contenedores de Docker"

#: src/components/routes/system.tsx:457
>>>>>>> 2ef1fe6b
msgid "Network traffic of public interfaces"
msgstr "Tráfico de red de interfaces públicas"

#: src/components/command-palette.tsx:50
msgid "No results found."
msgstr "No se encontraron resultados."

<<<<<<< HEAD
#: src/components/systems-table/systems-table.tsx:430
#: src/components/systems-table/systems-table.tsx:503
=======
#: src/components/systems-table/systems-table.tsx:474
#: src/components/systems-table/systems-table.tsx:547
>>>>>>> 2ef1fe6b
msgid "No systems found."
msgstr "No se encontraron sistemas."

#: src/components/command-palette.tsx:111
#: src/components/routes/settings/layout.tsx:56
#: src/components/routes/settings/notifications.tsx:75
msgid "Notifications"
msgstr "Notificaciones"

<<<<<<< HEAD
#: src/components/login/auth-form.tsx:289
=======
#: src/components/login/auth-form.tsx:299
>>>>>>> 2ef1fe6b
msgid "OAuth 2 / OIDC support"
msgstr "Soporte para OAuth 2 / OIDC"

#: src/components/routes/settings/config-yaml.tsx:61
msgid "On each restart, systems in the database will be updated to match the systems defined in the file."
msgstr "En cada reinicio, los sistemas en la base de datos se actualizarán para coincidir con los sistemas definidos en el archivo."

<<<<<<< HEAD
#: src/components/systems-table/systems-table.tsx:537
msgid "Open menu"
msgstr "Abrir menú"

#: src/components/login/auth-form.tsx:208
=======
#: src/components/systems-table/systems-table.tsx:585
msgid "Open menu"
msgstr "Abrir menú"

#: src/components/login/auth-form.tsx:248
>>>>>>> 2ef1fe6b
msgid "Or continue with"
msgstr "O continuar con"

#: src/components/alerts/alert-button.tsx:109
msgid "Overwrite existing alerts"
msgstr "Sobrescribir alertas existentes"

#: src/components/command-palette.tsx:85
msgid "Page"
msgstr "Página"

#: src/components/command-palette.tsx:72
msgid "Pages / Settings"
msgstr "Páginas / Configuraciones"

<<<<<<< HEAD
#: src/components/login/auth-form.tsx:152
#: src/components/login/auth-form.tsx:157
=======
#: src/components/login/auth-form.tsx:192
#: src/components/login/auth-form.tsx:197
>>>>>>> 2ef1fe6b
msgid "Password"
msgstr "Contraseña"

#: src/components/login/auth-form.tsx:20
msgid "Password must be at least 8 characters."
msgstr "La contraseña debe tener al menos 8 caracteres."

#: src/components/login/auth-form.tsx:21
msgid "Password must be less than 72 bytes."
msgstr ""

#: src/components/login/forgot-pass-form.tsx:33
msgid "Password reset request received"
msgstr "Solicitud de restablecimiento de contraseña recibida"

<<<<<<< HEAD
#: src/components/systems-table/systems-table.tsx:559
=======
#: src/components/systems-table/systems-table.tsx:618
>>>>>>> 2ef1fe6b
msgid "Pause"
msgstr "Pausar"

#: src/components/routes/settings/notifications.tsx:96
msgid "Please <0>configure an SMTP server</0> to ensure alerts are delivered."
msgstr "Por favor, <0>configure un servidor SMTP</0> para asegurar que las alertas sean entregadas."

#: src/components/alerts/alerts-system.tsx:25
msgid "Please check logs for more details."
msgstr "Por favor, revise los registros para más detalles."

#: src/components/login/auth-form.tsx:40
#: src/components/login/forgot-pass-form.tsx:16
msgid "Please check your credentials and try again"
msgstr "Por favor, verifique sus credenciales e intente de nuevo"

#: src/components/login/login.tsx:36
msgid "Please create an admin account"
msgstr "Por favor, cree una cuenta de administrador"

<<<<<<< HEAD
#: src/components/login/auth-form.tsx:238
=======
#: src/components/login/auth-form.tsx:137
>>>>>>> 2ef1fe6b
msgid "Please enable pop-ups for this site"
msgstr "Por favor, habilite las ventanas emergentes para este sitio"

#: src/lib/utils.ts:40
msgid "Please log in again"
msgstr "Por favor, inicie sesión de nuevo"

<<<<<<< HEAD
#: src/components/login/auth-form.tsx:297
=======
#: src/components/login/auth-form.tsx:307
>>>>>>> 2ef1fe6b
msgid "Please see <0>the documentation</0> for instructions."
msgstr "Por favor, consulte <0>la documentación</0> para obtener instrucciones."

#: src/components/login/login.tsx:40
msgid "Please sign in to your account"
msgstr "Por favor, inicie sesión en su cuenta"

#: src/components/add-system.tsx:169
msgid "Port"
msgstr "Puerto"

<<<<<<< HEAD
#: src/components/routes/system.tsx:467
#: src/components/routes/system.tsx:614
=======
#: src/components/routes/system.tsx:421
#: src/components/routes/system.tsx:537
>>>>>>> 2ef1fe6b
msgid "Precise utilization at the recorded time"
msgstr "Utilización precisa en el momento registrado"

#: src/components/routes/settings/general.tsx:58
msgid "Preferred Language"
msgstr "Idioma Preferido"

#: src/components/routes/system.tsx:455
msgid "Proxmox CPU Usage"
msgstr ""

#: src/components/routes/system.tsx:488
msgid "Proxmox Memory Usage"
msgstr ""

#: src/components/routes/system.tsx:548
msgid "Proxmox Network I/O"
msgstr ""

#. Use 'Key' if your language requires many more characters
#: src/components/add-system.tsx:180
msgid "Public Key"
msgstr "Clave Pública"

#. Disk read
#: src/components/charts/area-chart.tsx:60
#: src/components/charts/area-chart.tsx:70
msgid "Read"
msgstr "Lectura"

#. Network bytes received (download)
#: src/components/charts/area-chart.tsx:65
msgid "Received"
msgstr "Recibido"

#: src/components/login/forgot-pass-form.tsx:76
msgid "Reset Password"
msgstr "Restablecer Contraseña"

<<<<<<< HEAD
#: src/components/systems-table/systems-table.tsx:554
=======
#: src/components/systems-table/systems-table.tsx:613
>>>>>>> 2ef1fe6b
msgid "Resume"
msgstr "Reanudar"

#: src/components/routes/settings/notifications.tsx:118
msgid "Save address using enter key or comma. Leave blank to disable email notifications."
msgstr "Guarde la dirección usando la tecla enter o coma. Deje en blanco para desactivar las notificaciones por correo."

#: src/components/routes/settings/general.tsx:106
#: src/components/routes/settings/notifications.tsx:168
msgid "Save Settings"
msgstr "Guardar Configuración"

<<<<<<< HEAD
=======
#: src/components/add-system.tsx:230
msgid "Save system"
msgstr ""

>>>>>>> 2ef1fe6b
#: src/components/navbar.tsx:134
msgid "Search"
msgstr "Buscar"

#: src/components/command-palette.tsx:47
msgid "Search for systems or settings..."
msgstr "Buscar sistemas o configuraciones..."

#: src/components/alerts/alert-button.tsx:71
msgid "See <0>notification settings</0> to configure how you receive alerts."
msgstr "Consulte <0>configuración de notificaciones</0> para configurar cómo recibe alertas."

#. Network bytes sent (upload)
#: src/components/charts/area-chart.tsx:64
msgid "Sent"
msgstr "Enviado"

#: src/components/routes/settings/general.tsx:100
msgid "Sets the default time range for charts when a system is viewed."
msgstr "Establece el rango de tiempo predeterminado para los gráficos cuando se visualiza un sistema."

#: src/components/command-palette.tsx:96
#: src/components/command-palette.tsx:99
#: src/components/command-palette.tsx:114
#: src/components/routes/settings/layout.tsx:71
#: src/components/routes/settings/layout.tsx:82
msgid "Settings"
msgstr "Configuración"

#: src/components/routes/settings/layout.tsx:33
msgid "Settings saved"
msgstr "Configuración guardada"

<<<<<<< HEAD
#: src/components/login/auth-form.tsx:196
=======
#: src/components/login/auth-form.tsx:236
>>>>>>> 2ef1fe6b
msgid "Sign in"
msgstr "Iniciar sesión"

#: src/components/command-palette.tsx:186
msgid "SMTP settings"
msgstr "Configuración SMTP"

<<<<<<< HEAD
#: src/components/systems-table/systems-table.tsx:317
msgid "Sort By"
msgstr "Ordenar por"

#: src/lib/utils.ts:289
msgid "Status"
msgstr "Estado"

#: src/components/routes/system.tsx:564
msgid "Swap space used by the system"
msgstr "Espacio de swap utilizado por el sistema"

#: src/components/routes/system.tsx:563
=======
#: src/components/systems-table/systems-table.tsx:361
msgid "Sort By"
msgstr "Ordenar por"

#: src/lib/utils.ts:301
msgid "Status"
msgstr "Estado"

#: src/components/routes/system.tsx:487
msgid "Swap space used by the system"
msgstr "Espacio de swap utilizado por el sistema"

#: src/components/routes/system.tsx:486
>>>>>>> 2ef1fe6b
msgid "Swap Usage"
msgstr "Uso de Swap"

#. System theme
#: src/components/mode-toggle.tsx:26
<<<<<<< HEAD
#: src/components/systems-table/systems-table.tsx:121
#: src/components/systems-table/systems-table.tsx:129
#: src/components/systems-table/systems-table.tsx:140
#: src/components/systems-table/systems-table.tsx:474
=======
#: src/components/systems-table/systems-table.tsx:125
#: src/components/systems-table/systems-table.tsx:133
#: src/components/systems-table/systems-table.tsx:144
#: src/components/systems-table/systems-table.tsx:518
#: src/lib/utils.ts:306
>>>>>>> 2ef1fe6b
msgid "System"
msgstr "Sistema"

#: src/components/navbar.tsx:78
msgid "Systems"
msgstr "Sistemas"

#: src/components/routes/settings/config-yaml.tsx:55
msgid "Systems may be managed in a <0>config.yml</0> file inside your data directory."
msgstr "Los sistemas pueden ser gestionados en un archivo <0>config.yml</0> dentro de su directorio de datos."

<<<<<<< HEAD
#: src/components/systems-table/systems-table.tsx:305
msgid "Table"
msgstr "Tabla"

#: src/components/routes/system.tsx:575
#: src/lib/utils.ts:321
msgid "Temperature"
msgstr "Temperatura"

#: src/components/routes/system.tsx:576
=======
#: src/components/systems-table/systems-table.tsx:349
msgid "Table"
msgstr "Tabla"

#. Temperature label in systems table
#: src/components/systems-table/systems-table.tsx:218
msgid "Temp"
msgstr ""

#: src/components/routes/system.tsx:498
#: src/lib/utils.ts:334
msgid "Temperature"
msgstr "Temperatura"

#: src/components/routes/system.tsx:499
>>>>>>> 2ef1fe6b
msgid "Temperatures of system sensors"
msgstr "Temperaturas de los sensores del sistema"

#: src/components/routes/settings/notifications.tsx:212
msgid "Test <0>URL</0>"
msgstr "Probar <0>URL</0>"

#: src/components/routes/settings/notifications.tsx:183
msgid "Test notification sent"
msgstr "Notificación de prueba enviada"

#: src/components/add-system.tsx:145
msgid "The agent must be running on the system to connect. Copy the installation command for the agent below."
msgstr "El agente debe estar ejecutándose en el sistema para conectarse. Copie el comando de instalación para el agente a continuación."

#: src/components/add-system.tsx:136
msgid "The agent must be running on the system to connect. Copy the<0>docker-compose.yml</0> for the agent below."
msgstr "El agente debe estar ejecutándose en el sistema para conectarse. Copie el <0>docker-compose.yml</0> para el agente a continuación."

#: src/components/login/forgot-pass-form.tsx:98
msgid "Then log into the backend and reset your user account password in the users table."
msgstr "Luego inicie sesión en el backend y restablezca la contraseña de su cuenta de usuario en la tabla de usuarios."

<<<<<<< HEAD
#: src/components/systems-table/systems-table.tsx:582
msgid "This action cannot be undone. This will permanently delete all current records for {name} from the database."
msgstr "Esta acción no se puede deshacer. Esto eliminará permanentemente todos los registros actuales de {name} de la base de datos."

#: src/components/routes/system.tsx:655
msgid "Throughput of {extraFsName}"
msgstr "Rendimiento de {extraFsName}"

#: src/components/routes/system.tsx:504
=======
#: src/components/systems-table/systems-table.tsx:645
msgid "This action cannot be undone. This will permanently delete all current records for {name} from the database."
msgstr "Esta acción no se puede deshacer. Esto eliminará permanentemente todos los registros actuales de {name} de la base de datos."

#: src/components/routes/system.tsx:578
msgid "Throughput of {extraFsName}"
msgstr "Rendimiento de {extraFsName}"

#: src/components/routes/system.tsx:446
>>>>>>> 2ef1fe6b
msgid "Throughput of root filesystem"
msgstr "Rendimiento del sistema de archivos raíz"

#: src/components/routes/settings/notifications.tsx:107
msgid "To email(s)"
msgstr "A correo(s)"

<<<<<<< HEAD
#: src/components/routes/system.tsx:407
#: src/components/routes/system.tsx:420
=======
#: src/components/routes/system.tsx:373
#: src/components/routes/system.tsx:386
>>>>>>> 2ef1fe6b
msgid "Toggle grid"
msgstr "Alternar cuadrícula"

#: src/components/mode-toggle.tsx:33
msgid "Toggle theme"
msgstr "Alternar tema"

<<<<<<< HEAD
#: src/lib/utils.ts:324
msgid "Triggers when any sensor exceeds a threshold"
msgstr "Se activa cuando cualquier sensor supera un umbral"

#: src/lib/utils.ts:317
msgid "Triggers when combined up/down exceeds a threshold"
msgstr "Se activa cuando la suma de subida/bajada supera un umbral"

#: src/lib/utils.ts:299
msgid "Triggers when CPU usage exceeds a threshold"
msgstr "Se activa cuando el uso de CPU supera un umbral"

#: src/lib/utils.ts:305
msgid "Triggers when memory usage exceeds a threshold"
msgstr "Se activa cuando el uso de memoria supera un umbral"

#: src/lib/utils.ts:292
msgid "Triggers when status switches between up and down"
msgstr "Se activa cuando el estado cambia entre activo e inactivo"

#: src/lib/utils.ts:311
msgid "Triggers when usage of any disk exceeds a threshold"
msgstr "Se activa cuando el uso de cualquier disco supera un umbral"

#: src/components/systems-table/systems-table.tsx:278
msgid "Updated in real time. Click on a system to view information."
msgstr "Actualizado en tiempo real. Haga clic en un sistema para ver la información."

#: src/components/routes/system.tsx:305
=======
#: src/lib/utils.ts:337
msgid "Triggers when any sensor exceeds a threshold"
msgstr "Se activa cuando cualquier sensor supera un umbral"

#: src/lib/utils.ts:330
msgid "Triggers when combined up/down exceeds a threshold"
msgstr "Se activa cuando la suma de subida/bajada supera un umbral"

#: src/lib/utils.ts:312
msgid "Triggers when CPU usage exceeds a threshold"
msgstr "Se activa cuando el uso de CPU supera un umbral"

#: src/lib/utils.ts:318
msgid "Triggers when memory usage exceeds a threshold"
msgstr "Se activa cuando el uso de memoria supera un umbral"

#: src/lib/utils.ts:304
msgid "Triggers when status switches between up and down"
msgstr "Se activa cuando el estado cambia entre activo e inactivo"

#: src/lib/utils.ts:324
msgid "Triggers when usage of any disk exceeds a threshold"
msgstr "Se activa cuando el uso de cualquier disco supera un umbral"

#. Context: System is up
#: src/components/routes/system.tsx:307
msgid "Up"
msgstr ""

#: src/components/systems-table/systems-table.tsx:322
msgid "Updated in real time. Click on a system to view information."
msgstr "Actualizado en tiempo real. Haga clic en un sistema para ver la información."

#: src/components/routes/system.tsx:263
>>>>>>> 2ef1fe6b
msgid "Uptime"
msgstr "Tiempo de actividad"

#: src/components/charts/area-chart.tsx:73
<<<<<<< HEAD
#: src/components/routes/system.tsx:605
#: src/components/routes/system.tsx:642
msgid "Usage"
msgstr "Uso"

#: src/components/routes/system.tsx:496
=======
#: src/components/routes/system.tsx:528
#: src/components/routes/system.tsx:565
msgid "Usage"
msgstr "Uso"

#: src/components/routes/system.tsx:438
>>>>>>> 2ef1fe6b
msgid "Usage of root partition"
msgstr "Uso de la partición raíz"

#: src/components/charts/area-chart.tsx:73
#: src/components/charts/mem-chart.tsx:65
#: src/components/charts/swap-chart.tsx:56
msgid "Used"
msgstr "Usado"

#: src/components/command-palette.tsx:143
#: src/components/navbar.tsx:70
msgid "Users"
msgstr "Usuarios"

<<<<<<< HEAD
#: src/components/systems-table/systems-table.tsx:287
msgid "View"
msgstr "Vista"

#: src/components/systems-table/systems-table.tsx:351
msgid "Visible Fields"
msgstr "Columnas visibles"

#: src/components/routes/system.tsx:753
=======
#: src/components/systems-table/systems-table.tsx:331
msgid "View"
msgstr "Vista"

#: src/components/systems-table/systems-table.tsx:395
msgid "Visible Fields"
msgstr "Columnas visibles"

#: src/components/routes/system.tsx:670
>>>>>>> 2ef1fe6b
msgid "Waiting for enough records to display"
msgstr "Esperando suficientes registros para mostrar"

#: src/components/routes/settings/general.tsx:48
msgid "Want to help us make our translations even better? Check out <0>Crowdin</0> for more details."
msgstr "¿Quieres ayudarnos a mejorar nuestras traducciones? Consulta <0>Crowdin</0> para más detalles."

#: src/components/routes/settings/notifications.tsx:125
msgid "Webhook / Push notifications"
msgstr "Notificaciones Webhook / Push"

#. Disk write
#: src/components/charts/area-chart.tsx:59
#: src/components/charts/area-chart.tsx:69
msgid "Write"
msgstr "Escritura"

#: src/components/routes/settings/layout.tsx:61
msgid "YAML Config"
msgstr "Configuración YAML"

#: src/components/routes/settings/config-yaml.tsx:45
msgid "YAML Configuration"
msgstr "Configuración YAML"

#: src/components/routes/settings/layout.tsx:34
msgid "Your user settings have been updated."
msgstr "Su configuración de usuario ha sido actualizada."<|MERGE_RESOLUTION|>--- conflicted
+++ resolved
@@ -18,33 +18,6 @@
 "X-Crowdin-File: /main/beszel/site/src/locales/en/en.po\n"
 "X-Crowdin-File-ID: 16\n"
 
-<<<<<<< HEAD
-#: src/components/routes/system.tsx:294
-msgid "{0, plural, one {# day} other {# days}}"
-msgstr "{0, plural, one {# día} other {# días}}"
-
-#: src/components/routes/system.tsx:292
-msgid "{hours, plural, one {# hour} other {# hours}}"
-msgstr "{hours, plural, one {# hora} other {# horas}}"
-
-#: src/lib/utils.ts:146
-msgid "1 hour"
-msgstr "1 hora"
-
-#: src/lib/utils.ts:169
-msgid "1 week"
-msgstr "1 semana"
-
-#: src/lib/utils.ts:154
-msgid "12 hours"
-msgstr "12 horas"
-
-#: src/lib/utils.ts:162
-msgid "24 hours"
-msgstr "24 horas"
-
-#: src/lib/utils.ts:177
-=======
 #: src/components/routes/system.tsx:252
 msgid "{0, plural, one {# day} other {# days}}"
 msgstr "{0, plural, one {# día} other {# días}}"
@@ -70,22 +43,14 @@
 msgstr "24 horas"
 
 #: src/lib/utils.ts:189
->>>>>>> 2ef1fe6b
 msgid "30 days"
 msgstr "30 días"
 
 #. Table column
-<<<<<<< HEAD
-#: src/components/systems-table/systems-table.tsx:236
-#: src/components/systems-table/systems-table.tsx:322
-#: src/components/systems-table/systems-table.tsx:464
-#: src/components/systems-table/systems-table.tsx:474
-=======
 #: src/components/systems-table/systems-table.tsx:278
 #: src/components/systems-table/systems-table.tsx:366
 #: src/components/systems-table/systems-table.tsx:508
 #: src/components/systems-table/systems-table.tsx:518
->>>>>>> 2ef1fe6b
 msgid "Actions"
 msgstr "Acciones"
 
@@ -121,11 +86,7 @@
 msgid "Admin"
 msgstr "Administrador"
 
-<<<<<<< HEAD
-#: src/components/systems-table/systems-table.tsx:205
-=======
 #: src/components/systems-table/systems-table.tsx:246
->>>>>>> 2ef1fe6b
 msgid "Agent"
 msgstr "Agente"
 
@@ -135,19 +96,11 @@
 msgstr "Alertas"
 
 #: src/components/alerts/alert-button.tsx:88
-<<<<<<< HEAD
-#: src/components/systems-table/systems-table.tsx:275
-msgid "All Systems"
-msgstr "Todos los Sistemas"
-
-#: src/components/systems-table/systems-table.tsx:579
-=======
 #: src/components/systems-table/systems-table.tsx:319
 msgid "All Systems"
 msgstr "Todos los Sistemas"
 
 #: src/components/systems-table/systems-table.tsx:642
->>>>>>> 2ef1fe6b
 msgid "Are you sure you want to delete {name}?"
 msgstr "¿Está seguro de que desea eliminar {name}?"
 
@@ -155,20 +108,11 @@
 msgid "Automatic copy requires a secure context."
 msgstr "La copia automática requiere un contexto seguro."
 
-<<<<<<< HEAD
-#: src/components/routes/system.tsx:716
-msgid "Average"
-msgstr "Promedio"
-
-#: src/components/routes/system.tsx:444
-#: src/components/routes/system.tsx:456
-=======
 #: src/components/routes/system.tsx:633
 msgid "Average"
 msgstr "Promedio"
 
 #: src/components/routes/system.tsx:410
->>>>>>> 2ef1fe6b
 msgid "Average CPU utilization of containers"
 msgstr "Utilización promedio de CPU de los contenedores"
 
@@ -176,17 +120,6 @@
 msgid "Average exceeds <0>{value}{0}</0>"
 msgstr "El promedio excede <0>{value}{0}</0>"
 
-<<<<<<< HEAD
-#: src/components/routes/system.tsx:588
-msgid "Average power consumption of GPUs"
-msgstr "Consumo de energía promedio de GPUs"
-
-#: src/components/routes/system.tsx:433
-msgid "Average system-wide CPU utilization"
-msgstr "Utilización promedio de CPU del sistema"
-
-#: src/components/routes/system.tsx:606
-=======
 #: src/components/routes/system.tsx:511
 msgid "Average power consumption of GPUs"
 msgstr "Consumo de energía promedio de GPUs"
@@ -196,7 +129,6 @@
 msgstr "Utilización promedio de CPU del sistema"
 
 #: src/components/routes/system.tsx:529
->>>>>>> 2ef1fe6b
 msgid "Average utilization of {0}"
 msgstr "Uso promedio de {0}"
 
@@ -205,21 +137,12 @@
 msgid "Backups"
 msgstr "Copias de Seguridad"
 
-<<<<<<< HEAD
-#: src/components/routes/system.tsx:513
-#: src/lib/utils.ts:314
-msgid "Bandwidth"
-msgstr "Ancho de banda"
-
-#: src/components/login/auth-form.tsx:294
-=======
 #: src/components/routes/system.tsx:455
 #: src/lib/utils.ts:327
 msgid "Bandwidth"
 msgstr "Ancho de banda"
 
 #: src/components/login/auth-form.tsx:304
->>>>>>> 2ef1fe6b
 msgid "Beszel supports OpenID Connect and many OAuth2 authentication providers."
 msgstr "Beszel admite OpenID Connect y muchos proveedores de autenticación OAuth2."
 
@@ -235,11 +158,7 @@
 msgid "Cache / Buffers"
 msgstr "Caché / Buffers"
 
-<<<<<<< HEAD
-#: src/components/systems-table/systems-table.tsx:590
-=======
 #: src/components/systems-table/systems-table.tsx:653
->>>>>>> 2ef1fe6b
 msgid "Cancel"
 msgstr "Cancelar"
 
@@ -280,21 +199,12 @@
 msgid "Configure how you receive alert notifications."
 msgstr "Configure cómo recibe las notificaciones de alertas."
 
-<<<<<<< HEAD
-#: src/components/login/auth-form.tsx:170
-#: src/components/login/auth-form.tsx:175
-msgid "Confirm password"
-msgstr "Confirmar contraseña"
-
-#: src/components/systems-table/systems-table.tsx:596
-=======
 #: src/components/login/auth-form.tsx:210
 #: src/components/login/auth-form.tsx:215
 msgid "Confirm password"
 msgstr "Confirmar contraseña"
 
 #: src/components/systems-table/systems-table.tsx:659
->>>>>>> 2ef1fe6b
 msgid "Continue"
 msgstr "Continuar"
 
@@ -307,11 +217,7 @@
 msgid "Copy"
 msgstr "Copiar"
 
-<<<<<<< HEAD
-#: src/components/systems-table/systems-table.tsx:565
-=======
 #: src/components/systems-table/systems-table.tsx:624
->>>>>>> 2ef1fe6b
 msgid "Copy host"
 msgstr "Copiar host"
 
@@ -323,30 +229,17 @@
 msgid "Copy text"
 msgstr "Copiar texto"
 
-<<<<<<< HEAD
-#: src/components/systems-table/systems-table.tsx:161
-=======
 #: src/components/systems-table/systems-table.tsx:165
->>>>>>> 2ef1fe6b
 msgid "CPU"
 msgstr "CPU"
 
 #: src/components/charts/area-chart.tsx:56
-<<<<<<< HEAD
-#: src/components/routes/system.tsx:432
-#: src/lib/utils.ts:296
-msgid "CPU Usage"
-msgstr "Uso de CPU"
-
-#: src/components/login/auth-form.tsx:196
-=======
 #: src/components/routes/system.tsx:398
 #: src/lib/utils.ts:309
 msgid "CPU Usage"
 msgstr "Uso de CPU"
 
 #: src/components/login/auth-form.tsx:236
->>>>>>> 2ef1fe6b
 msgid "Create account"
 msgstr "Crear cuenta"
 
@@ -364,17 +257,6 @@
 msgid "Default time period"
 msgstr "Período de tiempo predeterminado"
 
-<<<<<<< HEAD
-#: src/components/systems-table/systems-table.tsx:571
-msgid "Delete"
-msgstr "Eliminar"
-
-#: src/components/systems-table/systems-table.tsx:177
-msgid "Disk"
-msgstr "Disco"
-
-#: src/components/routes/system.tsx:503
-=======
 #: src/components/systems-table/systems-table.tsx:629
 msgid "Delete"
 msgstr "Eliminar"
@@ -384,31 +266,10 @@
 msgstr "Disco"
 
 #: src/components/routes/system.tsx:445
->>>>>>> 2ef1fe6b
 msgid "Disk I/O"
 msgstr "E/S de Disco"
 
 #: src/components/charts/disk-chart.tsx:79
-<<<<<<< HEAD
-#: src/components/routes/system.tsx:496
-#: src/lib/utils.ts:308
-msgid "Disk Usage"
-msgstr "Uso de Disco"
-
-#: src/components/routes/system.tsx:643
-msgid "Disk usage of {extraFsName}"
-msgstr "Uso de disco de {extraFsName}"
-
-#: src/components/routes/system.tsx:443
-msgid "Docker CPU Usage"
-msgstr "Uso de CPU de Docker"
-
-#: src/components/routes/system.tsx:476
-msgid "Docker Memory Usage"
-msgstr "Uso de Memoria de Docker"
-
-#: src/components/routes/system.tsx:529
-=======
 #: src/components/routes/system.tsx:438
 #: src/lib/utils.ts:321
 msgid "Disk Usage"
@@ -427,7 +288,6 @@
 msgstr "Uso de Memoria de Docker"
 
 #: src/components/routes/system.tsx:471
->>>>>>> 2ef1fe6b
 msgid "Docker Network I/O"
 msgstr "E/S de Red de Docker"
 
@@ -435,9 +295,6 @@
 msgid "Documentation"
 msgstr "Documentación"
 
-<<<<<<< HEAD
-#: src/components/login/auth-form.tsx:133
-=======
 #. Context: System is down
 #: src/components/routes/system.tsx:309
 #: src/lib/utils.ts:306
@@ -450,7 +307,6 @@
 msgstr ""
 
 #: src/components/login/auth-form.tsx:173
->>>>>>> 2ef1fe6b
 #: src/components/login/forgot-pass-form.tsx:53
 msgid "Email"
 msgstr "Correo electrónico"
@@ -467,11 +323,7 @@
 msgid "Enter email address..."
 msgstr "Ingrese dirección de correo..."
 
-<<<<<<< HEAD
-#: src/components/login/auth-form.tsx:237
-=======
 #: src/components/login/auth-form.tsx:136
->>>>>>> 2ef1fe6b
 #: src/components/routes/settings/config-yaml.tsx:28
 #: src/components/routes/settings/notifications.tsx:188
 msgid "Error"
@@ -510,13 +362,8 @@
 msgid "Failed to update alert"
 msgstr "Error al actualizar la alerta"
 
-<<<<<<< HEAD
-#: src/components/routes/system.tsx:687
-#: src/components/systems-table/systems-table.tsx:282
-=======
 #: src/components/routes/system.tsx:606
 #: src/components/systems-table/systems-table.tsx:326
->>>>>>> 2ef1fe6b
 msgid "Filter..."
 msgstr "Filtrar..."
 
@@ -524,11 +371,7 @@
 msgid "For <0>{min}</0> {min, plural, one {minute} other {minutes}}"
 msgstr "Por <0>{min}</0> {min, plural, one {minuto} other {minutos}}"
 
-<<<<<<< HEAD
-#: src/components/login/auth-form.tsx:318
-=======
 #: src/components/login/auth-form.tsx:328
->>>>>>> 2ef1fe6b
 msgid "Forgot password?"
 msgstr "¿Olvidó su contraseña?"
 
@@ -538,19 +381,11 @@
 msgid "General"
 msgstr "General"
 
-<<<<<<< HEAD
-#: src/components/routes/system.tsx:587
-msgid "GPU Power Draw"
-msgstr ""
-
-#: src/components/systems-table/systems-table.tsx:309
-=======
 #: src/components/routes/system.tsx:510
 msgid "GPU Power Draw"
 msgstr ""
 
 #: src/components/systems-table/systems-table.tsx:353
->>>>>>> 2ef1fe6b
 msgid "Grid"
 msgstr "Cuadrícula"
 
@@ -567,11 +402,7 @@
 msgstr "Dirección de correo electrónico no válida."
 
 #. Linux kernel
-<<<<<<< HEAD
-#: src/components/routes/system.tsx:306
-=======
 #: src/components/routes/system.tsx:264
->>>>>>> 2ef1fe6b
 msgid "Kernel"
 msgstr "Kernel"
 
@@ -579,11 +410,7 @@
 msgid "Language"
 msgstr "Idioma"
 
-<<<<<<< HEAD
-#: src/components/systems-table/systems-table.tsx:295
-=======
 #: src/components/systems-table/systems-table.tsx:339
->>>>>>> 2ef1fe6b
 msgid "Layout"
 msgstr "Diseño"
 
@@ -623,26 +450,6 @@
 msgstr ""
 
 #. Chart select field. Please try to keep this short.
-<<<<<<< HEAD
-#: src/components/routes/system.tsx:719
-msgid "Max 1 min"
-msgstr "Máx 1 min"
-
-#: src/components/systems-table/systems-table.tsx:169
-msgid "Memory"
-msgstr "Memoria"
-
-#: src/components/routes/system.tsx:466
-#: src/lib/utils.ts:302
-msgid "Memory Usage"
-msgstr "Uso de Memoria"
-
-#: src/components/routes/system.tsx:489
-msgid "Memory usage of containers"
-msgstr ""
-
-#: src/components/routes/system.tsx:477
-=======
 #: src/components/routes/system.tsx:636
 msgid "Max 1 min"
 msgstr "Máx 1 min"
@@ -657,7 +464,6 @@
 msgstr "Uso de Memoria"
 
 #: src/components/routes/system.tsx:431
->>>>>>> 2ef1fe6b
 msgid "Memory usage of docker containers"
 msgstr "Uso de memoria de los contenedores de Docker"
 
@@ -665,21 +471,6 @@
 msgid "Name"
 msgstr "Nombre"
 
-<<<<<<< HEAD
-#: src/components/systems-table/systems-table.tsx:185
-msgid "Net"
-msgstr "Red"
-
-#: src/components/routes/system.tsx:530
-msgid "Network traffic of docker containers"
-msgstr "Tráfico de red de los contenedores de Docker"
-
-#: src/components/routes/system.tsx:549
-msgid "Network traffic of proxmox containers"
-msgstr ""
-
-#: src/components/routes/system.tsx:515
-=======
 #: src/components/systems-table/systems-table.tsx:198
 msgid "Net"
 msgstr "Red"
@@ -689,7 +480,6 @@
 msgstr "Tráfico de red de los contenedores de Docker"
 
 #: src/components/routes/system.tsx:457
->>>>>>> 2ef1fe6b
 msgid "Network traffic of public interfaces"
 msgstr "Tráfico de red de interfaces públicas"
 
@@ -697,13 +487,8 @@
 msgid "No results found."
 msgstr "No se encontraron resultados."
 
-<<<<<<< HEAD
-#: src/components/systems-table/systems-table.tsx:430
-#: src/components/systems-table/systems-table.tsx:503
-=======
 #: src/components/systems-table/systems-table.tsx:474
 #: src/components/systems-table/systems-table.tsx:547
->>>>>>> 2ef1fe6b
 msgid "No systems found."
 msgstr "No se encontraron sistemas."
 
@@ -713,11 +498,7 @@
 msgid "Notifications"
 msgstr "Notificaciones"
 
-<<<<<<< HEAD
-#: src/components/login/auth-form.tsx:289
-=======
 #: src/components/login/auth-form.tsx:299
->>>>>>> 2ef1fe6b
 msgid "OAuth 2 / OIDC support"
 msgstr "Soporte para OAuth 2 / OIDC"
 
@@ -725,19 +506,11 @@
 msgid "On each restart, systems in the database will be updated to match the systems defined in the file."
 msgstr "En cada reinicio, los sistemas en la base de datos se actualizarán para coincidir con los sistemas definidos en el archivo."
 
-<<<<<<< HEAD
-#: src/components/systems-table/systems-table.tsx:537
-msgid "Open menu"
-msgstr "Abrir menú"
-
-#: src/components/login/auth-form.tsx:208
-=======
 #: src/components/systems-table/systems-table.tsx:585
 msgid "Open menu"
 msgstr "Abrir menú"
 
 #: src/components/login/auth-form.tsx:248
->>>>>>> 2ef1fe6b
 msgid "Or continue with"
 msgstr "O continuar con"
 
@@ -753,13 +526,8 @@
 msgid "Pages / Settings"
 msgstr "Páginas / Configuraciones"
 
-<<<<<<< HEAD
-#: src/components/login/auth-form.tsx:152
-#: src/components/login/auth-form.tsx:157
-=======
 #: src/components/login/auth-form.tsx:192
 #: src/components/login/auth-form.tsx:197
->>>>>>> 2ef1fe6b
 msgid "Password"
 msgstr "Contraseña"
 
@@ -775,11 +543,7 @@
 msgid "Password reset request received"
 msgstr "Solicitud de restablecimiento de contraseña recibida"
 
-<<<<<<< HEAD
-#: src/components/systems-table/systems-table.tsx:559
-=======
 #: src/components/systems-table/systems-table.tsx:618
->>>>>>> 2ef1fe6b
 msgid "Pause"
 msgstr "Pausar"
 
@@ -800,11 +564,7 @@
 msgid "Please create an admin account"
 msgstr "Por favor, cree una cuenta de administrador"
 
-<<<<<<< HEAD
-#: src/components/login/auth-form.tsx:238
-=======
 #: src/components/login/auth-form.tsx:137
->>>>>>> 2ef1fe6b
 msgid "Please enable pop-ups for this site"
 msgstr "Por favor, habilite las ventanas emergentes para este sitio"
 
@@ -812,11 +572,7 @@
 msgid "Please log in again"
 msgstr "Por favor, inicie sesión de nuevo"
 
-<<<<<<< HEAD
-#: src/components/login/auth-form.tsx:297
-=======
 #: src/components/login/auth-form.tsx:307
->>>>>>> 2ef1fe6b
 msgid "Please see <0>the documentation</0> for instructions."
 msgstr "Por favor, consulte <0>la documentación</0> para obtener instrucciones."
 
@@ -828,31 +584,14 @@
 msgid "Port"
 msgstr "Puerto"
 
-<<<<<<< HEAD
-#: src/components/routes/system.tsx:467
-#: src/components/routes/system.tsx:614
-=======
 #: src/components/routes/system.tsx:421
 #: src/components/routes/system.tsx:537
->>>>>>> 2ef1fe6b
 msgid "Precise utilization at the recorded time"
 msgstr "Utilización precisa en el momento registrado"
 
 #: src/components/routes/settings/general.tsx:58
 msgid "Preferred Language"
 msgstr "Idioma Preferido"
-
-#: src/components/routes/system.tsx:455
-msgid "Proxmox CPU Usage"
-msgstr ""
-
-#: src/components/routes/system.tsx:488
-msgid "Proxmox Memory Usage"
-msgstr ""
-
-#: src/components/routes/system.tsx:548
-msgid "Proxmox Network I/O"
-msgstr ""
 
 #. Use 'Key' if your language requires many more characters
 #: src/components/add-system.tsx:180
@@ -874,11 +613,7 @@
 msgid "Reset Password"
 msgstr "Restablecer Contraseña"
 
-<<<<<<< HEAD
-#: src/components/systems-table/systems-table.tsx:554
-=======
 #: src/components/systems-table/systems-table.tsx:613
->>>>>>> 2ef1fe6b
 msgid "Resume"
 msgstr "Reanudar"
 
@@ -891,13 +626,10 @@
 msgid "Save Settings"
 msgstr "Guardar Configuración"
 
-<<<<<<< HEAD
-=======
 #: src/components/add-system.tsx:230
 msgid "Save system"
 msgstr ""
 
->>>>>>> 2ef1fe6b
 #: src/components/navbar.tsx:134
 msgid "Search"
 msgstr "Buscar"
@@ -931,11 +663,7 @@
 msgid "Settings saved"
 msgstr "Configuración guardada"
 
-<<<<<<< HEAD
-#: src/components/login/auth-form.tsx:196
-=======
 #: src/components/login/auth-form.tsx:236
->>>>>>> 2ef1fe6b
 msgid "Sign in"
 msgstr "Iniciar sesión"
 
@@ -943,21 +671,6 @@
 msgid "SMTP settings"
 msgstr "Configuración SMTP"
 
-<<<<<<< HEAD
-#: src/components/systems-table/systems-table.tsx:317
-msgid "Sort By"
-msgstr "Ordenar por"
-
-#: src/lib/utils.ts:289
-msgid "Status"
-msgstr "Estado"
-
-#: src/components/routes/system.tsx:564
-msgid "Swap space used by the system"
-msgstr "Espacio de swap utilizado por el sistema"
-
-#: src/components/routes/system.tsx:563
-=======
 #: src/components/systems-table/systems-table.tsx:361
 msgid "Sort By"
 msgstr "Ordenar por"
@@ -971,24 +684,16 @@
 msgstr "Espacio de swap utilizado por el sistema"
 
 #: src/components/routes/system.tsx:486
->>>>>>> 2ef1fe6b
 msgid "Swap Usage"
 msgstr "Uso de Swap"
 
 #. System theme
 #: src/components/mode-toggle.tsx:26
-<<<<<<< HEAD
-#: src/components/systems-table/systems-table.tsx:121
-#: src/components/systems-table/systems-table.tsx:129
-#: src/components/systems-table/systems-table.tsx:140
-#: src/components/systems-table/systems-table.tsx:474
-=======
 #: src/components/systems-table/systems-table.tsx:125
 #: src/components/systems-table/systems-table.tsx:133
 #: src/components/systems-table/systems-table.tsx:144
 #: src/components/systems-table/systems-table.tsx:518
 #: src/lib/utils.ts:306
->>>>>>> 2ef1fe6b
 msgid "System"
 msgstr "Sistema"
 
@@ -1000,18 +705,6 @@
 msgid "Systems may be managed in a <0>config.yml</0> file inside your data directory."
 msgstr "Los sistemas pueden ser gestionados en un archivo <0>config.yml</0> dentro de su directorio de datos."
 
-<<<<<<< HEAD
-#: src/components/systems-table/systems-table.tsx:305
-msgid "Table"
-msgstr "Tabla"
-
-#: src/components/routes/system.tsx:575
-#: src/lib/utils.ts:321
-msgid "Temperature"
-msgstr "Temperatura"
-
-#: src/components/routes/system.tsx:576
-=======
 #: src/components/systems-table/systems-table.tsx:349
 msgid "Table"
 msgstr "Tabla"
@@ -1027,7 +720,6 @@
 msgstr "Temperatura"
 
 #: src/components/routes/system.tsx:499
->>>>>>> 2ef1fe6b
 msgid "Temperatures of system sensors"
 msgstr "Temperaturas de los sensores del sistema"
 
@@ -1051,17 +743,6 @@
 msgid "Then log into the backend and reset your user account password in the users table."
 msgstr "Luego inicie sesión en el backend y restablezca la contraseña de su cuenta de usuario en la tabla de usuarios."
 
-<<<<<<< HEAD
-#: src/components/systems-table/systems-table.tsx:582
-msgid "This action cannot be undone. This will permanently delete all current records for {name} from the database."
-msgstr "Esta acción no se puede deshacer. Esto eliminará permanentemente todos los registros actuales de {name} de la base de datos."
-
-#: src/components/routes/system.tsx:655
-msgid "Throughput of {extraFsName}"
-msgstr "Rendimiento de {extraFsName}"
-
-#: src/components/routes/system.tsx:504
-=======
 #: src/components/systems-table/systems-table.tsx:645
 msgid "This action cannot be undone. This will permanently delete all current records for {name} from the database."
 msgstr "Esta acción no se puede deshacer. Esto eliminará permanentemente todos los registros actuales de {name} de la base de datos."
@@ -1071,7 +752,6 @@
 msgstr "Rendimiento de {extraFsName}"
 
 #: src/components/routes/system.tsx:446
->>>>>>> 2ef1fe6b
 msgid "Throughput of root filesystem"
 msgstr "Rendimiento del sistema de archivos raíz"
 
@@ -1079,13 +759,8 @@
 msgid "To email(s)"
 msgstr "A correo(s)"
 
-<<<<<<< HEAD
-#: src/components/routes/system.tsx:407
-#: src/components/routes/system.tsx:420
-=======
 #: src/components/routes/system.tsx:373
 #: src/components/routes/system.tsx:386
->>>>>>> 2ef1fe6b
 msgid "Toggle grid"
 msgstr "Alternar cuadrícula"
 
@@ -1093,37 +768,6 @@
 msgid "Toggle theme"
 msgstr "Alternar tema"
 
-<<<<<<< HEAD
-#: src/lib/utils.ts:324
-msgid "Triggers when any sensor exceeds a threshold"
-msgstr "Se activa cuando cualquier sensor supera un umbral"
-
-#: src/lib/utils.ts:317
-msgid "Triggers when combined up/down exceeds a threshold"
-msgstr "Se activa cuando la suma de subida/bajada supera un umbral"
-
-#: src/lib/utils.ts:299
-msgid "Triggers when CPU usage exceeds a threshold"
-msgstr "Se activa cuando el uso de CPU supera un umbral"
-
-#: src/lib/utils.ts:305
-msgid "Triggers when memory usage exceeds a threshold"
-msgstr "Se activa cuando el uso de memoria supera un umbral"
-
-#: src/lib/utils.ts:292
-msgid "Triggers when status switches between up and down"
-msgstr "Se activa cuando el estado cambia entre activo e inactivo"
-
-#: src/lib/utils.ts:311
-msgid "Triggers when usage of any disk exceeds a threshold"
-msgstr "Se activa cuando el uso de cualquier disco supera un umbral"
-
-#: src/components/systems-table/systems-table.tsx:278
-msgid "Updated in real time. Click on a system to view information."
-msgstr "Actualizado en tiempo real. Haga clic en un sistema para ver la información."
-
-#: src/components/routes/system.tsx:305
-=======
 #: src/lib/utils.ts:337
 msgid "Triggers when any sensor exceeds a threshold"
 msgstr "Se activa cuando cualquier sensor supera un umbral"
@@ -1158,26 +802,16 @@
 msgstr "Actualizado en tiempo real. Haga clic en un sistema para ver la información."
 
 #: src/components/routes/system.tsx:263
->>>>>>> 2ef1fe6b
 msgid "Uptime"
 msgstr "Tiempo de actividad"
 
 #: src/components/charts/area-chart.tsx:73
-<<<<<<< HEAD
-#: src/components/routes/system.tsx:605
-#: src/components/routes/system.tsx:642
-msgid "Usage"
-msgstr "Uso"
-
-#: src/components/routes/system.tsx:496
-=======
 #: src/components/routes/system.tsx:528
 #: src/components/routes/system.tsx:565
 msgid "Usage"
 msgstr "Uso"
 
 #: src/components/routes/system.tsx:438
->>>>>>> 2ef1fe6b
 msgid "Usage of root partition"
 msgstr "Uso de la partición raíz"
 
@@ -1192,17 +826,6 @@
 msgid "Users"
 msgstr "Usuarios"
 
-<<<<<<< HEAD
-#: src/components/systems-table/systems-table.tsx:287
-msgid "View"
-msgstr "Vista"
-
-#: src/components/systems-table/systems-table.tsx:351
-msgid "Visible Fields"
-msgstr "Columnas visibles"
-
-#: src/components/routes/system.tsx:753
-=======
 #: src/components/systems-table/systems-table.tsx:331
 msgid "View"
 msgstr "Vista"
@@ -1212,7 +835,6 @@
 msgstr "Columnas visibles"
 
 #: src/components/routes/system.tsx:670
->>>>>>> 2ef1fe6b
 msgid "Waiting for enough records to display"
 msgstr "Esperando suficientes registros para mostrar"
 
