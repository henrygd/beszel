msgid ""
msgstr ""
"POT-Creation-Date: 2024-11-01 11:30-0400\n"
"MIME-Version: 1.0\n"
"Content-Type: text/plain; charset=UTF-8\n"
"Content-Transfer-Encoding: 8bit\n"
"X-Generator: @lingui/cli\n"
"Language: zh\n"
"Project-Id-Version: beszel\n"
"Report-Msgid-Bugs-To: \n"
"PO-Revision-Date: 2025-03-06 07:27\n"
"Last-Translator: \n"
"Language-Team: Chinese Traditional, Hong Kong\n"
"Plural-Forms: nplurals=1; plural=0;\n"
"X-Crowdin-Project: beszel\n"
"X-Crowdin-Project-ID: 733311\n"
"X-Crowdin-Language: zh-HK\n"
"X-Crowdin-File: /main/beszel/site/src/locales/en/en.po\n"
"X-Crowdin-File-ID: 16\n"

#. placeholder {0}: Math.trunc(system.info?.u / 86400)
<<<<<<< HEAD
#: src/components/routes/system.tsx:277
msgid "{0, plural, one {# day} other {# days}}"
msgstr "{0, plural, one {# 天} other {# 天}}"

#: src/components/routes/system.tsx:275
=======
#: src/components/routes/system.tsx
msgid "{0, plural, one {# day} other {# days}}"
msgstr "{0, plural, one {# 天} other {# 天}}"

#: src/components/routes/system.tsx
>>>>>>> ffb3ec04
msgid "{hours, plural, one {# hour} other {# hours}}"
msgstr "{hours, plural, one {# 小時} other {# 小時}}"

#: src/lib/utils.ts
msgid "1 hour"
msgstr "1小時"

#: src/lib/utils.ts
msgid "1 week"
msgstr "1週"

#: src/lib/utils.ts
msgid "12 hours"
msgstr "12小時"

#: src/lib/utils.ts
msgid "24 hours"
msgstr "24小時"

#: src/lib/utils.ts
msgid "30 days"
msgstr "30天"

#. Table column
#: src/components/systems-table/systems-table.tsx
msgid "Actions"
msgstr "操作"

<<<<<<< HEAD
#: src/components/routes/home.tsx:83
=======
#: src/components/routes/home.tsx
>>>>>>> ffb3ec04
msgid "Active Alerts"
msgstr "活動警報"

#: src/components/add-system.tsx
msgid "Add <0>System</0>"
msgstr "新增<0>系統</0>"

#: src/components/add-system.tsx
msgid "Add New System"
msgstr "新增新系統"

#: src/components/add-system.tsx
msgid "Add system"
msgstr "新增系統"

#: src/components/routes/settings/notifications.tsx
msgid "Add URL"
msgstr "添加 URL"

#: src/components/routes/settings/general.tsx
msgid "Adjust display options for charts."
msgstr "調整圖表的顯示選項。"

#: src/components/command-palette.tsx
#: src/components/command-palette.tsx
#: src/components/command-palette.tsx
#: src/components/command-palette.tsx
#: src/components/command-palette.tsx
msgid "Admin"
msgstr "管理員"

#: src/components/systems-table/systems-table.tsx
msgid "Agent"
msgstr "客户端"

#: src/components/alerts/alert-button.tsx
#: src/components/alerts/alert-button.tsx
msgid "Alerts"
msgstr "警報"

#: src/components/systems-table/systems-table.tsx
#: src/components/alerts/alert-button.tsx
msgid "All Systems"
msgstr "所有系統"

#: src/components/systems-table/systems-table.tsx
msgid "Are you sure you want to delete {name}?"
msgstr "您確定要刪除 {name} 嗎？"

#: src/components/copy-to-clipboard.tsx
msgid "Automatic copy requires a secure context."
msgstr "自動複製需要安全的上下文。"

<<<<<<< HEAD
#: src/components/routes/system.tsx:688
msgid "Average"
msgstr "平均"

#: src/components/routes/system.tsx:464
=======
#: src/components/routes/system.tsx
msgid "Average"
msgstr "平均"

#: src/components/routes/system.tsx
>>>>>>> ffb3ec04
msgid "Average CPU utilization of containers"
msgstr "容器的平均 CPU 使用率"

#. placeholder {0}: data.alert.unit
#: src/components/alerts/alerts-system.tsx
msgid "Average exceeds <0>{value}{0}</0>"
msgstr "平均值超過 <0>{value}{0}</0>"

<<<<<<< HEAD
#: src/components/routes/system.tsx:565
msgid "Average power consumption of GPUs"
msgstr "GPU 的平均功耗"

#: src/components/routes/system.tsx:453
=======
#: src/components/routes/system.tsx
msgid "Average power consumption of GPUs"
msgstr "GPU 的平均功耗"

#: src/components/routes/system.tsx
>>>>>>> ffb3ec04
msgid "Average system-wide CPU utilization"
msgstr "系統的平均 CPU 使用率"

#. placeholder {0}: gpu.n
<<<<<<< HEAD
#: src/components/routes/system.tsx:587
=======
#: src/components/routes/system.tsx
>>>>>>> ffb3ec04
msgid "Average utilization of {0}"
msgstr "{0} 的平均使用率"

#: src/components/navbar.tsx
#: src/components/command-palette.tsx
msgid "Backups"
msgstr "備份"

<<<<<<< HEAD
#: src/lib/utils.ts:337
#: src/components/routes/system.tsx:509
=======
#: src/lib/utils.ts
#: src/components/routes/system.tsx
>>>>>>> ffb3ec04
msgid "Bandwidth"
msgstr "帶寬"

#: src/components/login/auth-form.tsx
msgid "Beszel supports OpenID Connect and many OAuth2 authentication providers."
msgstr "Beszel支持OpenID Connect和許多OAuth2認證提供者。"

#: src/components/routes/settings/notifications.tsx
msgid "Beszel uses <0>Shoutrrr</0> to integrate with popular notification services."
msgstr "Beszel 使用 <0>Shoutrrr</0> 與流行的通知服務集成。"

#: src/components/add-system.tsx
msgid "Binary"
msgstr "執行檔"

#: src/components/charts/mem-chart.tsx
msgid "Cache / Buffers"
msgstr "快取 / 緩衝區"

#: src/components/systems-table/systems-table.tsx
msgid "Cancel"
msgstr "取消"

#: src/components/routes/settings/config-yaml.tsx
msgid "Caution - potential data loss"
msgstr "注意 - 可能遺失資料"

#: src/components/routes/settings/general.tsx
msgid "Change general application options."
msgstr "更改一般應用選項。"

#: src/components/routes/settings/general.tsx
msgid "Chart options"
msgstr "圖表選項"

#: src/components/login/forgot-pass-form.tsx
msgid "Check {email} for a reset link."
msgstr "檢查 {email} 以獲取重置鏈接。"

#: src/components/routes/settings/layout.tsx
msgid "Check logs for more details."
msgstr "檢查日誌以取得更多資訊。"

#: src/components/routes/settings/notifications.tsx
msgid "Check your notification service"
msgstr "檢查您的通知服務"

#: src/components/add-system.tsx
msgid "Click to copy"
msgstr "點擊以複製"

#: src/components/login/forgot-pass-form.tsx
#: src/components/login/forgot-pass-form.tsx
msgid "Command line instructions"
msgstr "命令行指令"

#: src/components/routes/settings/notifications.tsx
msgid "Configure how you receive alert notifications."
msgstr "配置您接收警報通知的方式。"

#: src/components/login/auth-form.tsx
#: src/components/login/auth-form.tsx
msgid "Confirm password"
msgstr "確認密碼"

#: src/components/systems-table/systems-table.tsx
msgid "Continue"
msgstr "繼續"

#: src/lib/utils.ts
msgid "Copied to clipboard"
msgstr "已複製到剪貼板"

#: src/components/add-system.tsx
msgctxt "Button to copy docker compose file content"
msgid "Copy docker compose"
msgstr "複製 docker compose"

#: src/components/add-system.tsx
msgctxt "Button to copy docker run command"
msgid "Copy docker run"
msgstr "複製 docker run"

#: src/components/systems-table/systems-table.tsx
msgid "Copy host"
msgstr "複製主機"

#: src/components/add-system.tsx
msgid "Copy Linux command"
msgstr "複製 Linux 指令"

#: src/components/copy-to-clipboard.tsx
msgid "Copy text"
msgstr "複製文本"

#: src/components/systems-table/systems-table.tsx
msgid "CPU"
msgstr "CPU"

<<<<<<< HEAD
#: src/lib/utils.ts:319
#: src/components/routes/system.tsx:452
#: src/components/charts/area-chart.tsx:58
=======
#: src/lib/utils.ts
#: src/components/routes/system.tsx
#: src/components/charts/area-chart.tsx
>>>>>>> ffb3ec04
msgid "CPU Usage"
msgstr "CPU 使用率"

#: src/components/login/auth-form.tsx
msgid "Create account"
msgstr "創建帳戶"

#. Dark theme
#: src/components/mode-toggle.tsx
msgid "Dark"
msgstr "深色"

#: src/components/command-palette.tsx
#: src/components/routes/home.tsx
msgid "Dashboard"
msgstr "控制面板"

#: src/components/routes/settings/general.tsx
msgid "Default time period"
msgstr "預設時間段"

#: src/components/systems-table/systems-table.tsx
msgid "Delete"
msgstr "刪除"

#: src/components/systems-table/systems-table.tsx
msgid "Disk"
msgstr "磁碟"

<<<<<<< HEAD
#: src/components/routes/system.tsx:499
msgid "Disk I/O"
msgstr "磁碟 I/O"

#: src/lib/utils.ts:331
#: src/components/routes/system.tsx:492
#: src/components/charts/disk-chart.tsx:77
msgid "Disk Usage"
msgstr "磁碟使用"

#: src/components/routes/system.tsx:621
msgid "Disk usage of {extraFsName}"
msgstr "{extraFsName} 的磁碟使用量"

#: src/components/routes/system.tsx:463
msgid "Docker CPU Usage"
msgstr "Docker CPU 使用率"

#: src/components/routes/system.tsx:484
msgid "Docker Memory Usage"
msgstr "Docker 記憶體使用率"

#: src/components/routes/system.tsx:525
=======
#: src/components/routes/system.tsx
msgid "Disk I/O"
msgstr "磁碟 I/O"

#: src/lib/utils.ts
#: src/components/routes/system.tsx
#: src/components/charts/disk-chart.tsx
msgid "Disk Usage"
msgstr "磁碟使用"

#: src/components/routes/system.tsx
msgid "Disk usage of {extraFsName}"
msgstr "{extraFsName} 的磁碟使用量"

#: src/components/routes/system.tsx
msgid "Docker CPU Usage"
msgstr "Docker CPU 使用率"

#: src/components/routes/system.tsx
msgid "Docker Memory Usage"
msgstr "Docker 記憶體使用率"

#: src/components/routes/system.tsx
>>>>>>> ffb3ec04
msgid "Docker Network I/O"
msgstr "Docker 網絡 I/O"

#: src/components/command-palette.tsx
msgid "Documentation"
msgstr "文件"

#. Context: System is down
<<<<<<< HEAD
#: src/lib/utils.ts:316
#: src/components/systems-table/systems-table.tsx:142
#: src/components/routes/system.tsx:363
=======
#: src/lib/utils.ts
#: src/components/systems-table/systems-table.tsx
#: src/components/routes/system.tsx
>>>>>>> ffb3ec04
msgid "Down"
msgstr ""

#: src/components/add-system.tsx
#: src/components/systems-table/systems-table.tsx
msgid "Edit"
msgstr "編輯"

#: src/components/login/forgot-pass-form.tsx
#: src/components/login/auth-form.tsx
msgid "Email"
msgstr "電子郵件"

#: src/components/routes/settings/notifications.tsx
msgid "Email notifications"
msgstr "電子郵件通知"

#: src/components/login/login.tsx
msgid "Enter email address to reset password"
msgstr "輸入電子郵件地址以重置密碼"

#: src/components/routes/settings/notifications.tsx
msgid "Enter email address..."
msgstr "輸入電子郵件地址..."

#: src/components/routes/settings/notifications.tsx
#: src/components/routes/settings/config-yaml.tsx
#: src/components/login/auth-form.tsx
msgid "Error"
msgstr "錯誤"

#. placeholder {0}: alert.value
#. placeholder {1}: info.unit
#. placeholder {2}: alert.min
<<<<<<< HEAD
#: src/components/routes/home.tsx:102
=======
#: src/components/routes/home.tsx
>>>>>>> ffb3ec04
msgid "Exceeds {0}{1} in last {2, plural, one {# minute} other {# minutes}}"
msgstr "在過去的{2, plural, one {# 分鐘} other {# 分鐘}}中超過{0}{1}"

#: src/components/routes/settings/config-yaml.tsx
msgid "Existing systems not defined in <0>config.yml</0> will be deleted. Please make regular backups."
msgstr "未在<0>config.yml</0>中定義的現有系統將被刪除。請定期備份。"

#: src/components/routes/settings/config-yaml.tsx
msgid "Export configuration"
msgstr "匯出設定"

#: src/components/routes/settings/config-yaml.tsx
msgid "Export your current systems configuration."
msgstr "匯出您現在的系統設定。"

#: src/lib/utils.ts
msgid "Failed to authenticate"
msgstr "認證失敗"

#: src/components/routes/settings/notifications.tsx
#: src/components/routes/settings/layout.tsx
msgid "Failed to save settings"
msgstr "儲存設定失敗"

#: src/components/routes/settings/notifications.tsx
msgid "Failed to send test notification"
msgstr "發送測試通知失敗"

#: src/components/alerts/alerts-system.tsx
msgid "Failed to update alert"
msgstr "更新警報失敗"

<<<<<<< HEAD
#: src/components/systems-table/systems-table.tsx:354
#: src/components/routes/system.tsx:661
=======
#: src/components/systems-table/systems-table.tsx
#: src/components/routes/system.tsx
>>>>>>> ffb3ec04
msgid "Filter..."
msgstr "篩選..."

#: src/components/alerts/alerts-system.tsx
msgid "For <0>{min}</0> {min, plural, one {minute} other {minutes}}"
msgstr "持續<0>{min}</0> {min, plural, one {分鐘} other {分鐘}}"

#: src/components/login/auth-form.tsx
msgid "Forgot password?"
msgstr "忘記密碼？"

#. Context: General settings
#: src/components/routes/settings/layout.tsx
#: src/components/routes/settings/general.tsx
msgid "General"
msgstr "一般"

<<<<<<< HEAD
#: src/components/routes/system.tsx:564
=======
#: src/components/routes/system.tsx
>>>>>>> ffb3ec04
msgid "GPU Power Draw"
msgstr "GPU 功耗"

#: src/components/systems-table/systems-table.tsx
msgid "Grid"
msgstr "網格"

#: src/components/add-system.tsx
msgctxt "Button to copy install command"
msgid "Homebrew command"
msgstr "Homebrew 指令"

#: src/components/add-system.tsx
msgid "Host / IP"
msgstr "主機 / IP"

#: src/components/login/forgot-pass-form.tsx
msgid "If you've lost the password to your admin account, you may reset it using the following command."
msgstr "如果您遺失了管理員帳號密碼，可以使用以下指令重設。"

#: src/components/login/auth-form.tsx
msgid "Invalid email address."
msgstr "無效的電子郵件地址。"

#. Linux kernel
<<<<<<< HEAD
#: src/components/routes/system.tsx:260
=======
#: src/components/routes/system.tsx
>>>>>>> ffb3ec04
msgid "Kernel"
msgstr "Kernel"

#: src/components/routes/settings/general.tsx
msgid "Language"
msgstr "語言"

#: src/components/systems-table/systems-table.tsx
msgid "Layout"
msgstr "版面配置"

#. Light theme
#: src/components/mode-toggle.tsx
msgid "Light"
msgstr "淺色"

#: src/components/navbar.tsx
msgid "Log Out"
msgstr "登出"

#: src/components/login/login.tsx
msgid "Login"
msgstr "登入"

#: src/components/login/forgot-pass-form.tsx
#: src/components/login/auth-form.tsx
msgid "Login attempt failed"
msgstr "登入嘗試失敗"

#: src/components/navbar.tsx
#: src/components/command-palette.tsx
msgid "Logs"
msgstr "日誌"

#: src/components/routes/settings/notifications.tsx
msgid "Looking instead for where to create alerts? Click the bell <0/> icons in the systems table."
msgstr "在尋找創建警報的位置嗎？點擊系統表中的鈴鐺<0/>。"

#: src/components/routes/settings/layout.tsx
msgid "Manage display and notification preferences."
msgstr "管理顯示和通知偏好。"

#: src/components/add-system.tsx
msgid "Manual setup instructions"
msgstr "手動設定說明"

#. Chart select field. Please try to keep this short.
<<<<<<< HEAD
#: src/components/routes/system.tsx:691
=======
#: src/components/routes/system.tsx
>>>>>>> ffb3ec04
msgid "Max 1 min"
msgstr "一分鐘內最大值"

#: src/components/systems-table/systems-table.tsx
msgid "Memory"
msgstr "記憶體"

<<<<<<< HEAD
#: src/lib/utils.ts:325
#: src/components/routes/system.tsx:474
msgid "Memory Usage"
msgstr "記憶體使用"

#: src/components/routes/system.tsx:485
=======
#: src/lib/utils.ts
#: src/components/routes/system.tsx
msgid "Memory Usage"
msgstr "記憶體使用"

#: src/components/routes/system.tsx
>>>>>>> ffb3ec04
msgid "Memory usage of docker containers"
msgstr "Docker 容器的記憶體使用量"

#: src/components/add-system.tsx
msgid "Name"
msgstr "名稱"

#: src/components/systems-table/systems-table.tsx
msgid "Net"
msgstr "網絡"

<<<<<<< HEAD
#: src/components/routes/system.tsx:526
msgid "Network traffic of docker containers"
msgstr "Docker 容器的網絡流量"

#: src/components/routes/system.tsx:511
=======
#: src/components/routes/system.tsx
msgid "Network traffic of docker containers"
msgstr "Docker 容器的網絡流量"

#: src/components/routes/system.tsx
>>>>>>> ffb3ec04
msgid "Network traffic of public interfaces"
msgstr "公共接口的網絡流量"

#: src/components/command-palette.tsx
msgid "No results found."
msgstr "未找到結果。"

#: src/components/systems-table/systems-table.tsx
#: src/components/systems-table/systems-table.tsx
msgid "No systems found."
msgstr "未找到系統。"

#: src/components/command-palette.tsx
#: src/components/routes/settings/notifications.tsx
#: src/components/routes/settings/layout.tsx
msgid "Notifications"
msgstr "通知"

#: src/components/login/auth-form.tsx
msgid "OAuth 2 / OIDC support"
msgstr "支援 OAuth 2 / OIDC"

#: src/components/routes/settings/config-yaml.tsx
msgid "On each restart, systems in the database will be updated to match the systems defined in the file."
msgstr "每次重新啟動時，將會以檔案中的系統定義更新資料庫。"

#: src/components/systems-table/systems-table.tsx
msgid "Open menu"
msgstr "開啟選單"

#: src/components/login/auth-form.tsx
msgid "Or continue with"
msgstr "或繼續使用"

#: src/components/alerts/alert-button.tsx
msgid "Overwrite existing alerts"
msgstr "覆蓋現有警報"

#: src/components/command-palette.tsx
msgid "Page"
msgstr "頁面"

#: src/components/command-palette.tsx
msgid "Pages / Settings"
msgstr "頁面 / 設定"

#: src/components/login/auth-form.tsx
#: src/components/login/auth-form.tsx
msgid "Password"
msgstr "密碼"

#: src/components/login/auth-form.tsx
msgid "Password must be at least 8 characters."
msgstr "密碼必須至少包含 8 個字符。"

#: src/components/login/auth-form.tsx
msgid "Password must be less than 72 bytes."
msgstr "密碼必須少於 72 個字節。"

#: src/components/login/forgot-pass-form.tsx
msgid "Password reset request received"
msgstr "已收到密碼重設請求"

#: src/components/systems-table/systems-table.tsx
msgid "Pause"
msgstr "暫停"

#: src/components/systems-table/systems-table.tsx
msgid "Paused"
msgstr "已暫停"

#: src/components/routes/settings/notifications.tsx
msgid "Please <0>configure an SMTP server</0> to ensure alerts are delivered."
msgstr "請<0>配置SMTP伺服器</0>以確保警報被傳送。"

#: src/components/alerts/alerts-system.tsx
msgid "Please check logs for more details."
msgstr "請檢查日誌以獲取更多資訊。"

#: src/components/login/forgot-pass-form.tsx
#: src/components/login/auth-form.tsx
msgid "Please check your credentials and try again"
msgstr "請檢查您的憑證並重試"

#: src/components/login/login.tsx
msgid "Please create an admin account"
msgstr "請建立一個管理員帳號"

#: src/components/login/auth-form.tsx
msgid "Please enable pop-ups for this site"
msgstr "請為此網站啟用彈出窗口"

#: src/lib/utils.ts
msgid "Please log in again"
msgstr "請重新登入"

#: src/components/login/auth-form.tsx
msgid "Please see <0>the documentation</0> for instructions."
msgstr "請參閱<0>文件</0>以取得說明。"

#: src/components/login/login.tsx
msgid "Please sign in to your account"
msgstr "請登入您的帳號"

#: src/components/add-system.tsx
msgid "Port"
msgstr "端口"

<<<<<<< HEAD
#: src/components/routes/system.tsx:475
#: src/components/routes/system.tsx:595
=======
#: src/components/routes/system.tsx
#: src/components/routes/system.tsx
>>>>>>> ffb3ec04
msgid "Precise utilization at the recorded time"
msgstr "記錄時間的精確使用率"

#: src/components/routes/settings/general.tsx
msgid "Preferred Language"
msgstr "首選語言"

#. Use 'Key' if your language requires many more characters
#: src/components/add-system.tsx
msgid "Public Key"
msgstr "公鑰"

#. Disk read
#: src/components/charts/area-chart.tsx
#: src/components/charts/area-chart.tsx
msgid "Read"
msgstr "讀取"

#. Network bytes received (download)
#: src/components/charts/area-chart.tsx
msgid "Received"
msgstr "接收"

#: src/components/login/forgot-pass-form.tsx
msgid "Reset Password"
msgstr "重設密碼"

#: src/components/systems-table/systems-table.tsx
msgid "Resume"
msgstr "恢復"

#: src/components/routes/settings/notifications.tsx
msgid "Save address using enter key or comma. Leave blank to disable email notifications."
msgstr "使用回車鍵或逗號保存地址。留空以禁用電子郵件通知。"

#: src/components/routes/settings/notifications.tsx
#: src/components/routes/settings/general.tsx
msgid "Save Settings"
msgstr "儲存設定"

#: src/components/add-system.tsx
msgid "Save system"
msgstr "儲存系統"

#: src/components/navbar.tsx
msgid "Search"
msgstr "搜索"

#: src/components/command-palette.tsx
msgid "Search for systems or settings..."
msgstr "搜索系統或設置..."

#: src/components/alerts/alert-button.tsx
msgid "See <0>notification settings</0> to configure how you receive alerts."
msgstr "查看<0>通知設置</0>以配置您接收警報的方式。"

#. Network bytes sent (upload)
#: src/components/charts/area-chart.tsx
msgid "Sent"
msgstr "發送"

#: src/components/routes/settings/general.tsx
msgid "Sets the default time range for charts when a system is viewed."
msgstr "設置查看系統時圖表的默認時間範圍。"

#: src/components/command-palette.tsx
#: src/components/command-palette.tsx
#: src/components/command-palette.tsx
#: src/components/routes/settings/layout.tsx
#: src/components/routes/settings/layout.tsx
msgid "Settings"
msgstr "設置"

#: src/components/routes/settings/layout.tsx
msgid "Settings saved"
msgstr "設置已保存"

#: src/components/login/auth-form.tsx
msgid "Sign in"
msgstr "登錄"

#: src/components/command-palette.tsx
msgid "SMTP settings"
msgstr "SMTP設置"

#: src/components/systems-table/systems-table.tsx
msgid "Sort By"
msgstr "排序依據"

#: src/lib/utils.ts
msgid "Status"
msgstr "狀態"

<<<<<<< HEAD
#: src/components/routes/system.tsx:541
msgid "Swap space used by the system"
msgstr "系統使用的交換空間"

#: src/components/routes/system.tsx:540
=======
#: src/components/routes/system.tsx
msgid "Swap space used by the system"
msgstr "系統使用的交換空間"

#: src/components/routes/system.tsx
>>>>>>> ffb3ec04
msgid "Swap Usage"
msgstr "交換使用"

#. System theme
#: src/lib/utils.ts
#: src/components/mode-toggle.tsx
#: src/components/systems-table/systems-table.tsx
msgid "System"
msgstr "系統"

#: src/components/navbar.tsx
msgid "Systems"
msgstr "系統"

#: src/components/routes/settings/config-yaml.tsx
msgid "Systems may be managed in a <0>config.yml</0> file inside your data directory."
msgstr "系統可以在您的數據目錄中的<0>config.yml</0>文件中管理。"

#: src/components/systems-table/systems-table.tsx
msgid "Table"
msgstr "表格"

#. Temperature label in systems table
#: src/components/systems-table/systems-table.tsx
msgid "Temp"
msgstr "溫度"

<<<<<<< HEAD
#: src/lib/utils.ts:344
#: src/components/routes/system.tsx:552
msgid "Temperature"
msgstr "溫度"

#: src/components/routes/system.tsx:553
=======
#: src/lib/utils.ts
#: src/components/routes/system.tsx
msgid "Temperature"
msgstr "溫度"

#: src/components/routes/system.tsx
>>>>>>> ffb3ec04
msgid "Temperatures of system sensors"
msgstr "系統傳感器的溫度"

#: src/components/routes/settings/notifications.tsx
msgid "Test <0>URL</0>"
msgstr "測試<0>URL</0>"

#: src/components/routes/settings/notifications.tsx
msgid "Test notification sent"
msgstr "測試通知已發送"

#: src/components/add-system.tsx
msgid "The agent must be running on the system to connect. Copy the installation command for the agent below."
msgstr "代理必須在系統上運行才能連接。複製下面的代理安裝命令。"

#: src/components/add-system.tsx
msgid "The agent must be running on the system to connect. Copy the<0>docker-compose.yml</0> for the agent below."
msgstr "代理必須在系統上運行才能連接。複製下面的<0>docker-compose.yml</0>。"

#: src/components/login/forgot-pass-form.tsx
msgid "Then log into the backend and reset your user account password in the users table."
msgstr "然後登錄到後端並在用戶表中重置您的用戶帳戶密碼。"

#: src/components/systems-table/systems-table.tsx
msgid "This action cannot be undone. This will permanently delete all current records for {name} from the database."
msgstr "此操作無法撤銷。這將永久刪除數據庫中{name}的所有當前記錄。"

<<<<<<< HEAD
#: src/components/routes/system.tsx:633
msgid "Throughput of {extraFsName}"
msgstr "{extraFsName}的吞吐量"

#: src/components/routes/system.tsx:500
=======
#: src/components/routes/system.tsx
msgid "Throughput of {extraFsName}"
msgstr "{extraFsName}的吞吐量"

#: src/components/routes/system.tsx
>>>>>>> ffb3ec04
msgid "Throughput of root filesystem"
msgstr "根文件系統的吞吐量"

#: src/components/routes/settings/notifications.tsx
msgid "To email(s)"
msgstr "發送到電子郵件"

<<<<<<< HEAD
#: src/components/routes/system.tsx:427
#: src/components/routes/system.tsx:440
=======
#: src/components/routes/system.tsx
#: src/components/routes/system.tsx
>>>>>>> ffb3ec04
msgid "Toggle grid"
msgstr "切換網格"

#: src/components/mode-toggle.tsx
msgid "Toggle theme"
msgstr "切換主題"

#: src/lib/utils.ts
msgid "Triggers when any sensor exceeds a threshold"
msgstr "當任何傳感器超過閾值時觸發"

#: src/lib/utils.ts
msgid "Triggers when combined up/down exceeds a threshold"
msgstr "當組合的上/下超過閾值時觸發"

#: src/lib/utils.ts
msgid "Triggers when CPU usage exceeds a threshold"
msgstr "當CPU使用率超過閾值時觸發"

#: src/lib/utils.ts
msgid "Triggers when memory usage exceeds a threshold"
msgstr "當記憶體使用率超過閾值時觸發"

#: src/lib/utils.ts
msgid "Triggers when status switches between up and down"
msgstr "當狀態在上和下之間切換時觸發"

#: src/lib/utils.ts
msgid "Triggers when usage of any disk exceeds a threshold"
msgstr "當任何磁碟的使用超過閾值時觸發"

#. Context: System is up
<<<<<<< HEAD
#: src/components/systems-table/systems-table.tsx:141
#: src/components/routes/system.tsx:361
=======
#: src/components/systems-table/systems-table.tsx
#: src/components/routes/system.tsx
>>>>>>> ffb3ec04
msgid "Up"
msgstr ""

#: src/components/systems-table/systems-table.tsx
msgid "Updated in real time. Click on a system to view information."
msgstr "實時更新。點擊系統查看信息。"

<<<<<<< HEAD
#: src/components/routes/system.tsx:288
msgid "Uptime"
msgstr "正常運行時間"

#: src/components/routes/system.tsx:586
#: src/components/routes/system.tsx:620
#: src/components/charts/area-chart.tsx:75
msgid "Usage"
msgstr "使用"

#: src/components/routes/system.tsx:492
=======
#: src/components/routes/system.tsx
msgid "Uptime"
msgstr "正常運行時間"

#: src/components/routes/system.tsx
#: src/components/routes/system.tsx
#: src/components/charts/area-chart.tsx
msgid "Usage"
msgstr "使用"

#: src/components/routes/system.tsx
>>>>>>> ffb3ec04
msgid "Usage of root partition"
msgstr "根分區的使用"

#: src/components/charts/swap-chart.tsx
#: src/components/charts/mem-chart.tsx
#: src/components/charts/area-chart.tsx
msgid "Used"
msgstr "已用"

#: src/components/navbar.tsx
#: src/components/command-palette.tsx
msgid "Users"
msgstr "用戶"

#: src/components/systems-table/systems-table.tsx
msgid "View"
msgstr "檢視"

#: src/components/systems-table/systems-table.tsx
msgid "Visible Fields"
msgstr "可見欄位"

<<<<<<< HEAD
#: src/components/routes/system.tsx:725
=======
#: src/components/routes/system.tsx
>>>>>>> ffb3ec04
msgid "Waiting for enough records to display"
msgstr "等待足夠的記錄以顯示"

#: src/components/routes/settings/general.tsx
msgid "Want to help improve our translations? Check <0>Crowdin</0> for details."
msgstr "想幫助我們改進翻譯嗎？查看<0>Crowdin</0>以獲取更多詳細信息。"

#: src/components/routes/settings/notifications.tsx
msgid "Webhook / Push notifications"
msgstr "Webhook / 推送通知"

<<<<<<< HEAD
#: src/components/routes/system.tsx:280
#~ msgid "Windows build"
#~ msgstr ""
=======
#: src/components/add-system.tsx
msgctxt "Button to copy install command"
msgid "Windows command"
msgstr "Windows 指令"
>>>>>>> ffb3ec04

#. Disk write
#: src/components/charts/area-chart.tsx
#: src/components/charts/area-chart.tsx
msgid "Write"
msgstr "寫入"

#: src/components/routes/settings/layout.tsx
msgid "YAML Config"
msgstr "YAML配置"

#: src/components/routes/settings/config-yaml.tsx
msgid "YAML Configuration"
msgstr "YAML配置"

#: src/components/routes/settings/layout.tsx
msgid "Your user settings have been updated."
msgstr "您的用戶設置已更新。"<|MERGE_RESOLUTION|>--- conflicted
+++ resolved
@@ -19,19 +19,11 @@
 "X-Crowdin-File-ID: 16\n"
 
 #. placeholder {0}: Math.trunc(system.info?.u / 86400)
-<<<<<<< HEAD
 #: src/components/routes/system.tsx:277
 msgid "{0, plural, one {# day} other {# days}}"
 msgstr "{0, plural, one {# 天} other {# 天}}"
 
 #: src/components/routes/system.tsx:275
-=======
-#: src/components/routes/system.tsx
-msgid "{0, plural, one {# day} other {# days}}"
-msgstr "{0, plural, one {# 天} other {# 天}}"
-
-#: src/components/routes/system.tsx
->>>>>>> ffb3ec04
 msgid "{hours, plural, one {# hour} other {# hours}}"
 msgstr "{hours, plural, one {# 小時} other {# 小時}}"
 
@@ -60,11 +52,7 @@
 msgid "Actions"
 msgstr "操作"
 
-<<<<<<< HEAD
 #: src/components/routes/home.tsx:83
-=======
-#: src/components/routes/home.tsx
->>>>>>> ffb3ec04
 msgid "Active Alerts"
 msgstr "活動警報"
 
@@ -118,19 +106,11 @@
 msgid "Automatic copy requires a secure context."
 msgstr "自動複製需要安全的上下文。"
 
-<<<<<<< HEAD
 #: src/components/routes/system.tsx:688
 msgid "Average"
 msgstr "平均"
 
 #: src/components/routes/system.tsx:464
-=======
-#: src/components/routes/system.tsx
-msgid "Average"
-msgstr "平均"
-
-#: src/components/routes/system.tsx
->>>>>>> ffb3ec04
 msgid "Average CPU utilization of containers"
 msgstr "容器的平均 CPU 使用率"
 
@@ -139,28 +119,16 @@
 msgid "Average exceeds <0>{value}{0}</0>"
 msgstr "平均值超過 <0>{value}{0}</0>"
 
-<<<<<<< HEAD
 #: src/components/routes/system.tsx:565
 msgid "Average power consumption of GPUs"
 msgstr "GPU 的平均功耗"
 
 #: src/components/routes/system.tsx:453
-=======
-#: src/components/routes/system.tsx
-msgid "Average power consumption of GPUs"
-msgstr "GPU 的平均功耗"
-
-#: src/components/routes/system.tsx
->>>>>>> ffb3ec04
 msgid "Average system-wide CPU utilization"
 msgstr "系統的平均 CPU 使用率"
 
 #. placeholder {0}: gpu.n
-<<<<<<< HEAD
 #: src/components/routes/system.tsx:587
-=======
-#: src/components/routes/system.tsx
->>>>>>> ffb3ec04
 msgid "Average utilization of {0}"
 msgstr "{0} 的平均使用率"
 
@@ -169,13 +137,8 @@
 msgid "Backups"
 msgstr "備份"
 
-<<<<<<< HEAD
 #: src/lib/utils.ts:337
 #: src/components/routes/system.tsx:509
-=======
-#: src/lib/utils.ts
-#: src/components/routes/system.tsx
->>>>>>> ffb3ec04
 msgid "Bandwidth"
 msgstr "帶寬"
 
@@ -275,15 +238,9 @@
 msgid "CPU"
 msgstr "CPU"
 
-<<<<<<< HEAD
 #: src/lib/utils.ts:319
 #: src/components/routes/system.tsx:452
 #: src/components/charts/area-chart.tsx:58
-=======
-#: src/lib/utils.ts
-#: src/components/routes/system.tsx
-#: src/components/charts/area-chart.tsx
->>>>>>> ffb3ec04
 msgid "CPU Usage"
 msgstr "CPU 使用率"
 
@@ -313,7 +270,6 @@
 msgid "Disk"
 msgstr "磁碟"
 
-<<<<<<< HEAD
 #: src/components/routes/system.tsx:499
 msgid "Disk I/O"
 msgstr "磁碟 I/O"
@@ -337,31 +293,6 @@
 msgstr "Docker 記憶體使用率"
 
 #: src/components/routes/system.tsx:525
-=======
-#: src/components/routes/system.tsx
-msgid "Disk I/O"
-msgstr "磁碟 I/O"
-
-#: src/lib/utils.ts
-#: src/components/routes/system.tsx
-#: src/components/charts/disk-chart.tsx
-msgid "Disk Usage"
-msgstr "磁碟使用"
-
-#: src/components/routes/system.tsx
-msgid "Disk usage of {extraFsName}"
-msgstr "{extraFsName} 的磁碟使用量"
-
-#: src/components/routes/system.tsx
-msgid "Docker CPU Usage"
-msgstr "Docker CPU 使用率"
-
-#: src/components/routes/system.tsx
-msgid "Docker Memory Usage"
-msgstr "Docker 記憶體使用率"
-
-#: src/components/routes/system.tsx
->>>>>>> ffb3ec04
 msgid "Docker Network I/O"
 msgstr "Docker 網絡 I/O"
 
@@ -370,15 +301,9 @@
 msgstr "文件"
 
 #. Context: System is down
-<<<<<<< HEAD
 #: src/lib/utils.ts:316
 #: src/components/systems-table/systems-table.tsx:142
 #: src/components/routes/system.tsx:363
-=======
-#: src/lib/utils.ts
-#: src/components/systems-table/systems-table.tsx
-#: src/components/routes/system.tsx
->>>>>>> ffb3ec04
 msgid "Down"
 msgstr ""
 
@@ -413,11 +338,7 @@
 #. placeholder {0}: alert.value
 #. placeholder {1}: info.unit
 #. placeholder {2}: alert.min
-<<<<<<< HEAD
 #: src/components/routes/home.tsx:102
-=======
-#: src/components/routes/home.tsx
->>>>>>> ffb3ec04
 msgid "Exceeds {0}{1} in last {2, plural, one {# minute} other {# minutes}}"
 msgstr "在過去的{2, plural, one {# 分鐘} other {# 分鐘}}中超過{0}{1}"
 
@@ -450,13 +371,8 @@
 msgid "Failed to update alert"
 msgstr "更新警報失敗"
 
-<<<<<<< HEAD
 #: src/components/systems-table/systems-table.tsx:354
 #: src/components/routes/system.tsx:661
-=======
-#: src/components/systems-table/systems-table.tsx
-#: src/components/routes/system.tsx
->>>>>>> ffb3ec04
 msgid "Filter..."
 msgstr "篩選..."
 
@@ -474,11 +390,7 @@
 msgid "General"
 msgstr "一般"
 
-<<<<<<< HEAD
 #: src/components/routes/system.tsx:564
-=======
-#: src/components/routes/system.tsx
->>>>>>> ffb3ec04
 msgid "GPU Power Draw"
 msgstr "GPU 功耗"
 
@@ -504,11 +416,7 @@
 msgstr "無效的電子郵件地址。"
 
 #. Linux kernel
-<<<<<<< HEAD
 #: src/components/routes/system.tsx:260
-=======
-#: src/components/routes/system.tsx
->>>>>>> ffb3ec04
 msgid "Kernel"
 msgstr "Kernel"
 
@@ -556,11 +464,7 @@
 msgstr "手動設定說明"
 
 #. Chart select field. Please try to keep this short.
-<<<<<<< HEAD
 #: src/components/routes/system.tsx:691
-=======
-#: src/components/routes/system.tsx
->>>>>>> ffb3ec04
 msgid "Max 1 min"
 msgstr "一分鐘內最大值"
 
@@ -568,21 +472,12 @@
 msgid "Memory"
 msgstr "記憶體"
 
-<<<<<<< HEAD
 #: src/lib/utils.ts:325
 #: src/components/routes/system.tsx:474
 msgid "Memory Usage"
 msgstr "記憶體使用"
 
 #: src/components/routes/system.tsx:485
-=======
-#: src/lib/utils.ts
-#: src/components/routes/system.tsx
-msgid "Memory Usage"
-msgstr "記憶體使用"
-
-#: src/components/routes/system.tsx
->>>>>>> ffb3ec04
 msgid "Memory usage of docker containers"
 msgstr "Docker 容器的記憶體使用量"
 
@@ -594,19 +489,11 @@
 msgid "Net"
 msgstr "網絡"
 
-<<<<<<< HEAD
 #: src/components/routes/system.tsx:526
 msgid "Network traffic of docker containers"
 msgstr "Docker 容器的網絡流量"
 
 #: src/components/routes/system.tsx:511
-=======
-#: src/components/routes/system.tsx
-msgid "Network traffic of docker containers"
-msgstr "Docker 容器的網絡流量"
-
-#: src/components/routes/system.tsx
->>>>>>> ffb3ec04
 msgid "Network traffic of public interfaces"
 msgstr "公共接口的網絡流量"
 
@@ -715,13 +602,8 @@
 msgid "Port"
 msgstr "端口"
 
-<<<<<<< HEAD
 #: src/components/routes/system.tsx:475
 #: src/components/routes/system.tsx:595
-=======
-#: src/components/routes/system.tsx
-#: src/components/routes/system.tsx
->>>>>>> ffb3ec04
 msgid "Precise utilization at the recorded time"
 msgstr "記錄時間的精確使用率"
 
@@ -815,19 +697,11 @@
 msgid "Status"
 msgstr "狀態"
 
-<<<<<<< HEAD
 #: src/components/routes/system.tsx:541
 msgid "Swap space used by the system"
 msgstr "系統使用的交換空間"
 
 #: src/components/routes/system.tsx:540
-=======
-#: src/components/routes/system.tsx
-msgid "Swap space used by the system"
-msgstr "系統使用的交換空間"
-
-#: src/components/routes/system.tsx
->>>>>>> ffb3ec04
 msgid "Swap Usage"
 msgstr "交換使用"
 
@@ -855,21 +729,12 @@
 msgid "Temp"
 msgstr "溫度"
 
-<<<<<<< HEAD
 #: src/lib/utils.ts:344
 #: src/components/routes/system.tsx:552
 msgid "Temperature"
 msgstr "溫度"
 
 #: src/components/routes/system.tsx:553
-=======
-#: src/lib/utils.ts
-#: src/components/routes/system.tsx
-msgid "Temperature"
-msgstr "溫度"
-
-#: src/components/routes/system.tsx
->>>>>>> ffb3ec04
 msgid "Temperatures of system sensors"
 msgstr "系統傳感器的溫度"
 
@@ -897,19 +762,11 @@
 msgid "This action cannot be undone. This will permanently delete all current records for {name} from the database."
 msgstr "此操作無法撤銷。這將永久刪除數據庫中{name}的所有當前記錄。"
 
-<<<<<<< HEAD
 #: src/components/routes/system.tsx:633
 msgid "Throughput of {extraFsName}"
 msgstr "{extraFsName}的吞吐量"
 
 #: src/components/routes/system.tsx:500
-=======
-#: src/components/routes/system.tsx
-msgid "Throughput of {extraFsName}"
-msgstr "{extraFsName}的吞吐量"
-
-#: src/components/routes/system.tsx
->>>>>>> ffb3ec04
 msgid "Throughput of root filesystem"
 msgstr "根文件系統的吞吐量"
 
@@ -917,13 +774,8 @@
 msgid "To email(s)"
 msgstr "發送到電子郵件"
 
-<<<<<<< HEAD
 #: src/components/routes/system.tsx:427
 #: src/components/routes/system.tsx:440
-=======
-#: src/components/routes/system.tsx
-#: src/components/routes/system.tsx
->>>>>>> ffb3ec04
 msgid "Toggle grid"
 msgstr "切換網格"
 
@@ -956,13 +808,8 @@
 msgstr "當任何磁碟的使用超過閾值時觸發"
 
 #. Context: System is up
-<<<<<<< HEAD
 #: src/components/systems-table/systems-table.tsx:141
 #: src/components/routes/system.tsx:361
-=======
-#: src/components/systems-table/systems-table.tsx
-#: src/components/routes/system.tsx
->>>>>>> ffb3ec04
 msgid "Up"
 msgstr ""
 
@@ -970,7 +817,6 @@
 msgid "Updated in real time. Click on a system to view information."
 msgstr "實時更新。點擊系統查看信息。"
 
-<<<<<<< HEAD
 #: src/components/routes/system.tsx:288
 msgid "Uptime"
 msgstr "正常運行時間"
@@ -982,19 +828,6 @@
 msgstr "使用"
 
 #: src/components/routes/system.tsx:492
-=======
-#: src/components/routes/system.tsx
-msgid "Uptime"
-msgstr "正常運行時間"
-
-#: src/components/routes/system.tsx
-#: src/components/routes/system.tsx
-#: src/components/charts/area-chart.tsx
-msgid "Usage"
-msgstr "使用"
-
-#: src/components/routes/system.tsx
->>>>>>> ffb3ec04
 msgid "Usage of root partition"
 msgstr "根分區的使用"
 
@@ -1017,11 +850,7 @@
 msgid "Visible Fields"
 msgstr "可見欄位"
 
-<<<<<<< HEAD
 #: src/components/routes/system.tsx:725
-=======
-#: src/components/routes/system.tsx
->>>>>>> ffb3ec04
 msgid "Waiting for enough records to display"
 msgstr "等待足夠的記錄以顯示"
 
@@ -1033,16 +862,9 @@
 msgid "Webhook / Push notifications"
 msgstr "Webhook / 推送通知"
 
-<<<<<<< HEAD
 #: src/components/routes/system.tsx:280
 #~ msgid "Windows build"
 #~ msgstr ""
-=======
-#: src/components/add-system.tsx
-msgctxt "Button to copy install command"
-msgid "Windows command"
-msgstr "Windows 指令"
->>>>>>> ffb3ec04
 
 #. Disk write
 #: src/components/charts/area-chart.tsx
