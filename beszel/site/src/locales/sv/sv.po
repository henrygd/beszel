msgid ""
msgstr ""
"POT-Creation-Date: 2024-11-01 11:30-0400\n"
"MIME-Version: 1.0\n"
"Content-Type: text/plain; charset=UTF-8\n"
"Content-Transfer-Encoding: 8bit\n"
"X-Generator: @lingui/cli\n"
"Language: sv\n"
"Project-Id-Version: beszel\n"
"Report-Msgid-Bugs-To: \n"
"PO-Revision-Date: 2025-03-06 07:27\n"
"Last-Translator: \n"
"Language-Team: Swedish\n"
"Plural-Forms: nplurals=2; plural=(n != 1);\n"
"X-Crowdin-Project: beszel\n"
"X-Crowdin-Project-ID: 733311\n"
"X-Crowdin-Language: sv-SE\n"
"X-Crowdin-File: /main/beszel/site/src/locales/en/en.po\n"
"X-Crowdin-File-ID: 16\n"

#. placeholder {0}: Math.trunc(system.info?.u / 86400)
<<<<<<< HEAD
#: src/components/routes/system.tsx:277
msgid "{0, plural, one {# day} other {# days}}"
msgstr "{0, plural, one {# dag} other {# dagar}}"

#: src/components/routes/system.tsx:275
=======
#: src/components/routes/system.tsx
msgid "{0, plural, one {# day} other {# days}}"
msgstr "{0, plural, one {# dag} other {# dagar}}"

#: src/components/routes/system.tsx
>>>>>>> ffb3ec04
msgid "{hours, plural, one {# hour} other {# hours}}"
msgstr "{hours, plural, one {# timme} other {# timmar}}"

#: src/lib/utils.ts
msgid "1 hour"
msgstr "1 timme"

#: src/lib/utils.ts
msgid "1 week"
msgstr "1 vecka"

#: src/lib/utils.ts
msgid "12 hours"
msgstr "12 timmar"

#: src/lib/utils.ts
msgid "24 hours"
msgstr "24 timmar"

#: src/lib/utils.ts
msgid "30 days"
msgstr "30 dagar"

#. Table column
#: src/components/systems-table/systems-table.tsx
msgid "Actions"
msgstr "Åtgärder"

<<<<<<< HEAD
#: src/components/routes/home.tsx:83
=======
#: src/components/routes/home.tsx
>>>>>>> ffb3ec04
msgid "Active Alerts"
msgstr "Aktiva larm"

#: src/components/add-system.tsx
msgid "Add <0>System</0>"
msgstr "Lägg till <0>System</0>"

#: src/components/add-system.tsx
msgid "Add New System"
msgstr "Lägg till nytt system"

#: src/components/add-system.tsx
msgid "Add system"
msgstr "Lägg till system"

#: src/components/routes/settings/notifications.tsx
msgid "Add URL"
msgstr "Lägg till URL"

#: src/components/routes/settings/general.tsx
msgid "Adjust display options for charts."
msgstr "Justera visningsalternativ för diagram."

#: src/components/command-palette.tsx
#: src/components/command-palette.tsx
#: src/components/command-palette.tsx
#: src/components/command-palette.tsx
#: src/components/command-palette.tsx
msgid "Admin"
msgstr "Admin"

#: src/components/systems-table/systems-table.tsx
msgid "Agent"
msgstr "Agent"

#: src/components/alerts/alert-button.tsx
#: src/components/alerts/alert-button.tsx
msgid "Alerts"
msgstr "Larm"

#: src/components/systems-table/systems-table.tsx
#: src/components/alerts/alert-button.tsx
msgid "All Systems"
msgstr "Alla system"

#: src/components/systems-table/systems-table.tsx
msgid "Are you sure you want to delete {name}?"
msgstr "Är du säker på att du vill ta bort {name}?"

#: src/components/copy-to-clipboard.tsx
msgid "Automatic copy requires a secure context."
msgstr "Automatisk kopiering kräver en säker kontext."

<<<<<<< HEAD
#: src/components/routes/system.tsx:688
msgid "Average"
msgstr "Genomsnitt"

#: src/components/routes/system.tsx:464
=======
#: src/components/routes/system.tsx
msgid "Average"
msgstr "Genomsnitt"

#: src/components/routes/system.tsx
>>>>>>> ffb3ec04
msgid "Average CPU utilization of containers"
msgstr "Genomsnittlig CPU-användning för containrar"

#. placeholder {0}: data.alert.unit
#: src/components/alerts/alerts-system.tsx
msgid "Average exceeds <0>{value}{0}</0>"
msgstr "Genomsnittet överskrider <0>{value}{0}</0>"

<<<<<<< HEAD
#: src/components/routes/system.tsx:565
msgid "Average power consumption of GPUs"
msgstr "Genomsnittlig strömförbrukning för GPU:er"

#: src/components/routes/system.tsx:453
=======
#: src/components/routes/system.tsx
msgid "Average power consumption of GPUs"
msgstr "Genomsnittlig strömförbrukning för GPU:er"

#: src/components/routes/system.tsx
>>>>>>> ffb3ec04
msgid "Average system-wide CPU utilization"
msgstr "Genomsnittlig systemomfattande CPU-användning"

#. placeholder {0}: gpu.n
<<<<<<< HEAD
#: src/components/routes/system.tsx:587
=======
#: src/components/routes/system.tsx
>>>>>>> ffb3ec04
msgid "Average utilization of {0}"
msgstr "Genomsnittlig användning av {0}"

#: src/components/navbar.tsx
#: src/components/command-palette.tsx
msgid "Backups"
msgstr "Säkerhetskopior"

<<<<<<< HEAD
#: src/lib/utils.ts:337
#: src/components/routes/system.tsx:509
=======
#: src/lib/utils.ts
#: src/components/routes/system.tsx
>>>>>>> ffb3ec04
msgid "Bandwidth"
msgstr "Bandbredd"

#: src/components/login/auth-form.tsx
msgid "Beszel supports OpenID Connect and many OAuth2 authentication providers."
msgstr "Beszel stöder OpenID Connect och många OAuth2-autentiseringsleverantörer."

#: src/components/routes/settings/notifications.tsx
msgid "Beszel uses <0>Shoutrrr</0> to integrate with popular notification services."
msgstr "Beszel använder <0>Shoutrrr</0> för att integrera med populära aviseringstjänster."

#: src/components/add-system.tsx
msgid "Binary"
msgstr "Binär"

#: src/components/charts/mem-chart.tsx
msgid "Cache / Buffers"
msgstr "Cache / Buffertar"

#: src/components/systems-table/systems-table.tsx
msgid "Cancel"
msgstr "Avbryt"

#: src/components/routes/settings/config-yaml.tsx
msgid "Caution - potential data loss"
msgstr "Varning - potentiell dataförlust"

#: src/components/routes/settings/general.tsx
msgid "Change general application options."
msgstr "Ändra allmänna programalternativ."

#: src/components/routes/settings/general.tsx
msgid "Chart options"
msgstr "Diagramalternativ"

#: src/components/login/forgot-pass-form.tsx
msgid "Check {email} for a reset link."
msgstr "Kontrollera {email} för en återställningslänk."

#: src/components/routes/settings/layout.tsx
msgid "Check logs for more details."
msgstr "Kontrollera loggarna för mer information."

#: src/components/routes/settings/notifications.tsx
msgid "Check your notification service"
msgstr "Kontrollera din aviseringstjänst"

#: src/components/add-system.tsx
msgid "Click to copy"
msgstr "Klicka för att kopiera"

#: src/components/login/forgot-pass-form.tsx
#: src/components/login/forgot-pass-form.tsx
msgid "Command line instructions"
msgstr "Instruktioner för kommandoraden"

#: src/components/routes/settings/notifications.tsx
msgid "Configure how you receive alert notifications."
msgstr "Konfigurera hur du tar emot larmaviseringar."

#: src/components/login/auth-form.tsx
#: src/components/login/auth-form.tsx
msgid "Confirm password"
msgstr "Bekräfta lösenord"

#: src/components/systems-table/systems-table.tsx
msgid "Continue"
msgstr "Fortsätt"

#: src/lib/utils.ts
msgid "Copied to clipboard"
msgstr "Kopierat till urklipp"

#: src/components/add-system.tsx
msgctxt "Button to copy docker compose file content"
msgid "Copy docker compose"
msgstr "Kopiera docker compose"

#: src/components/add-system.tsx
msgctxt "Button to copy docker run command"
msgid "Copy docker run"
msgstr "Kopiera docker run"

#: src/components/systems-table/systems-table.tsx
msgid "Copy host"
msgstr "Kopiera värd"

#: src/components/add-system.tsx
msgid "Copy Linux command"
msgstr "Kopiera Linux-kommando"

#: src/components/copy-to-clipboard.tsx
msgid "Copy text"
msgstr "Kopiera text"

#: src/components/systems-table/systems-table.tsx
msgid "CPU"
msgstr "CPU"

<<<<<<< HEAD
#: src/lib/utils.ts:319
#: src/components/routes/system.tsx:452
#: src/components/charts/area-chart.tsx:58
=======
#: src/lib/utils.ts
#: src/components/routes/system.tsx
#: src/components/charts/area-chart.tsx
>>>>>>> ffb3ec04
msgid "CPU Usage"
msgstr "CPU-användning"

#: src/components/login/auth-form.tsx
msgid "Create account"
msgstr "Skapa konto"

#. Dark theme
#: src/components/mode-toggle.tsx
msgid "Dark"
msgstr "Mörkt"

#: src/components/command-palette.tsx
#: src/components/routes/home.tsx
msgid "Dashboard"
msgstr "Dashboard"

#: src/components/routes/settings/general.tsx
msgid "Default time period"
msgstr "Standardtidsperiod"

#: src/components/systems-table/systems-table.tsx
msgid "Delete"
msgstr "Ta bort"

#: src/components/systems-table/systems-table.tsx
msgid "Disk"
msgstr "Disk"

<<<<<<< HEAD
#: src/components/routes/system.tsx:499
msgid "Disk I/O"
msgstr "Disk I/O"

#: src/lib/utils.ts:331
#: src/components/routes/system.tsx:492
#: src/components/charts/disk-chart.tsx:77
msgid "Disk Usage"
msgstr "Diskanvändning"

#: src/components/routes/system.tsx:621
msgid "Disk usage of {extraFsName}"
msgstr "Diskanvändning av {extraFsName}"

#: src/components/routes/system.tsx:463
msgid "Docker CPU Usage"
msgstr "Docker CPU-användning"

#: src/components/routes/system.tsx:484
msgid "Docker Memory Usage"
msgstr "Docker Minnesanvändning"

#: src/components/routes/system.tsx:525
=======
#: src/components/routes/system.tsx
msgid "Disk I/O"
msgstr "Disk I/O"

#: src/lib/utils.ts
#: src/components/routes/system.tsx
#: src/components/charts/disk-chart.tsx
msgid "Disk Usage"
msgstr "Diskanvändning"

#: src/components/routes/system.tsx
msgid "Disk usage of {extraFsName}"
msgstr "Diskanvändning av {extraFsName}"

#: src/components/routes/system.tsx
msgid "Docker CPU Usage"
msgstr "Docker CPU-användning"

#: src/components/routes/system.tsx
msgid "Docker Memory Usage"
msgstr "Docker Minnesanvändning"

#: src/components/routes/system.tsx
>>>>>>> ffb3ec04
msgid "Docker Network I/O"
msgstr "Docker Nätverks-I/O"

#: src/components/command-palette.tsx
msgid "Documentation"
msgstr "Dokumentation"

#. Context: System is down
<<<<<<< HEAD
#: src/lib/utils.ts:316
#: src/components/systems-table/systems-table.tsx:142
#: src/components/routes/system.tsx:363
=======
#: src/lib/utils.ts
#: src/components/systems-table/systems-table.tsx
#: src/components/routes/system.tsx
>>>>>>> ffb3ec04
msgid "Down"
msgstr ""

#: src/components/add-system.tsx
#: src/components/systems-table/systems-table.tsx
msgid "Edit"
msgstr ""

#: src/components/login/forgot-pass-form.tsx
#: src/components/login/auth-form.tsx
msgid "Email"
msgstr "E-post"

#: src/components/routes/settings/notifications.tsx
msgid "Email notifications"
msgstr "E-postaviseringar"

#: src/components/login/login.tsx
msgid "Enter email address to reset password"
msgstr "Ange e-postadress för att återställa lösenord"

#: src/components/routes/settings/notifications.tsx
msgid "Enter email address..."
msgstr "Ange e-postadress..."

#: src/components/routes/settings/notifications.tsx
#: src/components/routes/settings/config-yaml.tsx
#: src/components/login/auth-form.tsx
msgid "Error"
msgstr "Fel"

#. placeholder {0}: alert.value
#. placeholder {1}: info.unit
#. placeholder {2}: alert.min
<<<<<<< HEAD
#: src/components/routes/home.tsx:102
=======
#: src/components/routes/home.tsx
>>>>>>> ffb3ec04
msgid "Exceeds {0}{1} in last {2, plural, one {# minute} other {# minutes}}"
msgstr "Överskrider {0}{1} under de senaste {2, plural, one {# minuten} other {# minuterna}}"

#: src/components/routes/settings/config-yaml.tsx
msgid "Existing systems not defined in <0>config.yml</0> will be deleted. Please make regular backups."
msgstr "Befintliga system som inte definieras i <0>config.yml</0> kommer att tas bort. Gör regelbundna säkerhetskopior."

#: src/components/routes/settings/config-yaml.tsx
msgid "Export configuration"
msgstr "Exportera konfiguration"

#: src/components/routes/settings/config-yaml.tsx
msgid "Export your current systems configuration."
msgstr "Exportera din nuvarande systemkonfiguration."

#: src/lib/utils.ts
msgid "Failed to authenticate"
msgstr "Autentisering misslyckades"

#: src/components/routes/settings/notifications.tsx
#: src/components/routes/settings/layout.tsx
msgid "Failed to save settings"
msgstr "Kunde inte spara inställningar"

#: src/components/routes/settings/notifications.tsx
msgid "Failed to send test notification"
msgstr "Kunde inte skicka testavisering"

#: src/components/alerts/alerts-system.tsx
msgid "Failed to update alert"
msgstr "Kunde inte uppdatera larm"

<<<<<<< HEAD
#: src/components/systems-table/systems-table.tsx:354
#: src/components/routes/system.tsx:661
=======
#: src/components/systems-table/systems-table.tsx
#: src/components/routes/system.tsx
>>>>>>> ffb3ec04
msgid "Filter..."
msgstr "Filtrera..."

#: src/components/alerts/alerts-system.tsx
msgid "For <0>{min}</0> {min, plural, one {minute} other {minutes}}"
msgstr "Under <0>{min}</0> {min, plural, one {minut} other {minuter}}"

#: src/components/login/auth-form.tsx
msgid "Forgot password?"
msgstr "Glömt lösenordet?"

#. Context: General settings
#: src/components/routes/settings/layout.tsx
#: src/components/routes/settings/general.tsx
msgid "General"
msgstr "Allmänt"

<<<<<<< HEAD
#: src/components/routes/system.tsx:564
=======
#: src/components/routes/system.tsx
>>>>>>> ffb3ec04
msgid "GPU Power Draw"
msgstr "GPU-strömförbrukning"

#: src/components/systems-table/systems-table.tsx
msgid "Grid"
msgstr "Rutnät"

#: src/components/add-system.tsx
msgctxt "Button to copy install command"
msgid "Homebrew command"
msgstr "Homebrew-kommando"

#: src/components/add-system.tsx
msgid "Host / IP"
msgstr "Värd / IP"

#: src/components/login/forgot-pass-form.tsx
msgid "If you've lost the password to your admin account, you may reset it using the following command."
msgstr "Om du har glömt lösenordet till ditt administratörskonto kan du återställa det med följande kommando."

#: src/components/login/auth-form.tsx
msgid "Invalid email address."
msgstr "Ogiltig e-postadress."

#. Linux kernel
<<<<<<< HEAD
#: src/components/routes/system.tsx:260
=======
#: src/components/routes/system.tsx
>>>>>>> ffb3ec04
msgid "Kernel"
msgstr "Kärna"

#: src/components/routes/settings/general.tsx
msgid "Language"
msgstr "Språk"

#: src/components/systems-table/systems-table.tsx
msgid "Layout"
msgstr "Layout"

#. Light theme
#: src/components/mode-toggle.tsx
msgid "Light"
msgstr "Ljust"

#: src/components/navbar.tsx
msgid "Log Out"
msgstr "Logga ut"

#: src/components/login/login.tsx
msgid "Login"
msgstr "Logga in"

#: src/components/login/forgot-pass-form.tsx
#: src/components/login/auth-form.tsx
msgid "Login attempt failed"
msgstr "Inloggningsförsök misslyckades"

#: src/components/navbar.tsx
#: src/components/command-palette.tsx
msgid "Logs"
msgstr "Loggar"

#: src/components/routes/settings/notifications.tsx
msgid "Looking instead for where to create alerts? Click the bell <0/> icons in the systems table."
msgstr "Letar du istället efter var du skapar larm? Klicka på klockikonerna <0/> i systemtabellen."

#: src/components/routes/settings/layout.tsx
msgid "Manage display and notification preferences."
msgstr "Hantera visnings- och aviseringsinställningar."

#: src/components/add-system.tsx
msgid "Manual setup instructions"
msgstr ""

#. Chart select field. Please try to keep this short.
<<<<<<< HEAD
#: src/components/routes/system.tsx:691
=======
#: src/components/routes/system.tsx
>>>>>>> ffb3ec04
msgid "Max 1 min"
msgstr "Max 1 min"

#: src/components/systems-table/systems-table.tsx
msgid "Memory"
msgstr "Minne"

<<<<<<< HEAD
#: src/lib/utils.ts:325
#: src/components/routes/system.tsx:474
msgid "Memory Usage"
msgstr "Minnesanvändning"

#: src/components/routes/system.tsx:485
=======
#: src/lib/utils.ts
#: src/components/routes/system.tsx
msgid "Memory Usage"
msgstr "Minnesanvändning"

#: src/components/routes/system.tsx
>>>>>>> ffb3ec04
msgid "Memory usage of docker containers"
msgstr "Minnesanvändning för dockercontainrar"

#: src/components/add-system.tsx
msgid "Name"
msgstr "Namn"

#: src/components/systems-table/systems-table.tsx
msgid "Net"
msgstr "Nät"

<<<<<<< HEAD
#: src/components/routes/system.tsx:526
msgid "Network traffic of docker containers"
msgstr "Nätverkstrafik för dockercontainrar"

#: src/components/routes/system.tsx:511
=======
#: src/components/routes/system.tsx
msgid "Network traffic of docker containers"
msgstr "Nätverkstrafik för dockercontainrar"

#: src/components/routes/system.tsx
>>>>>>> ffb3ec04
msgid "Network traffic of public interfaces"
msgstr "Nätverkstrafik för publika gränssnitt"

#: src/components/command-palette.tsx
msgid "No results found."
msgstr "Inga resultat hittades."

#: src/components/systems-table/systems-table.tsx
#: src/components/systems-table/systems-table.tsx
msgid "No systems found."
msgstr "Inga system hittades."

#: src/components/command-palette.tsx
#: src/components/routes/settings/notifications.tsx
#: src/components/routes/settings/layout.tsx
msgid "Notifications"
msgstr "Aviseringar"

#: src/components/login/auth-form.tsx
msgid "OAuth 2 / OIDC support"
msgstr "Stöd för OAuth 2 / OIDC"

#: src/components/routes/settings/config-yaml.tsx
msgid "On each restart, systems in the database will be updated to match the systems defined in the file."
msgstr "Vid varje omstart kommer systemen i databasen att uppdateras för att matcha systemen som definieras i filen."

#: src/components/systems-table/systems-table.tsx
msgid "Open menu"
msgstr "Öppna menyn"

#: src/components/login/auth-form.tsx
msgid "Or continue with"
msgstr "Eller fortsätt med"

#: src/components/alerts/alert-button.tsx
msgid "Overwrite existing alerts"
msgstr "Skriv över befintliga larm"

#: src/components/command-palette.tsx
msgid "Page"
msgstr "Sida"

#: src/components/command-palette.tsx
msgid "Pages / Settings"
msgstr "Sidor / Inställningar"

#: src/components/login/auth-form.tsx
#: src/components/login/auth-form.tsx
msgid "Password"
msgstr "Lösenord"

#: src/components/login/auth-form.tsx
msgid "Password must be at least 8 characters."
msgstr "Lösenordet måste vara minst 8 tecken."

#: src/components/login/auth-form.tsx
msgid "Password must be less than 72 bytes."
msgstr ""

#: src/components/login/forgot-pass-form.tsx
msgid "Password reset request received"
msgstr "Begäran om återställning av lösenord mottagen"

#: src/components/systems-table/systems-table.tsx
msgid "Pause"
msgstr "Paus"

#: src/components/systems-table/systems-table.tsx
msgid "Paused"
msgstr "Pausad"

#: src/components/routes/settings/notifications.tsx
msgid "Please <0>configure an SMTP server</0> to ensure alerts are delivered."
msgstr "Vänligen <0>konfigurera en SMTP-server</0> för att säkerställa att larm levereras."

#: src/components/alerts/alerts-system.tsx
msgid "Please check logs for more details."
msgstr "Vänligen kontrollera loggarna för mer information."

#: src/components/login/forgot-pass-form.tsx
#: src/components/login/auth-form.tsx
msgid "Please check your credentials and try again"
msgstr "Vänligen kontrollera dina inloggningsuppgifter och försök igen"

#: src/components/login/login.tsx
msgid "Please create an admin account"
msgstr "Vänligen skapa ett administratörskonto"

#: src/components/login/auth-form.tsx
msgid "Please enable pop-ups for this site"
msgstr "Vänligen aktivera popup-fönster för den här webbplatsen"

#: src/lib/utils.ts
msgid "Please log in again"
msgstr "Vänligen logga in igen"

#: src/components/login/auth-form.tsx
msgid "Please see <0>the documentation</0> for instructions."
msgstr "Vänligen se <0>dokumentationen</0> för instruktioner."

#: src/components/login/login.tsx
msgid "Please sign in to your account"
msgstr "Vänligen logga in på ditt konto"

#: src/components/add-system.tsx
msgid "Port"
msgstr "Port"

<<<<<<< HEAD
#: src/components/routes/system.tsx:475
#: src/components/routes/system.tsx:595
=======
#: src/components/routes/system.tsx
#: src/components/routes/system.tsx
>>>>>>> ffb3ec04
msgid "Precise utilization at the recorded time"
msgstr "Exakt användning vid den registrerade tidpunkten"

#: src/components/routes/settings/general.tsx
msgid "Preferred Language"
msgstr "Föredraget språk"

#. Use 'Key' if your language requires many more characters
#: src/components/add-system.tsx
msgid "Public Key"
msgstr "Offentlig nyckel"

#. Disk read
#: src/components/charts/area-chart.tsx
#: src/components/charts/area-chart.tsx
msgid "Read"
msgstr "Läs"

#. Network bytes received (download)
#: src/components/charts/area-chart.tsx
msgid "Received"
msgstr "Mottaget"

#: src/components/login/forgot-pass-form.tsx
msgid "Reset Password"
msgstr "Återställ lösenord"

#: src/components/systems-table/systems-table.tsx
msgid "Resume"
msgstr "Återuppta"

#: src/components/routes/settings/notifications.tsx
msgid "Save address using enter key or comma. Leave blank to disable email notifications."
msgstr "Spara adressen med Enter-tangenten eller komma. Lämna tomt för att inaktivera e-postaviseringar."

#: src/components/routes/settings/notifications.tsx
#: src/components/routes/settings/general.tsx
msgid "Save Settings"
msgstr "Spara inställningar"

#: src/components/add-system.tsx
msgid "Save system"
msgstr ""

#: src/components/navbar.tsx
msgid "Search"
msgstr "Sök"

#: src/components/command-palette.tsx
msgid "Search for systems or settings..."
msgstr "Sök efter system eller inställningar..."

#: src/components/alerts/alert-button.tsx
msgid "See <0>notification settings</0> to configure how you receive alerts."
msgstr "Se <0>aviseringsinställningar</0> för att konfigurera hur du tar emot larm."

#. Network bytes sent (upload)
#: src/components/charts/area-chart.tsx
msgid "Sent"
msgstr "Skickat"

#: src/components/routes/settings/general.tsx
msgid "Sets the default time range for charts when a system is viewed."
msgstr "Anger standardtidsintervallet för diagram när ett system visas."

#: src/components/command-palette.tsx
#: src/components/command-palette.tsx
#: src/components/command-palette.tsx
#: src/components/routes/settings/layout.tsx
#: src/components/routes/settings/layout.tsx
msgid "Settings"
msgstr "Inställningar"

#: src/components/routes/settings/layout.tsx
msgid "Settings saved"
msgstr "Inställningar sparade"

#: src/components/login/auth-form.tsx
msgid "Sign in"
msgstr "Logga in"

#: src/components/command-palette.tsx
msgid "SMTP settings"
msgstr "SMTP-inställningar"

#: src/components/systems-table/systems-table.tsx
msgid "Sort By"
msgstr "Sortera efter"

#: src/lib/utils.ts
msgid "Status"
msgstr "Status"

<<<<<<< HEAD
#: src/components/routes/system.tsx:541
msgid "Swap space used by the system"
msgstr "Swap-utrymme som används av systemet"

#: src/components/routes/system.tsx:540
=======
#: src/components/routes/system.tsx
msgid "Swap space used by the system"
msgstr "Swap-utrymme som används av systemet"

#: src/components/routes/system.tsx
>>>>>>> ffb3ec04
msgid "Swap Usage"
msgstr "Swap-användning"

#. System theme
#: src/lib/utils.ts
#: src/components/mode-toggle.tsx
#: src/components/systems-table/systems-table.tsx
msgid "System"
msgstr "System"

#: src/components/navbar.tsx
msgid "Systems"
msgstr "System"

#: src/components/routes/settings/config-yaml.tsx
msgid "Systems may be managed in a <0>config.yml</0> file inside your data directory."
msgstr "System kan hanteras i en <0>config.yml</0>-fil i din datakatalog."

#: src/components/systems-table/systems-table.tsx
msgid "Table"
msgstr "Tabell"

#. Temperature label in systems table
#: src/components/systems-table/systems-table.tsx
msgid "Temp"
msgstr ""

<<<<<<< HEAD
#: src/lib/utils.ts:344
#: src/components/routes/system.tsx:552
msgid "Temperature"
msgstr "Temperatur"

#: src/components/routes/system.tsx:553
=======
#: src/lib/utils.ts
#: src/components/routes/system.tsx
msgid "Temperature"
msgstr "Temperatur"

#: src/components/routes/system.tsx
>>>>>>> ffb3ec04
msgid "Temperatures of system sensors"
msgstr "Temperaturer för systemsensorer"

#: src/components/routes/settings/notifications.tsx
msgid "Test <0>URL</0>"
msgstr "Testa <0>URL</0>"

#: src/components/routes/settings/notifications.tsx
msgid "Test notification sent"
msgstr "Testavisering skickad"

#: src/components/add-system.tsx
msgid "The agent must be running on the system to connect. Copy the installation command for the agent below."
msgstr "Agenten måste köras på systemet för att ansluta. Kopiera installationskommandot för agenten nedan."

#: src/components/add-system.tsx
msgid "The agent must be running on the system to connect. Copy the<0>docker-compose.yml</0> for the agent below."
msgstr "Agenten måste köras på systemet för att ansluta. Kopiera <0>docker-compose.yml</0> för agenten nedan."

#: src/components/login/forgot-pass-form.tsx
msgid "Then log into the backend and reset your user account password in the users table."
msgstr "Logga sedan in på backend och återställ ditt användarkontos lösenord i användartabellen."

#: src/components/systems-table/systems-table.tsx
msgid "This action cannot be undone. This will permanently delete all current records for {name} from the database."
msgstr "Den här åtgärden kan inte ångras. Detta kommer permanent att ta bort alla aktuella poster för {name} från databasen."

<<<<<<< HEAD
#: src/components/routes/system.tsx:633
msgid "Throughput of {extraFsName}"
msgstr "Genomströmning av {extraFsName}"

#: src/components/routes/system.tsx:500
=======
#: src/components/routes/system.tsx
msgid "Throughput of {extraFsName}"
msgstr "Genomströmning av {extraFsName}"

#: src/components/routes/system.tsx
>>>>>>> ffb3ec04
msgid "Throughput of root filesystem"
msgstr "Genomströmning av rotfilsystemet"

#: src/components/routes/settings/notifications.tsx
msgid "To email(s)"
msgstr "Till e-postadress(er)"

<<<<<<< HEAD
#: src/components/routes/system.tsx:427
#: src/components/routes/system.tsx:440
=======
#: src/components/routes/system.tsx
#: src/components/routes/system.tsx
>>>>>>> ffb3ec04
msgid "Toggle grid"
msgstr "Växla rutnät"

#: src/components/mode-toggle.tsx
msgid "Toggle theme"
msgstr "Växla tema"

#: src/lib/utils.ts
msgid "Triggers when any sensor exceeds a threshold"
msgstr "Utlöses när någon sensor överskrider ett tröskelvärde"

#: src/lib/utils.ts
msgid "Triggers when combined up/down exceeds a threshold"
msgstr "Utlöses när kombinerad upp/ner överskrider ett tröskelvärde"

#: src/lib/utils.ts
msgid "Triggers when CPU usage exceeds a threshold"
msgstr "Utlöses när CPU-användningen överskrider ett tröskelvärde"

#: src/lib/utils.ts
msgid "Triggers when memory usage exceeds a threshold"
msgstr "Utlöses när minnesanvändningen överskrider ett tröskelvärde"

#: src/lib/utils.ts
msgid "Triggers when status switches between up and down"
msgstr "Utlöses när status växlar mellan upp och ner"

#: src/lib/utils.ts
msgid "Triggers when usage of any disk exceeds a threshold"
msgstr "Utlöses när användningen av någon disk överskrider ett tröskelvärde"

#. Context: System is up
<<<<<<< HEAD
#: src/components/systems-table/systems-table.tsx:141
#: src/components/routes/system.tsx:361
=======
#: src/components/systems-table/systems-table.tsx
#: src/components/routes/system.tsx
>>>>>>> ffb3ec04
msgid "Up"
msgstr ""

#: src/components/systems-table/systems-table.tsx
msgid "Updated in real time. Click on a system to view information."
msgstr "Uppdateras i realtid. Klicka på ett system för att visa information."

<<<<<<< HEAD
#: src/components/routes/system.tsx:288
msgid "Uptime"
msgstr "Drifttid"

#: src/components/routes/system.tsx:586
#: src/components/routes/system.tsx:620
#: src/components/charts/area-chart.tsx:75
msgid "Usage"
msgstr "Användning"

#: src/components/routes/system.tsx:492
=======
#: src/components/routes/system.tsx
msgid "Uptime"
msgstr "Drifttid"

#: src/components/routes/system.tsx
#: src/components/routes/system.tsx
#: src/components/charts/area-chart.tsx
msgid "Usage"
msgstr "Användning"

#: src/components/routes/system.tsx
>>>>>>> ffb3ec04
msgid "Usage of root partition"
msgstr "Användning av rotpartitionen"

#: src/components/charts/swap-chart.tsx
#: src/components/charts/mem-chart.tsx
#: src/components/charts/area-chart.tsx
msgid "Used"
msgstr "Använt"

#: src/components/navbar.tsx
#: src/components/command-palette.tsx
msgid "Users"
msgstr "Användare"

#: src/components/systems-table/systems-table.tsx
msgid "View"
msgstr "Visa"

#: src/components/systems-table/systems-table.tsx
msgid "Visible Fields"
msgstr "Synliga fält"

<<<<<<< HEAD
#: src/components/routes/system.tsx:725
=======
#: src/components/routes/system.tsx
>>>>>>> ffb3ec04
msgid "Waiting for enough records to display"
msgstr "Väntar på tillräckligt med poster att visa"

#: src/components/routes/settings/general.tsx
msgid "Want to help improve our translations? Check <0>Crowdin</0> for details."
msgstr "Vill du hjälpa oss att göra våra översättningar ännu bättre? Kolla in <0>Crowdin</0> för mer information."

#: src/components/routes/settings/notifications.tsx
msgid "Webhook / Push notifications"
msgstr "Webhook / Push-aviseringar"

<<<<<<< HEAD
#: src/components/routes/system.tsx:280
#~ msgid "Windows build"
#~ msgstr ""
=======
#: src/components/add-system.tsx
msgctxt "Button to copy install command"
msgid "Windows command"
msgstr "Windows-kommando"
>>>>>>> ffb3ec04

#. Disk write
#: src/components/charts/area-chart.tsx
#: src/components/charts/area-chart.tsx
msgid "Write"
msgstr "Skriv"

#: src/components/routes/settings/layout.tsx
msgid "YAML Config"
msgstr "YAML-konfiguration"

#: src/components/routes/settings/config-yaml.tsx
msgid "YAML Configuration"
msgstr "YAML-konfiguration"

#: src/components/routes/settings/layout.tsx
msgid "Your user settings have been updated."
msgstr "Dina användarinställningar har uppdaterats."<|MERGE_RESOLUTION|>--- conflicted
+++ resolved
@@ -19,19 +19,11 @@
 "X-Crowdin-File-ID: 16\n"
 
 #. placeholder {0}: Math.trunc(system.info?.u / 86400)
-<<<<<<< HEAD
 #: src/components/routes/system.tsx:277
 msgid "{0, plural, one {# day} other {# days}}"
 msgstr "{0, plural, one {# dag} other {# dagar}}"
 
 #: src/components/routes/system.tsx:275
-=======
-#: src/components/routes/system.tsx
-msgid "{0, plural, one {# day} other {# days}}"
-msgstr "{0, plural, one {# dag} other {# dagar}}"
-
-#: src/components/routes/system.tsx
->>>>>>> ffb3ec04
 msgid "{hours, plural, one {# hour} other {# hours}}"
 msgstr "{hours, plural, one {# timme} other {# timmar}}"
 
@@ -60,11 +52,7 @@
 msgid "Actions"
 msgstr "Åtgärder"
 
-<<<<<<< HEAD
 #: src/components/routes/home.tsx:83
-=======
-#: src/components/routes/home.tsx
->>>>>>> ffb3ec04
 msgid "Active Alerts"
 msgstr "Aktiva larm"
 
@@ -118,19 +106,11 @@
 msgid "Automatic copy requires a secure context."
 msgstr "Automatisk kopiering kräver en säker kontext."
 
-<<<<<<< HEAD
 #: src/components/routes/system.tsx:688
 msgid "Average"
 msgstr "Genomsnitt"
 
 #: src/components/routes/system.tsx:464
-=======
-#: src/components/routes/system.tsx
-msgid "Average"
-msgstr "Genomsnitt"
-
-#: src/components/routes/system.tsx
->>>>>>> ffb3ec04
 msgid "Average CPU utilization of containers"
 msgstr "Genomsnittlig CPU-användning för containrar"
 
@@ -139,28 +119,16 @@
 msgid "Average exceeds <0>{value}{0}</0>"
 msgstr "Genomsnittet överskrider <0>{value}{0}</0>"
 
-<<<<<<< HEAD
 #: src/components/routes/system.tsx:565
 msgid "Average power consumption of GPUs"
 msgstr "Genomsnittlig strömförbrukning för GPU:er"
 
 #: src/components/routes/system.tsx:453
-=======
-#: src/components/routes/system.tsx
-msgid "Average power consumption of GPUs"
-msgstr "Genomsnittlig strömförbrukning för GPU:er"
-
-#: src/components/routes/system.tsx
->>>>>>> ffb3ec04
 msgid "Average system-wide CPU utilization"
 msgstr "Genomsnittlig systemomfattande CPU-användning"
 
 #. placeholder {0}: gpu.n
-<<<<<<< HEAD
 #: src/components/routes/system.tsx:587
-=======
-#: src/components/routes/system.tsx
->>>>>>> ffb3ec04
 msgid "Average utilization of {0}"
 msgstr "Genomsnittlig användning av {0}"
 
@@ -169,13 +137,8 @@
 msgid "Backups"
 msgstr "Säkerhetskopior"
 
-<<<<<<< HEAD
 #: src/lib/utils.ts:337
 #: src/components/routes/system.tsx:509
-=======
-#: src/lib/utils.ts
-#: src/components/routes/system.tsx
->>>>>>> ffb3ec04
 msgid "Bandwidth"
 msgstr "Bandbredd"
 
@@ -275,15 +238,9 @@
 msgid "CPU"
 msgstr "CPU"
 
-<<<<<<< HEAD
 #: src/lib/utils.ts:319
 #: src/components/routes/system.tsx:452
 #: src/components/charts/area-chart.tsx:58
-=======
-#: src/lib/utils.ts
-#: src/components/routes/system.tsx
-#: src/components/charts/area-chart.tsx
->>>>>>> ffb3ec04
 msgid "CPU Usage"
 msgstr "CPU-användning"
 
@@ -313,7 +270,6 @@
 msgid "Disk"
 msgstr "Disk"
 
-<<<<<<< HEAD
 #: src/components/routes/system.tsx:499
 msgid "Disk I/O"
 msgstr "Disk I/O"
@@ -337,31 +293,6 @@
 msgstr "Docker Minnesanvändning"
 
 #: src/components/routes/system.tsx:525
-=======
-#: src/components/routes/system.tsx
-msgid "Disk I/O"
-msgstr "Disk I/O"
-
-#: src/lib/utils.ts
-#: src/components/routes/system.tsx
-#: src/components/charts/disk-chart.tsx
-msgid "Disk Usage"
-msgstr "Diskanvändning"
-
-#: src/components/routes/system.tsx
-msgid "Disk usage of {extraFsName}"
-msgstr "Diskanvändning av {extraFsName}"
-
-#: src/components/routes/system.tsx
-msgid "Docker CPU Usage"
-msgstr "Docker CPU-användning"
-
-#: src/components/routes/system.tsx
-msgid "Docker Memory Usage"
-msgstr "Docker Minnesanvändning"
-
-#: src/components/routes/system.tsx
->>>>>>> ffb3ec04
 msgid "Docker Network I/O"
 msgstr "Docker Nätverks-I/O"
 
@@ -370,15 +301,9 @@
 msgstr "Dokumentation"
 
 #. Context: System is down
-<<<<<<< HEAD
 #: src/lib/utils.ts:316
 #: src/components/systems-table/systems-table.tsx:142
 #: src/components/routes/system.tsx:363
-=======
-#: src/lib/utils.ts
-#: src/components/systems-table/systems-table.tsx
-#: src/components/routes/system.tsx
->>>>>>> ffb3ec04
 msgid "Down"
 msgstr ""
 
@@ -413,11 +338,7 @@
 #. placeholder {0}: alert.value
 #. placeholder {1}: info.unit
 #. placeholder {2}: alert.min
-<<<<<<< HEAD
 #: src/components/routes/home.tsx:102
-=======
-#: src/components/routes/home.tsx
->>>>>>> ffb3ec04
 msgid "Exceeds {0}{1} in last {2, plural, one {# minute} other {# minutes}}"
 msgstr "Överskrider {0}{1} under de senaste {2, plural, one {# minuten} other {# minuterna}}"
 
@@ -450,13 +371,8 @@
 msgid "Failed to update alert"
 msgstr "Kunde inte uppdatera larm"
 
-<<<<<<< HEAD
 #: src/components/systems-table/systems-table.tsx:354
 #: src/components/routes/system.tsx:661
-=======
-#: src/components/systems-table/systems-table.tsx
-#: src/components/routes/system.tsx
->>>>>>> ffb3ec04
 msgid "Filter..."
 msgstr "Filtrera..."
 
@@ -474,11 +390,7 @@
 msgid "General"
 msgstr "Allmänt"
 
-<<<<<<< HEAD
 #: src/components/routes/system.tsx:564
-=======
-#: src/components/routes/system.tsx
->>>>>>> ffb3ec04
 msgid "GPU Power Draw"
 msgstr "GPU-strömförbrukning"
 
@@ -504,11 +416,7 @@
 msgstr "Ogiltig e-postadress."
 
 #. Linux kernel
-<<<<<<< HEAD
 #: src/components/routes/system.tsx:260
-=======
-#: src/components/routes/system.tsx
->>>>>>> ffb3ec04
 msgid "Kernel"
 msgstr "Kärna"
 
@@ -556,11 +464,7 @@
 msgstr ""
 
 #. Chart select field. Please try to keep this short.
-<<<<<<< HEAD
 #: src/components/routes/system.tsx:691
-=======
-#: src/components/routes/system.tsx
->>>>>>> ffb3ec04
 msgid "Max 1 min"
 msgstr "Max 1 min"
 
@@ -568,21 +472,12 @@
 msgid "Memory"
 msgstr "Minne"
 
-<<<<<<< HEAD
 #: src/lib/utils.ts:325
 #: src/components/routes/system.tsx:474
 msgid "Memory Usage"
 msgstr "Minnesanvändning"
 
 #: src/components/routes/system.tsx:485
-=======
-#: src/lib/utils.ts
-#: src/components/routes/system.tsx
-msgid "Memory Usage"
-msgstr "Minnesanvändning"
-
-#: src/components/routes/system.tsx
->>>>>>> ffb3ec04
 msgid "Memory usage of docker containers"
 msgstr "Minnesanvändning för dockercontainrar"
 
@@ -594,19 +489,11 @@
 msgid "Net"
 msgstr "Nät"
 
-<<<<<<< HEAD
 #: src/components/routes/system.tsx:526
 msgid "Network traffic of docker containers"
 msgstr "Nätverkstrafik för dockercontainrar"
 
 #: src/components/routes/system.tsx:511
-=======
-#: src/components/routes/system.tsx
-msgid "Network traffic of docker containers"
-msgstr "Nätverkstrafik för dockercontainrar"
-
-#: src/components/routes/system.tsx
->>>>>>> ffb3ec04
 msgid "Network traffic of public interfaces"
 msgstr "Nätverkstrafik för publika gränssnitt"
 
@@ -715,13 +602,8 @@
 msgid "Port"
 msgstr "Port"
 
-<<<<<<< HEAD
 #: src/components/routes/system.tsx:475
 #: src/components/routes/system.tsx:595
-=======
-#: src/components/routes/system.tsx
-#: src/components/routes/system.tsx
->>>>>>> ffb3ec04
 msgid "Precise utilization at the recorded time"
 msgstr "Exakt användning vid den registrerade tidpunkten"
 
@@ -815,19 +697,11 @@
 msgid "Status"
 msgstr "Status"
 
-<<<<<<< HEAD
 #: src/components/routes/system.tsx:541
 msgid "Swap space used by the system"
 msgstr "Swap-utrymme som används av systemet"
 
 #: src/components/routes/system.tsx:540
-=======
-#: src/components/routes/system.tsx
-msgid "Swap space used by the system"
-msgstr "Swap-utrymme som används av systemet"
-
-#: src/components/routes/system.tsx
->>>>>>> ffb3ec04
 msgid "Swap Usage"
 msgstr "Swap-användning"
 
@@ -855,21 +729,12 @@
 msgid "Temp"
 msgstr ""
 
-<<<<<<< HEAD
 #: src/lib/utils.ts:344
 #: src/components/routes/system.tsx:552
 msgid "Temperature"
 msgstr "Temperatur"
 
 #: src/components/routes/system.tsx:553
-=======
-#: src/lib/utils.ts
-#: src/components/routes/system.tsx
-msgid "Temperature"
-msgstr "Temperatur"
-
-#: src/components/routes/system.tsx
->>>>>>> ffb3ec04
 msgid "Temperatures of system sensors"
 msgstr "Temperaturer för systemsensorer"
 
@@ -897,19 +762,11 @@
 msgid "This action cannot be undone. This will permanently delete all current records for {name} from the database."
 msgstr "Den här åtgärden kan inte ångras. Detta kommer permanent att ta bort alla aktuella poster för {name} från databasen."
 
-<<<<<<< HEAD
 #: src/components/routes/system.tsx:633
 msgid "Throughput of {extraFsName}"
 msgstr "Genomströmning av {extraFsName}"
 
 #: src/components/routes/system.tsx:500
-=======
-#: src/components/routes/system.tsx
-msgid "Throughput of {extraFsName}"
-msgstr "Genomströmning av {extraFsName}"
-
-#: src/components/routes/system.tsx
->>>>>>> ffb3ec04
 msgid "Throughput of root filesystem"
 msgstr "Genomströmning av rotfilsystemet"
 
@@ -917,13 +774,8 @@
 msgid "To email(s)"
 msgstr "Till e-postadress(er)"
 
-<<<<<<< HEAD
 #: src/components/routes/system.tsx:427
 #: src/components/routes/system.tsx:440
-=======
-#: src/components/routes/system.tsx
-#: src/components/routes/system.tsx
->>>>>>> ffb3ec04
 msgid "Toggle grid"
 msgstr "Växla rutnät"
 
@@ -956,13 +808,8 @@
 msgstr "Utlöses när användningen av någon disk överskrider ett tröskelvärde"
 
 #. Context: System is up
-<<<<<<< HEAD
 #: src/components/systems-table/systems-table.tsx:141
 #: src/components/routes/system.tsx:361
-=======
-#: src/components/systems-table/systems-table.tsx
-#: src/components/routes/system.tsx
->>>>>>> ffb3ec04
 msgid "Up"
 msgstr ""
 
@@ -970,7 +817,6 @@
 msgid "Updated in real time. Click on a system to view information."
 msgstr "Uppdateras i realtid. Klicka på ett system för att visa information."
 
-<<<<<<< HEAD
 #: src/components/routes/system.tsx:288
 msgid "Uptime"
 msgstr "Drifttid"
@@ -982,19 +828,6 @@
 msgstr "Användning"
 
 #: src/components/routes/system.tsx:492
-=======
-#: src/components/routes/system.tsx
-msgid "Uptime"
-msgstr "Drifttid"
-
-#: src/components/routes/system.tsx
-#: src/components/routes/system.tsx
-#: src/components/charts/area-chart.tsx
-msgid "Usage"
-msgstr "Användning"
-
-#: src/components/routes/system.tsx
->>>>>>> ffb3ec04
 msgid "Usage of root partition"
 msgstr "Användning av rotpartitionen"
 
@@ -1017,11 +850,7 @@
 msgid "Visible Fields"
 msgstr "Synliga fält"
 
-<<<<<<< HEAD
 #: src/components/routes/system.tsx:725
-=======
-#: src/components/routes/system.tsx
->>>>>>> ffb3ec04
 msgid "Waiting for enough records to display"
 msgstr "Väntar på tillräckligt med poster att visa"
 
@@ -1033,16 +862,9 @@
 msgid "Webhook / Push notifications"
 msgstr "Webhook / Push-aviseringar"
 
-<<<<<<< HEAD
 #: src/components/routes/system.tsx:280
 #~ msgid "Windows build"
 #~ msgstr ""
-=======
-#: src/components/add-system.tsx
-msgctxt "Button to copy install command"
-msgid "Windows command"
-msgstr "Windows-kommando"
->>>>>>> ffb3ec04
 
 #. Disk write
 #: src/components/charts/area-chart.tsx
