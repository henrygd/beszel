msgid ""
msgstr ""
"POT-Creation-Date: 2024-11-01 11:30-0400\n"
"MIME-Version: 1.0\n"
"Content-Type: text/plain; charset=UTF-8\n"
"Content-Transfer-Encoding: 8bit\n"
"X-Generator: @lingui/cli\n"
"Language: zh\n"
"Project-Id-Version: beszel\n"
"Report-Msgid-Bugs-To: \n"
"PO-Revision-Date: 2025-02-27 05:46\n"
"Last-Translator: \n"
"Language-Team: Chinese Simplified\n"
"Plural-Forms: nplurals=1; plural=0;\n"
"X-Crowdin-Project: beszel\n"
"X-Crowdin-Project-ID: 733311\n"
"X-Crowdin-Language: zh-CN\n"
"X-Crowdin-File: /main/beszel/site/src/locales/en/en.po\n"
"X-Crowdin-File-ID: 16\n"

<<<<<<< HEAD
#: src/components/routes/system.tsx:294
msgid "{0, plural, one {# day} other {# days}}"
msgstr "{0, plural, one {# 天} other {# 天}}"

#: src/components/routes/system.tsx:292
msgid "{hours, plural, one {# hour} other {# hours}}"
msgstr "{hours, plural, one {# 小时} other {# 小时}}"

#: src/lib/utils.ts:146
msgid "1 hour"
msgstr "1小时"

#: src/lib/utils.ts:169
msgid "1 week"
msgstr "1周"

#: src/lib/utils.ts:154
msgid "12 hours"
msgstr "12小时"

#: src/lib/utils.ts:162
msgid "24 hours"
msgstr "24小时"

#: src/lib/utils.ts:177
=======
#: src/components/routes/system.tsx:252
msgid "{0, plural, one {# day} other {# days}}"
msgstr "{0, plural, one {# 天} other {# 天}}"

#: src/components/routes/system.tsx:250
msgid "{hours, plural, one {# hour} other {# hours}}"
msgstr "{hours, plural, one {# 小时} other {# 小时}}"

#: src/lib/utils.ts:158
msgid "1 hour"
msgstr "1小时"

#: src/lib/utils.ts:181
msgid "1 week"
msgstr "1周"

#: src/lib/utils.ts:166
msgid "12 hours"
msgstr "12小时"

#: src/lib/utils.ts:174
msgid "24 hours"
msgstr "24小时"

#: src/lib/utils.ts:189
>>>>>>> 2ef1fe6b
msgid "30 days"
msgstr "30天"

#. Table column
<<<<<<< HEAD
#: src/components/systems-table/systems-table.tsx:236
#: src/components/systems-table/systems-table.tsx:322
#: src/components/systems-table/systems-table.tsx:464
#: src/components/systems-table/systems-table.tsx:474
=======
#: src/components/systems-table/systems-table.tsx:278
#: src/components/systems-table/systems-table.tsx:366
#: src/components/systems-table/systems-table.tsx:508
#: src/components/systems-table/systems-table.tsx:518
>>>>>>> 2ef1fe6b
msgid "Actions"
msgstr "操作"

#: src/components/routes/home.tsx:62
msgid "Active Alerts"
msgstr "启用的警报"

#: src/components/add-system.tsx:42
msgid "Add <0>System</0>"
msgstr "添加<0>客户端</0>"

#: src/components/add-system.tsx:124
msgid "Add New System"
msgstr "添加新客户端"

#: src/components/add-system.tsx:230
msgid "Add system"
msgstr "添加客户端"

#: src/components/routes/settings/notifications.tsx:157
msgid "Add URL"
msgstr "添加URL"

#: src/components/routes/settings/general.tsx:81
msgid "Adjust display options for charts."
msgstr "调整图表的显示选项。"

#: src/components/command-palette.tsx:133
#: src/components/command-palette.tsx:146
#: src/components/command-palette.tsx:160
#: src/components/command-palette.tsx:174
#: src/components/command-palette.tsx:189
msgid "Admin"
msgstr "管理员"

<<<<<<< HEAD
#: src/components/systems-table/systems-table.tsx:205
=======
#: src/components/systems-table/systems-table.tsx:246
>>>>>>> 2ef1fe6b
msgid "Agent"
msgstr "客户端"

#: src/components/alerts/alert-button.tsx:32
#: src/components/alerts/alert-button.tsx:68
msgid "Alerts"
msgstr "警报"

#: src/components/alerts/alert-button.tsx:88
<<<<<<< HEAD
#: src/components/systems-table/systems-table.tsx:275
msgid "All Systems"
msgstr "所有客户端"

#: src/components/systems-table/systems-table.tsx:579
=======
#: src/components/systems-table/systems-table.tsx:319
msgid "All Systems"
msgstr "所有客户端"

#: src/components/systems-table/systems-table.tsx:642
>>>>>>> 2ef1fe6b
msgid "Are you sure you want to delete {name}?"
msgstr "您确定要删除{name}吗？"

#: src/components/copy-to-clipboard.tsx:16
msgid "Automatic copy requires a secure context."
msgstr "自动复制所需的安全上下文。"

<<<<<<< HEAD
#: src/components/routes/system.tsx:716
msgid "Average"
msgstr "平均"

#: src/components/routes/system.tsx:444
#: src/components/routes/system.tsx:456
=======
#: src/components/routes/system.tsx:633
msgid "Average"
msgstr "平均"

#: src/components/routes/system.tsx:410
>>>>>>> 2ef1fe6b
msgid "Average CPU utilization of containers"
msgstr "容器的平均 CPU 使用率"

#: src/components/alerts/alerts-system.tsx:205
msgid "Average exceeds <0>{value}{0}</0>"
msgstr "平均值超过<0>{value}{0}</0>"

<<<<<<< HEAD
#: src/components/routes/system.tsx:588
msgid "Average power consumption of GPUs"
msgstr "GPU 平均能耗"

#: src/components/routes/system.tsx:433
=======
#: src/components/routes/system.tsx:511
msgid "Average power consumption of GPUs"
msgstr "GPU 平均能耗"

#: src/components/routes/system.tsx:399
>>>>>>> 2ef1fe6b
msgid "Average system-wide CPU utilization"
msgstr "系统范围内的平均 CPU 使用率"

<<<<<<< HEAD
#: src/components/routes/system.tsx:606
=======
#: src/components/routes/system.tsx:529
>>>>>>> 2ef1fe6b
msgid "Average utilization of {0}"
msgstr "{0} 平均利用率"

#: src/components/command-palette.tsx:171
#: src/components/navbar.tsx:94
msgid "Backups"
msgstr "备份"

<<<<<<< HEAD
#: src/components/routes/system.tsx:513
#: src/lib/utils.ts:314
msgid "Bandwidth"
msgstr "带宽"

#: src/components/login/auth-form.tsx:294
=======
#: src/components/routes/system.tsx:455
#: src/lib/utils.ts:327
msgid "Bandwidth"
msgstr "带宽"

#: src/components/login/auth-form.tsx:304
>>>>>>> 2ef1fe6b
msgid "Beszel supports OpenID Connect and many OAuth2 authentication providers."
msgstr "Beszel支持OpenID Connect和其他OAuth2认证方式。"

#: src/components/routes/settings/notifications.tsx:128
msgid "Beszel uses <0>Shoutrrr</0> to integrate with popular notification services."
msgstr "Beszel使用<0>Shoutrrr</0>以实现与常见的通知服务集成。"

#: src/components/add-system.tsx:129
msgid "Binary"
msgstr "二进制"

#: src/components/charts/mem-chart.tsx:89
msgid "Cache / Buffers"
msgstr "缓存/缓冲区"

<<<<<<< HEAD
#: src/components/systems-table/systems-table.tsx:590
=======
#: src/components/systems-table/systems-table.tsx:653
>>>>>>> 2ef1fe6b
msgid "Cancel"
msgstr "取消"

#: src/components/routes/settings/config-yaml.tsx:68
msgid "Caution - potential data loss"
msgstr "注意 - 数据可能已经丢失"

#: src/components/routes/settings/general.tsx:36
msgid "Change general application options."
msgstr "更改常规应用程序选项。"

#: src/components/routes/settings/general.tsx:78
msgid "Chart options"
msgstr "图表选项"

#: src/components/login/forgot-pass-form.tsx:34
msgid "Check {email} for a reset link."
msgstr "检查 {email} 以获取重置链接。"

#: src/components/routes/settings/layout.tsx:40
msgid "Check logs for more details."
msgstr "检查日志以获取更多详细信息。"

#: src/components/routes/settings/notifications.tsx:184
msgid "Check your notification service"
msgstr "检查您的通知服务"

#: src/components/add-system.tsx:203
msgid "Click to copy"
msgstr "点击复制"

#: src/components/login/forgot-pass-form.tsx:83
#: src/components/login/forgot-pass-form.tsx:89
msgid "Command line instructions"
msgstr "命令行说明"

#: src/components/routes/settings/notifications.tsx:78
msgid "Configure how you receive alert notifications."
msgstr "配置您接收警报通知的方式。"

<<<<<<< HEAD
#: src/components/login/auth-form.tsx:170
#: src/components/login/auth-form.tsx:175
msgid "Confirm password"
msgstr "确认密码"

#: src/components/systems-table/systems-table.tsx:596
=======
#: src/components/login/auth-form.tsx:210
#: src/components/login/auth-form.tsx:215
msgid "Confirm password"
msgstr "确认密码"

#: src/components/systems-table/systems-table.tsx:659
>>>>>>> 2ef1fe6b
msgid "Continue"
msgstr "继续"

#: src/lib/utils.ts:26
msgid "Copied to clipboard"
msgstr "已复制到剪贴板"

#: src/components/add-system.tsx:214
#: src/components/add-system.tsx:216
msgid "Copy"
msgstr "复制"

<<<<<<< HEAD
#: src/components/systems-table/systems-table.tsx:565
=======
#: src/components/systems-table/systems-table.tsx:624
>>>>>>> 2ef1fe6b
msgid "Copy host"
msgstr "复制主机名"

#: src/components/add-system.tsx:223
msgid "Copy Linux command"
msgstr "复制 Linux 安装命令"

#: src/components/copy-to-clipboard.tsx:13
msgid "Copy text"
msgstr "复制文本"

<<<<<<< HEAD
#: src/components/systems-table/systems-table.tsx:161
=======
#: src/components/systems-table/systems-table.tsx:165
>>>>>>> 2ef1fe6b
msgid "CPU"
msgstr "CPU"

#: src/components/charts/area-chart.tsx:56
<<<<<<< HEAD
#: src/components/routes/system.tsx:432
#: src/lib/utils.ts:296
msgid "CPU Usage"
msgstr "CPU使用率"

#: src/components/login/auth-form.tsx:196
=======
#: src/components/routes/system.tsx:398
#: src/lib/utils.ts:309
msgid "CPU Usage"
msgstr "CPU使用率"

#: src/components/login/auth-form.tsx:236
>>>>>>> 2ef1fe6b
msgid "Create account"
msgstr "创建账户"

#. Dark theme
#: src/components/mode-toggle.tsx:21
msgid "Dark"
msgstr "深色模式"

#: src/components/command-palette.tsx:82
#: src/components/routes/home.tsx:35
msgid "Dashboard"
msgstr "仪表板"

#: src/components/routes/settings/general.tsx:85
msgid "Default time period"
msgstr "默认时间段"

<<<<<<< HEAD
#: src/components/systems-table/systems-table.tsx:571
msgid "Delete"
msgstr "删除"

#: src/components/systems-table/systems-table.tsx:177
msgid "Disk"
msgstr "磁盘"

#: src/components/routes/system.tsx:503
=======
#: src/components/systems-table/systems-table.tsx:629
msgid "Delete"
msgstr "删除"

#: src/components/systems-table/systems-table.tsx:181
msgid "Disk"
msgstr "磁盘"

#: src/components/routes/system.tsx:445
>>>>>>> 2ef1fe6b
msgid "Disk I/O"
msgstr "磁盘I/O"

#: src/components/charts/disk-chart.tsx:79
<<<<<<< HEAD
#: src/components/routes/system.tsx:496
#: src/lib/utils.ts:308
msgid "Disk Usage"
msgstr "磁盘使用"

#: src/components/routes/system.tsx:643
msgid "Disk usage of {extraFsName}"
msgstr "{extraFsName}的磁盘使用"

#: src/components/routes/system.tsx:443
msgid "Docker CPU Usage"
msgstr "Docker CPU使用"

#: src/components/routes/system.tsx:476
msgid "Docker Memory Usage"
msgstr "Docker内存使用"

#: src/components/routes/system.tsx:529
=======
#: src/components/routes/system.tsx:438
#: src/lib/utils.ts:321
msgid "Disk Usage"
msgstr "磁盘使用"

#: src/components/routes/system.tsx:566
msgid "Disk usage of {extraFsName}"
msgstr "{extraFsName}的磁盘使用"

#: src/components/routes/system.tsx:409
msgid "Docker CPU Usage"
msgstr "Docker CPU使用"

#: src/components/routes/system.tsx:430
msgid "Docker Memory Usage"
msgstr "Docker内存使用"

#: src/components/routes/system.tsx:471
>>>>>>> 2ef1fe6b
msgid "Docker Network I/O"
msgstr "Docker网络I/O"

#: src/components/command-palette.tsx:125
msgid "Documentation"
msgstr "文档"

<<<<<<< HEAD
#: src/components/login/auth-form.tsx:133
=======
#. Context: System is down
#: src/components/routes/system.tsx:309
#: src/lib/utils.ts:306
msgid "Down"
msgstr ""

#: src/components/add-system.tsx:124
#: src/components/systems-table/systems-table.tsx:599
msgid "Edit"
msgstr "编辑"

#: src/components/login/auth-form.tsx:173
>>>>>>> 2ef1fe6b
#: src/components/login/forgot-pass-form.tsx:53
msgid "Email"
msgstr "电子邮件"

#: src/components/routes/settings/notifications.tsx:92
msgid "Email notifications"
msgstr "电子邮件通知"

#: src/components/login/login.tsx:38
msgid "Enter email address to reset password"
msgstr "输入电子邮件地址以重置密码"

#: src/components/routes/settings/notifications.tsx:112
msgid "Enter email address..."
msgstr "输入电子邮件地址..."

<<<<<<< HEAD
#: src/components/login/auth-form.tsx:237
=======
#: src/components/login/auth-form.tsx:136
>>>>>>> 2ef1fe6b
#: src/components/routes/settings/config-yaml.tsx:28
#: src/components/routes/settings/notifications.tsx:188
msgid "Error"
msgstr "错误"

#: src/components/routes/home.tsx:81
msgid "Exceeds {0}{1} in last {2, plural, one {# minute} other {# minutes}}"
msgstr "在过去的{2, plural, one {# 分钟} other {# 分钟}}中超过{0}{1}"

#: src/components/routes/settings/config-yaml.tsx:72
msgid "Existing systems not defined in <0>config.yml</0> will be deleted. Please make regular backups."
msgstr "未在<0>config.yml</0>中定义的客户端将被删除。请定期备份。"

#: src/components/routes/settings/config-yaml.tsx:93
msgid "Export configuration"
msgstr "导出配置"

#: src/components/routes/settings/config-yaml.tsx:48
msgid "Export your current systems configuration."
msgstr "导出您当前的系统配置。"

#: src/lib/utils.ts:39
msgid "Failed to authenticate"
msgstr "认证失败"

#: src/components/routes/settings/layout.tsx:39
#: src/components/routes/settings/notifications.tsx:63
msgid "Failed to save settings"
msgstr "保存设置失败"

#: src/components/routes/settings/notifications.tsx:189
msgid "Failed to send test notification"
msgstr "发送测试通知失败"

#: src/components/alerts/alerts-system.tsx:24
msgid "Failed to update alert"
msgstr "更新警报失败"

<<<<<<< HEAD
#: src/components/routes/system.tsx:687
#: src/components/systems-table/systems-table.tsx:282
=======
#: src/components/routes/system.tsx:606
#: src/components/systems-table/systems-table.tsx:326
>>>>>>> 2ef1fe6b
msgid "Filter..."
msgstr "过滤..."

#: src/components/alerts/alerts-system.tsx:230
msgid "For <0>{min}</0> {min, plural, one {minute} other {minutes}}"
msgstr "持续<0>{min}</0> {min, plural, one {分钟} other {分钟}}"

<<<<<<< HEAD
#: src/components/login/auth-form.tsx:318
=======
#: src/components/login/auth-form.tsx:328
>>>>>>> 2ef1fe6b
msgid "Forgot password?"
msgstr "忘记密码？"

#. Context: General settings
#: src/components/routes/settings/general.tsx:33
#: src/components/routes/settings/layout.tsx:51
msgid "General"
msgstr "常规"

<<<<<<< HEAD
#: src/components/routes/system.tsx:587
msgid "GPU Power Draw"
msgstr "GPU 功耗"

#: src/components/systems-table/systems-table.tsx:309
=======
#: src/components/routes/system.tsx:510
msgid "GPU Power Draw"
msgstr "GPU 功耗"

#: src/components/systems-table/systems-table.tsx:353
>>>>>>> 2ef1fe6b
msgid "Grid"
msgstr "网格"

#: src/components/add-system.tsx:157
msgid "Host / IP"
msgstr "主机/IP"

#: src/components/login/forgot-pass-form.tsx:93
msgid "If you've lost the password to your admin account, you may reset it using the following command."
msgstr "如果您丢失了管理员账户的密码，可以使用以下命令重置。"

#: src/components/login/auth-form.tsx:17
msgid "Invalid email address."
msgstr "无效的电子邮件地址。"

#. Linux kernel
<<<<<<< HEAD
#: src/components/routes/system.tsx:306
=======
#: src/components/routes/system.tsx:264
>>>>>>> 2ef1fe6b
msgid "Kernel"
msgstr "内核"

#: src/components/routes/settings/general.tsx:45
msgid "Language"
msgstr "语言"

<<<<<<< HEAD
#: src/components/systems-table/systems-table.tsx:295
=======
#: src/components/systems-table/systems-table.tsx:339
>>>>>>> 2ef1fe6b
msgid "Layout"
msgstr "布局"

#. Light theme
#: src/components/mode-toggle.tsx:16
msgid "Light"
msgstr "浅色模式"

#: src/components/navbar.tsx:105
msgid "Log Out"
msgstr "登出"

#: src/components/login/login.tsx:19
msgid "Login"
msgstr "登录"

#: src/components/login/auth-form.tsx:39
#: src/components/login/forgot-pass-form.tsx:15
msgid "Login attempt failed"
msgstr "登录尝试失败"

#: src/components/command-palette.tsx:157
#: src/components/navbar.tsx:86
msgid "Logs"
msgstr "日志"

#: src/components/routes/settings/notifications.tsx:81
msgid "Looking instead for where to create alerts? Click the bell <0/> icons in the systems table."
msgstr "在寻找创建警报的位置吗？点击系统表中的铃铛<0/>图标。"

#: src/components/routes/settings/layout.tsx:85
msgid "Manage display and notification preferences."
msgstr "管理显示和通知偏好。"

#: src/components/add-system.tsx:225
msgid "Manual setup instructions"
msgstr "手动设置说明"

#. Chart select field. Please try to keep this short.
<<<<<<< HEAD
#: src/components/routes/system.tsx:719
msgid "Max 1 min"
msgstr "1分钟内最大值"

#: src/components/systems-table/systems-table.tsx:169
msgid "Memory"
msgstr "内存"

#: src/components/routes/system.tsx:466
#: src/lib/utils.ts:302
msgid "Memory Usage"
msgstr "内存使用"

#: src/components/routes/system.tsx:489
msgid "Memory usage of containers"
msgstr ""

#: src/components/routes/system.tsx:477
=======
#: src/components/routes/system.tsx:636
msgid "Max 1 min"
msgstr "1分钟内最大值"

#: src/components/systems-table/systems-table.tsx:173
msgid "Memory"
msgstr "内存"

#: src/components/routes/system.tsx:420
#: src/lib/utils.ts:315
msgid "Memory Usage"
msgstr "内存使用"

#: src/components/routes/system.tsx:431
>>>>>>> 2ef1fe6b
msgid "Memory usage of docker containers"
msgstr "Docker 容器的内存使用"

#: src/components/add-system.tsx:153
msgid "Name"
msgstr "名称"

<<<<<<< HEAD
#: src/components/systems-table/systems-table.tsx:185
msgid "Net"
msgstr "网络"

#: src/components/routes/system.tsx:530
=======
#: src/components/systems-table/systems-table.tsx:198
msgid "Net"
msgstr "网络"

#: src/components/routes/system.tsx:472
>>>>>>> 2ef1fe6b
msgid "Network traffic of docker containers"
msgstr "Docker 容器的网络流量"

<<<<<<< HEAD
#: src/components/routes/system.tsx:549
msgid "Network traffic of proxmox containers"
msgstr ""

#: src/components/routes/system.tsx:515
=======
#: src/components/routes/system.tsx:457
>>>>>>> 2ef1fe6b
msgid "Network traffic of public interfaces"
msgstr "公共接口的网络流量"

#: src/components/command-palette.tsx:50
msgid "No results found."
msgstr "未找到结果。"

<<<<<<< HEAD
#: src/components/systems-table/systems-table.tsx:430
#: src/components/systems-table/systems-table.tsx:503
=======
#: src/components/systems-table/systems-table.tsx:474
#: src/components/systems-table/systems-table.tsx:547
>>>>>>> 2ef1fe6b
msgid "No systems found."
msgstr "未找到系统。"

#: src/components/command-palette.tsx:111
#: src/components/routes/settings/layout.tsx:56
#: src/components/routes/settings/notifications.tsx:75
msgid "Notifications"
msgstr "通知"

<<<<<<< HEAD
#: src/components/login/auth-form.tsx:289
=======
#: src/components/login/auth-form.tsx:299
>>>>>>> 2ef1fe6b
msgid "OAuth 2 / OIDC support"
msgstr "支持 OAuth 2 / OIDC"

#: src/components/routes/settings/config-yaml.tsx:61
msgid "On each restart, systems in the database will be updated to match the systems defined in the file."
msgstr "每次重启时，数据库中的系统将更新以匹配文件中定义的系统。"

<<<<<<< HEAD
#: src/components/systems-table/systems-table.tsx:537
msgid "Open menu"
msgstr "打开菜单"

#: src/components/login/auth-form.tsx:208
=======
#: src/components/systems-table/systems-table.tsx:585
msgid "Open menu"
msgstr "打开菜单"

#: src/components/login/auth-form.tsx:248
>>>>>>> 2ef1fe6b
msgid "Or continue with"
msgstr "或使用以下方式登录"

#: src/components/alerts/alert-button.tsx:109
msgid "Overwrite existing alerts"
msgstr "覆盖现有警报"

#: src/components/command-palette.tsx:85
msgid "Page"
msgstr "页面"

#: src/components/command-palette.tsx:72
msgid "Pages / Settings"
msgstr "页面/设置"

<<<<<<< HEAD
#: src/components/login/auth-form.tsx:152
#: src/components/login/auth-form.tsx:157
=======
#: src/components/login/auth-form.tsx:192
#: src/components/login/auth-form.tsx:197
>>>>>>> 2ef1fe6b
msgid "Password"
msgstr "密码"

#: src/components/login/auth-form.tsx:20
msgid "Password must be at least 8 characters."
msgstr "密码必须至少包含 8 个字符。"

#: src/components/login/auth-form.tsx:21
msgid "Password must be less than 72 bytes."
<<<<<<< HEAD
msgstr ""
=======
msgstr "密码必须小于 72 字节。"
>>>>>>> 2ef1fe6b

#: src/components/login/forgot-pass-form.tsx:33
msgid "Password reset request received"
msgstr "已收到密码重置请求"

<<<<<<< HEAD
#: src/components/systems-table/systems-table.tsx:559
=======
#: src/components/systems-table/systems-table.tsx:618
>>>>>>> 2ef1fe6b
msgid "Pause"
msgstr "暂停"

#: src/components/routes/settings/notifications.tsx:96
msgid "Please <0>configure an SMTP server</0> to ensure alerts are delivered."
msgstr "请<0>配置SMTP服务器</0>以确保警报被传递。"

#: src/components/alerts/alerts-system.tsx:25
msgid "Please check logs for more details."
msgstr "请检查日志以获取更多详细信息。"

#: src/components/login/auth-form.tsx:40
#: src/components/login/forgot-pass-form.tsx:16
msgid "Please check your credentials and try again"
msgstr "请检查您的凭据并重试"

#: src/components/login/login.tsx:36
msgid "Please create an admin account"
msgstr "请创建一个管理员账户"

<<<<<<< HEAD
#: src/components/login/auth-form.tsx:238
=======
#: src/components/login/auth-form.tsx:137
>>>>>>> 2ef1fe6b
msgid "Please enable pop-ups for this site"
msgstr "请为此网站启用弹出窗口"

#: src/lib/utils.ts:40
msgid "Please log in again"
msgstr "请重新登录"

<<<<<<< HEAD
#: src/components/login/auth-form.tsx:297
=======
#: src/components/login/auth-form.tsx:307
>>>>>>> 2ef1fe6b
msgid "Please see <0>the documentation</0> for instructions."
msgstr "请参阅<0>文档</0>以获取说明。"

#: src/components/login/login.tsx:40
msgid "Please sign in to your account"
msgstr "请登录您的账户"

#: src/components/add-system.tsx:169
msgid "Port"
msgstr "端口"

<<<<<<< HEAD
#: src/components/routes/system.tsx:467
#: src/components/routes/system.tsx:614
=======
#: src/components/routes/system.tsx:421
#: src/components/routes/system.tsx:537
>>>>>>> 2ef1fe6b
msgid "Precise utilization at the recorded time"
msgstr "采集时间下的精确内存使用率"

#: src/components/routes/settings/general.tsx:58
msgid "Preferred Language"
msgstr "首选语言"

#: src/components/routes/system.tsx:455
msgid "Proxmox CPU Usage"
msgstr ""

#: src/components/routes/system.tsx:488
msgid "Proxmox Memory Usage"
msgstr ""

#: src/components/routes/system.tsx:548
msgid "Proxmox Network I/O"
msgstr ""

#. Use 'Key' if your language requires many more characters
#: src/components/add-system.tsx:180
msgid "Public Key"
msgstr "公钥"

#. Disk read
#: src/components/charts/area-chart.tsx:60
#: src/components/charts/area-chart.tsx:70
msgid "Read"
msgstr "读取"

#. Network bytes received (download)
#: src/components/charts/area-chart.tsx:65
msgid "Received"
msgstr "接收"

#: src/components/login/forgot-pass-form.tsx:76
msgid "Reset Password"
msgstr "重置密码"

<<<<<<< HEAD
#: src/components/systems-table/systems-table.tsx:554
=======
#: src/components/systems-table/systems-table.tsx:613
>>>>>>> 2ef1fe6b
msgid "Resume"
msgstr "恢复"

#: src/components/routes/settings/notifications.tsx:118
msgid "Save address using enter key or comma. Leave blank to disable email notifications."
msgstr "使用回车键或逗号保存地址。留空以禁用电子邮件通知。"

#: src/components/routes/settings/general.tsx:106
#: src/components/routes/settings/notifications.tsx:168
msgid "Save Settings"
msgstr "保存设置"

<<<<<<< HEAD
=======
#: src/components/add-system.tsx:230
msgid "Save system"
msgstr "保存系统"

>>>>>>> 2ef1fe6b
#: src/components/navbar.tsx:134
msgid "Search"
msgstr "搜索"

#: src/components/command-palette.tsx:47
msgid "Search for systems or settings..."
msgstr "搜索系统或设置..."

#: src/components/alerts/alert-button.tsx:71
msgid "See <0>notification settings</0> to configure how you receive alerts."
msgstr "查看<0>通知设置</0>以配置您接收警报的方式。"

#. Network bytes sent (upload)
#: src/components/charts/area-chart.tsx:64
msgid "Sent"
msgstr "发送"

#: src/components/routes/settings/general.tsx:100
msgid "Sets the default time range for charts when a system is viewed."
msgstr "设置查看系统时图表的默认时间范围。"

#: src/components/command-palette.tsx:96
#: src/components/command-palette.tsx:99
#: src/components/command-palette.tsx:114
#: src/components/routes/settings/layout.tsx:71
#: src/components/routes/settings/layout.tsx:82
msgid "Settings"
msgstr "设置"

#: src/components/routes/settings/layout.tsx:33
msgid "Settings saved"
msgstr "设置已保存"

<<<<<<< HEAD
#: src/components/login/auth-form.tsx:196
=======
#: src/components/login/auth-form.tsx:236
>>>>>>> 2ef1fe6b
msgid "Sign in"
msgstr "登录"

#: src/components/command-palette.tsx:186
msgid "SMTP settings"
msgstr "SMTP设置"

<<<<<<< HEAD
#: src/components/systems-table/systems-table.tsx:317
msgid "Sort By"
msgstr "排序依据"

#: src/lib/utils.ts:289
msgid "Status"
msgstr "状态"

#: src/components/routes/system.tsx:564
=======
#: src/components/systems-table/systems-table.tsx:361
msgid "Sort By"
msgstr "排序依据"

#: src/lib/utils.ts:301
msgid "Status"
msgstr "状态"

#: src/components/routes/system.tsx:487
>>>>>>> 2ef1fe6b
msgid "Swap space used by the system"
msgstr "系统使用的 SWAP 空间"

<<<<<<< HEAD
#: src/components/routes/system.tsx:563
=======
#: src/components/routes/system.tsx:486
>>>>>>> 2ef1fe6b
msgid "Swap Usage"
msgstr "SWAP 使用"

#. System theme
#: src/components/mode-toggle.tsx:26
<<<<<<< HEAD
#: src/components/systems-table/systems-table.tsx:121
#: src/components/systems-table/systems-table.tsx:129
#: src/components/systems-table/systems-table.tsx:140
#: src/components/systems-table/systems-table.tsx:474
=======
#: src/components/systems-table/systems-table.tsx:125
#: src/components/systems-table/systems-table.tsx:133
#: src/components/systems-table/systems-table.tsx:144
#: src/components/systems-table/systems-table.tsx:518
#: src/lib/utils.ts:306
>>>>>>> 2ef1fe6b
msgid "System"
msgstr "系统"

#: src/components/navbar.tsx:78
msgid "Systems"
msgstr "系统"

#: src/components/routes/settings/config-yaml.tsx:55
msgid "Systems may be managed in a <0>config.yml</0> file inside your data directory."
msgstr "系统可以在数据目录中的<0>config.yml</0>文件中管理。"

<<<<<<< HEAD
#: src/components/systems-table/systems-table.tsx:305
msgid "Table"
msgstr "表格"

#: src/components/routes/system.tsx:575
#: src/lib/utils.ts:321
msgid "Temperature"
msgstr "温度"

#: src/components/routes/system.tsx:576
=======
#: src/components/systems-table/systems-table.tsx:349
msgid "Table"
msgstr "表格"

#. Temperature label in systems table
#: src/components/systems-table/systems-table.tsx:218
msgid "Temp"
msgstr "温度"

#: src/components/routes/system.tsx:498
#: src/lib/utils.ts:334
msgid "Temperature"
msgstr "温度"

#: src/components/routes/system.tsx:499
>>>>>>> 2ef1fe6b
msgid "Temperatures of system sensors"
msgstr "系统传感器的温度"

#: src/components/routes/settings/notifications.tsx:212
msgid "Test <0>URL</0>"
msgstr "测试<0>URL</0>"

#: src/components/routes/settings/notifications.tsx:183
msgid "Test notification sent"
msgstr "测试通知已发送"

#: src/components/add-system.tsx:145
msgid "The agent must be running on the system to connect. Copy the installation command for the agent below."
msgstr "必须在系统上运行客户端之后才能连接。复制下面的客户端安装命令。"

#: src/components/add-system.tsx:136
msgid "The agent must be running on the system to connect. Copy the<0>docker-compose.yml</0> for the agent below."
msgstr "必须在系统上运行客户端之后才能连接。复制下面的<0>docker-compose.yml</0>。"

#: src/components/login/forgot-pass-form.tsx:98
msgid "Then log into the backend and reset your user account password in the users table."
msgstr "然后登录到后台并在用户表中重置您的用户账户密码。"

<<<<<<< HEAD
#: src/components/systems-table/systems-table.tsx:582
msgid "This action cannot be undone. This will permanently delete all current records for {name} from the database."
msgstr "此操作无法撤销。这将永久删除数据库中{name}的所有当前记录。"

#: src/components/routes/system.tsx:655
msgid "Throughput of {extraFsName}"
msgstr "{extraFsName}的吞吐量"

#: src/components/routes/system.tsx:504
=======
#: src/components/systems-table/systems-table.tsx:645
msgid "This action cannot be undone. This will permanently delete all current records for {name} from the database."
msgstr "此操作无法撤销。这将永久删除数据库中{name}的所有当前记录。"

#: src/components/routes/system.tsx:578
msgid "Throughput of {extraFsName}"
msgstr "{extraFsName}的吞吐量"

#: src/components/routes/system.tsx:446
>>>>>>> 2ef1fe6b
msgid "Throughput of root filesystem"
msgstr "根文件系统的吞吐量"

#: src/components/routes/settings/notifications.tsx:107
msgid "To email(s)"
msgstr "发送到电子邮件"

<<<<<<< HEAD
#: src/components/routes/system.tsx:407
#: src/components/routes/system.tsx:420
=======
#: src/components/routes/system.tsx:373
#: src/components/routes/system.tsx:386
>>>>>>> 2ef1fe6b
msgid "Toggle grid"
msgstr "切换网格"

#: src/components/mode-toggle.tsx:33
msgid "Toggle theme"
msgstr "切换主题"

<<<<<<< HEAD
#: src/lib/utils.ts:324
msgid "Triggers when any sensor exceeds a threshold"
msgstr "当任何传感器超过阈值时触发"

#: src/lib/utils.ts:317
msgid "Triggers when combined up/down exceeds a threshold"
msgstr "当网络的上/下行速度超过阈值时触发"

#: src/lib/utils.ts:299
msgid "Triggers when CPU usage exceeds a threshold"
msgstr "当CPU使用率超过阈值时触发"

#: src/lib/utils.ts:305
msgid "Triggers when memory usage exceeds a threshold"
msgstr "当内存使用率超过阈值时触发"

#: src/lib/utils.ts:292
msgid "Triggers when status switches between up and down"
msgstr "当状态在上线与掉线之间切换时触发"

#: src/lib/utils.ts:311
msgid "Triggers when usage of any disk exceeds a threshold"
msgstr "当任何磁盘的使用率超过阈值时触发"

#: src/components/systems-table/systems-table.tsx:278
msgid "Updated in real time. Click on a system to view information."
msgstr "实时更新。点击系统查看信息。"

#: src/components/routes/system.tsx:305
=======
#: src/lib/utils.ts:337
msgid "Triggers when any sensor exceeds a threshold"
msgstr "当任何传感器超过阈值时触发"

#: src/lib/utils.ts:330
msgid "Triggers when combined up/down exceeds a threshold"
msgstr "当网络的上/下行速度超过阈值时触发"

#: src/lib/utils.ts:312
msgid "Triggers when CPU usage exceeds a threshold"
msgstr "当CPU使用率超过阈值时触发"

#: src/lib/utils.ts:318
msgid "Triggers when memory usage exceeds a threshold"
msgstr "当内存使用率超过阈值时触发"

#: src/lib/utils.ts:304
msgid "Triggers when status switches between up and down"
msgstr "当状态在上线与掉线之间切换时触发"

#: src/lib/utils.ts:324
msgid "Triggers when usage of any disk exceeds a threshold"
msgstr "当任何磁盘的使用率超过阈值时触发"

#. Context: System is up
#: src/components/routes/system.tsx:307
msgid "Up"
msgstr ""

#: src/components/systems-table/systems-table.tsx:322
msgid "Updated in real time. Click on a system to view information."
msgstr "实时更新。点击系统查看信息。"

#: src/components/routes/system.tsx:263
>>>>>>> 2ef1fe6b
msgid "Uptime"
msgstr "正常运行时间"

#: src/components/charts/area-chart.tsx:73
<<<<<<< HEAD
#: src/components/routes/system.tsx:605
#: src/components/routes/system.tsx:642
msgid "Usage"
msgstr "使用"

#: src/components/routes/system.tsx:496
=======
#: src/components/routes/system.tsx:528
#: src/components/routes/system.tsx:565
msgid "Usage"
msgstr "使用"

#: src/components/routes/system.tsx:438
>>>>>>> 2ef1fe6b
msgid "Usage of root partition"
msgstr "根分区的使用"

#: src/components/charts/area-chart.tsx:73
#: src/components/charts/mem-chart.tsx:65
#: src/components/charts/swap-chart.tsx:56
msgid "Used"
msgstr "已用"

#: src/components/command-palette.tsx:143
#: src/components/navbar.tsx:70
msgid "Users"
msgstr "用户"

<<<<<<< HEAD
#: src/components/systems-table/systems-table.tsx:287
msgid "View"
msgstr "视图"

#: src/components/systems-table/systems-table.tsx:351
msgid "Visible Fields"
msgstr "可见列"

#: src/components/routes/system.tsx:753
=======
#: src/components/systems-table/systems-table.tsx:331
msgid "View"
msgstr "视图"

#: src/components/systems-table/systems-table.tsx:395
msgid "Visible Fields"
msgstr "可见列"

#: src/components/routes/system.tsx:670
>>>>>>> 2ef1fe6b
msgid "Waiting for enough records to display"
msgstr "正在收集足够的数据来显示"

#: src/components/routes/settings/general.tsx:48
msgid "Want to help us make our translations even better? Check out <0>Crowdin</0> for more details."
msgstr "想帮助我们改进翻译吗？查看<0>Crowdin</0>以获取更多详细信息。"

#: src/components/routes/settings/notifications.tsx:125
msgid "Webhook / Push notifications"
msgstr "Webhook / 推送通知"

#. Disk write
#: src/components/charts/area-chart.tsx:59
#: src/components/charts/area-chart.tsx:69
msgid "Write"
msgstr "写入"

#: src/components/routes/settings/layout.tsx:61
msgid "YAML Config"
msgstr "YAML配置"

#: src/components/routes/settings/config-yaml.tsx:45
msgid "YAML Configuration"
msgstr "YAML配置"

#: src/components/routes/settings/layout.tsx:34
msgid "Your user settings have been updated."
msgstr "您的用户设置已更新。"<|MERGE_RESOLUTION|>--- conflicted
+++ resolved
@@ -18,33 +18,6 @@
 "X-Crowdin-File: /main/beszel/site/src/locales/en/en.po\n"
 "X-Crowdin-File-ID: 16\n"
 
-<<<<<<< HEAD
-#: src/components/routes/system.tsx:294
-msgid "{0, plural, one {# day} other {# days}}"
-msgstr "{0, plural, one {# 天} other {# 天}}"
-
-#: src/components/routes/system.tsx:292
-msgid "{hours, plural, one {# hour} other {# hours}}"
-msgstr "{hours, plural, one {# 小时} other {# 小时}}"
-
-#: src/lib/utils.ts:146
-msgid "1 hour"
-msgstr "1小时"
-
-#: src/lib/utils.ts:169
-msgid "1 week"
-msgstr "1周"
-
-#: src/lib/utils.ts:154
-msgid "12 hours"
-msgstr "12小时"
-
-#: src/lib/utils.ts:162
-msgid "24 hours"
-msgstr "24小时"
-
-#: src/lib/utils.ts:177
-=======
 #: src/components/routes/system.tsx:252
 msgid "{0, plural, one {# day} other {# days}}"
 msgstr "{0, plural, one {# 天} other {# 天}}"
@@ -70,22 +43,14 @@
 msgstr "24小时"
 
 #: src/lib/utils.ts:189
->>>>>>> 2ef1fe6b
 msgid "30 days"
 msgstr "30天"
 
 #. Table column
-<<<<<<< HEAD
-#: src/components/systems-table/systems-table.tsx:236
-#: src/components/systems-table/systems-table.tsx:322
-#: src/components/systems-table/systems-table.tsx:464
-#: src/components/systems-table/systems-table.tsx:474
-=======
 #: src/components/systems-table/systems-table.tsx:278
 #: src/components/systems-table/systems-table.tsx:366
 #: src/components/systems-table/systems-table.tsx:508
 #: src/components/systems-table/systems-table.tsx:518
->>>>>>> 2ef1fe6b
 msgid "Actions"
 msgstr "操作"
 
@@ -121,11 +86,7 @@
 msgid "Admin"
 msgstr "管理员"
 
-<<<<<<< HEAD
-#: src/components/systems-table/systems-table.tsx:205
-=======
 #: src/components/systems-table/systems-table.tsx:246
->>>>>>> 2ef1fe6b
 msgid "Agent"
 msgstr "客户端"
 
@@ -135,19 +96,11 @@
 msgstr "警报"
 
 #: src/components/alerts/alert-button.tsx:88
-<<<<<<< HEAD
-#: src/components/systems-table/systems-table.tsx:275
-msgid "All Systems"
-msgstr "所有客户端"
-
-#: src/components/systems-table/systems-table.tsx:579
-=======
 #: src/components/systems-table/systems-table.tsx:319
 msgid "All Systems"
 msgstr "所有客户端"
 
 #: src/components/systems-table/systems-table.tsx:642
->>>>>>> 2ef1fe6b
 msgid "Are you sure you want to delete {name}?"
 msgstr "您确定要删除{name}吗？"
 
@@ -155,20 +108,11 @@
 msgid "Automatic copy requires a secure context."
 msgstr "自动复制所需的安全上下文。"
 
-<<<<<<< HEAD
-#: src/components/routes/system.tsx:716
-msgid "Average"
-msgstr "平均"
-
-#: src/components/routes/system.tsx:444
-#: src/components/routes/system.tsx:456
-=======
 #: src/components/routes/system.tsx:633
 msgid "Average"
 msgstr "平均"
 
 #: src/components/routes/system.tsx:410
->>>>>>> 2ef1fe6b
 msgid "Average CPU utilization of containers"
 msgstr "容器的平均 CPU 使用率"
 
@@ -176,27 +120,15 @@
 msgid "Average exceeds <0>{value}{0}</0>"
 msgstr "平均值超过<0>{value}{0}</0>"
 
-<<<<<<< HEAD
-#: src/components/routes/system.tsx:588
-msgid "Average power consumption of GPUs"
-msgstr "GPU 平均能耗"
-
-#: src/components/routes/system.tsx:433
-=======
 #: src/components/routes/system.tsx:511
 msgid "Average power consumption of GPUs"
 msgstr "GPU 平均能耗"
 
 #: src/components/routes/system.tsx:399
->>>>>>> 2ef1fe6b
 msgid "Average system-wide CPU utilization"
 msgstr "系统范围内的平均 CPU 使用率"
 
-<<<<<<< HEAD
-#: src/components/routes/system.tsx:606
-=======
 #: src/components/routes/system.tsx:529
->>>>>>> 2ef1fe6b
 msgid "Average utilization of {0}"
 msgstr "{0} 平均利用率"
 
@@ -205,21 +137,12 @@
 msgid "Backups"
 msgstr "备份"
 
-<<<<<<< HEAD
-#: src/components/routes/system.tsx:513
-#: src/lib/utils.ts:314
-msgid "Bandwidth"
-msgstr "带宽"
-
-#: src/components/login/auth-form.tsx:294
-=======
 #: src/components/routes/system.tsx:455
 #: src/lib/utils.ts:327
 msgid "Bandwidth"
 msgstr "带宽"
 
 #: src/components/login/auth-form.tsx:304
->>>>>>> 2ef1fe6b
 msgid "Beszel supports OpenID Connect and many OAuth2 authentication providers."
 msgstr "Beszel支持OpenID Connect和其他OAuth2认证方式。"
 
@@ -235,11 +158,7 @@
 msgid "Cache / Buffers"
 msgstr "缓存/缓冲区"
 
-<<<<<<< HEAD
-#: src/components/systems-table/systems-table.tsx:590
-=======
 #: src/components/systems-table/systems-table.tsx:653
->>>>>>> 2ef1fe6b
 msgid "Cancel"
 msgstr "取消"
 
@@ -280,21 +199,12 @@
 msgid "Configure how you receive alert notifications."
 msgstr "配置您接收警报通知的方式。"
 
-<<<<<<< HEAD
-#: src/components/login/auth-form.tsx:170
-#: src/components/login/auth-form.tsx:175
-msgid "Confirm password"
-msgstr "确认密码"
-
-#: src/components/systems-table/systems-table.tsx:596
-=======
 #: src/components/login/auth-form.tsx:210
 #: src/components/login/auth-form.tsx:215
 msgid "Confirm password"
 msgstr "确认密码"
 
 #: src/components/systems-table/systems-table.tsx:659
->>>>>>> 2ef1fe6b
 msgid "Continue"
 msgstr "继续"
 
@@ -307,11 +217,7 @@
 msgid "Copy"
 msgstr "复制"
 
-<<<<<<< HEAD
-#: src/components/systems-table/systems-table.tsx:565
-=======
 #: src/components/systems-table/systems-table.tsx:624
->>>>>>> 2ef1fe6b
 msgid "Copy host"
 msgstr "复制主机名"
 
@@ -323,30 +229,17 @@
 msgid "Copy text"
 msgstr "复制文本"
 
-<<<<<<< HEAD
-#: src/components/systems-table/systems-table.tsx:161
-=======
 #: src/components/systems-table/systems-table.tsx:165
->>>>>>> 2ef1fe6b
 msgid "CPU"
 msgstr "CPU"
 
 #: src/components/charts/area-chart.tsx:56
-<<<<<<< HEAD
-#: src/components/routes/system.tsx:432
-#: src/lib/utils.ts:296
-msgid "CPU Usage"
-msgstr "CPU使用率"
-
-#: src/components/login/auth-form.tsx:196
-=======
 #: src/components/routes/system.tsx:398
 #: src/lib/utils.ts:309
 msgid "CPU Usage"
 msgstr "CPU使用率"
 
 #: src/components/login/auth-form.tsx:236
->>>>>>> 2ef1fe6b
 msgid "Create account"
 msgstr "创建账户"
 
@@ -364,17 +257,6 @@
 msgid "Default time period"
 msgstr "默认时间段"
 
-<<<<<<< HEAD
-#: src/components/systems-table/systems-table.tsx:571
-msgid "Delete"
-msgstr "删除"
-
-#: src/components/systems-table/systems-table.tsx:177
-msgid "Disk"
-msgstr "磁盘"
-
-#: src/components/routes/system.tsx:503
-=======
 #: src/components/systems-table/systems-table.tsx:629
 msgid "Delete"
 msgstr "删除"
@@ -384,31 +266,10 @@
 msgstr "磁盘"
 
 #: src/components/routes/system.tsx:445
->>>>>>> 2ef1fe6b
 msgid "Disk I/O"
 msgstr "磁盘I/O"
 
 #: src/components/charts/disk-chart.tsx:79
-<<<<<<< HEAD
-#: src/components/routes/system.tsx:496
-#: src/lib/utils.ts:308
-msgid "Disk Usage"
-msgstr "磁盘使用"
-
-#: src/components/routes/system.tsx:643
-msgid "Disk usage of {extraFsName}"
-msgstr "{extraFsName}的磁盘使用"
-
-#: src/components/routes/system.tsx:443
-msgid "Docker CPU Usage"
-msgstr "Docker CPU使用"
-
-#: src/components/routes/system.tsx:476
-msgid "Docker Memory Usage"
-msgstr "Docker内存使用"
-
-#: src/components/routes/system.tsx:529
-=======
 #: src/components/routes/system.tsx:438
 #: src/lib/utils.ts:321
 msgid "Disk Usage"
@@ -427,7 +288,6 @@
 msgstr "Docker内存使用"
 
 #: src/components/routes/system.tsx:471
->>>>>>> 2ef1fe6b
 msgid "Docker Network I/O"
 msgstr "Docker网络I/O"
 
@@ -435,9 +295,6 @@
 msgid "Documentation"
 msgstr "文档"
 
-<<<<<<< HEAD
-#: src/components/login/auth-form.tsx:133
-=======
 #. Context: System is down
 #: src/components/routes/system.tsx:309
 #: src/lib/utils.ts:306
@@ -450,7 +307,6 @@
 msgstr "编辑"
 
 #: src/components/login/auth-form.tsx:173
->>>>>>> 2ef1fe6b
 #: src/components/login/forgot-pass-form.tsx:53
 msgid "Email"
 msgstr "电子邮件"
@@ -467,11 +323,7 @@
 msgid "Enter email address..."
 msgstr "输入电子邮件地址..."
 
-<<<<<<< HEAD
-#: src/components/login/auth-form.tsx:237
-=======
 #: src/components/login/auth-form.tsx:136
->>>>>>> 2ef1fe6b
 #: src/components/routes/settings/config-yaml.tsx:28
 #: src/components/routes/settings/notifications.tsx:188
 msgid "Error"
@@ -510,13 +362,8 @@
 msgid "Failed to update alert"
 msgstr "更新警报失败"
 
-<<<<<<< HEAD
-#: src/components/routes/system.tsx:687
-#: src/components/systems-table/systems-table.tsx:282
-=======
 #: src/components/routes/system.tsx:606
 #: src/components/systems-table/systems-table.tsx:326
->>>>>>> 2ef1fe6b
 msgid "Filter..."
 msgstr "过滤..."
 
@@ -524,11 +371,7 @@
 msgid "For <0>{min}</0> {min, plural, one {minute} other {minutes}}"
 msgstr "持续<0>{min}</0> {min, plural, one {分钟} other {分钟}}"
 
-<<<<<<< HEAD
-#: src/components/login/auth-form.tsx:318
-=======
 #: src/components/login/auth-form.tsx:328
->>>>>>> 2ef1fe6b
 msgid "Forgot password?"
 msgstr "忘记密码？"
 
@@ -538,19 +381,11 @@
 msgid "General"
 msgstr "常规"
 
-<<<<<<< HEAD
-#: src/components/routes/system.tsx:587
-msgid "GPU Power Draw"
-msgstr "GPU 功耗"
-
-#: src/components/systems-table/systems-table.tsx:309
-=======
 #: src/components/routes/system.tsx:510
 msgid "GPU Power Draw"
 msgstr "GPU 功耗"
 
 #: src/components/systems-table/systems-table.tsx:353
->>>>>>> 2ef1fe6b
 msgid "Grid"
 msgstr "网格"
 
@@ -567,11 +402,7 @@
 msgstr "无效的电子邮件地址。"
 
 #. Linux kernel
-<<<<<<< HEAD
-#: src/components/routes/system.tsx:306
-=======
 #: src/components/routes/system.tsx:264
->>>>>>> 2ef1fe6b
 msgid "Kernel"
 msgstr "内核"
 
@@ -579,11 +410,7 @@
 msgid "Language"
 msgstr "语言"
 
-<<<<<<< HEAD
-#: src/components/systems-table/systems-table.tsx:295
-=======
 #: src/components/systems-table/systems-table.tsx:339
->>>>>>> 2ef1fe6b
 msgid "Layout"
 msgstr "布局"
 
@@ -623,26 +450,6 @@
 msgstr "手动设置说明"
 
 #. Chart select field. Please try to keep this short.
-<<<<<<< HEAD
-#: src/components/routes/system.tsx:719
-msgid "Max 1 min"
-msgstr "1分钟内最大值"
-
-#: src/components/systems-table/systems-table.tsx:169
-msgid "Memory"
-msgstr "内存"
-
-#: src/components/routes/system.tsx:466
-#: src/lib/utils.ts:302
-msgid "Memory Usage"
-msgstr "内存使用"
-
-#: src/components/routes/system.tsx:489
-msgid "Memory usage of containers"
-msgstr ""
-
-#: src/components/routes/system.tsx:477
-=======
 #: src/components/routes/system.tsx:636
 msgid "Max 1 min"
 msgstr "1分钟内最大值"
@@ -657,7 +464,6 @@
 msgstr "内存使用"
 
 #: src/components/routes/system.tsx:431
->>>>>>> 2ef1fe6b
 msgid "Memory usage of docker containers"
 msgstr "Docker 容器的内存使用"
 
@@ -665,31 +471,15 @@
 msgid "Name"
 msgstr "名称"
 
-<<<<<<< HEAD
-#: src/components/systems-table/systems-table.tsx:185
-msgid "Net"
-msgstr "网络"
-
-#: src/components/routes/system.tsx:530
-=======
 #: src/components/systems-table/systems-table.tsx:198
 msgid "Net"
 msgstr "网络"
 
 #: src/components/routes/system.tsx:472
->>>>>>> 2ef1fe6b
 msgid "Network traffic of docker containers"
 msgstr "Docker 容器的网络流量"
 
-<<<<<<< HEAD
-#: src/components/routes/system.tsx:549
-msgid "Network traffic of proxmox containers"
-msgstr ""
-
-#: src/components/routes/system.tsx:515
-=======
 #: src/components/routes/system.tsx:457
->>>>>>> 2ef1fe6b
 msgid "Network traffic of public interfaces"
 msgstr "公共接口的网络流量"
 
@@ -697,13 +487,8 @@
 msgid "No results found."
 msgstr "未找到结果。"
 
-<<<<<<< HEAD
-#: src/components/systems-table/systems-table.tsx:430
-#: src/components/systems-table/systems-table.tsx:503
-=======
 #: src/components/systems-table/systems-table.tsx:474
 #: src/components/systems-table/systems-table.tsx:547
->>>>>>> 2ef1fe6b
 msgid "No systems found."
 msgstr "未找到系统。"
 
@@ -713,11 +498,7 @@
 msgid "Notifications"
 msgstr "通知"
 
-<<<<<<< HEAD
-#: src/components/login/auth-form.tsx:289
-=======
 #: src/components/login/auth-form.tsx:299
->>>>>>> 2ef1fe6b
 msgid "OAuth 2 / OIDC support"
 msgstr "支持 OAuth 2 / OIDC"
 
@@ -725,19 +506,11 @@
 msgid "On each restart, systems in the database will be updated to match the systems defined in the file."
 msgstr "每次重启时，数据库中的系统将更新以匹配文件中定义的系统。"
 
-<<<<<<< HEAD
-#: src/components/systems-table/systems-table.tsx:537
-msgid "Open menu"
-msgstr "打开菜单"
-
-#: src/components/login/auth-form.tsx:208
-=======
 #: src/components/systems-table/systems-table.tsx:585
 msgid "Open menu"
 msgstr "打开菜单"
 
 #: src/components/login/auth-form.tsx:248
->>>>>>> 2ef1fe6b
 msgid "Or continue with"
 msgstr "或使用以下方式登录"
 
@@ -753,13 +526,8 @@
 msgid "Pages / Settings"
 msgstr "页面/设置"
 
-<<<<<<< HEAD
-#: src/components/login/auth-form.tsx:152
-#: src/components/login/auth-form.tsx:157
-=======
 #: src/components/login/auth-form.tsx:192
 #: src/components/login/auth-form.tsx:197
->>>>>>> 2ef1fe6b
 msgid "Password"
 msgstr "密码"
 
@@ -769,21 +537,13 @@
 
 #: src/components/login/auth-form.tsx:21
 msgid "Password must be less than 72 bytes."
-<<<<<<< HEAD
-msgstr ""
-=======
 msgstr "密码必须小于 72 字节。"
->>>>>>> 2ef1fe6b
 
 #: src/components/login/forgot-pass-form.tsx:33
 msgid "Password reset request received"
 msgstr "已收到密码重置请求"
 
-<<<<<<< HEAD
-#: src/components/systems-table/systems-table.tsx:559
-=======
 #: src/components/systems-table/systems-table.tsx:618
->>>>>>> 2ef1fe6b
 msgid "Pause"
 msgstr "暂停"
 
@@ -804,11 +564,7 @@
 msgid "Please create an admin account"
 msgstr "请创建一个管理员账户"
 
-<<<<<<< HEAD
-#: src/components/login/auth-form.tsx:238
-=======
 #: src/components/login/auth-form.tsx:137
->>>>>>> 2ef1fe6b
 msgid "Please enable pop-ups for this site"
 msgstr "请为此网站启用弹出窗口"
 
@@ -816,11 +572,7 @@
 msgid "Please log in again"
 msgstr "请重新登录"
 
-<<<<<<< HEAD
-#: src/components/login/auth-form.tsx:297
-=======
 #: src/components/login/auth-form.tsx:307
->>>>>>> 2ef1fe6b
 msgid "Please see <0>the documentation</0> for instructions."
 msgstr "请参阅<0>文档</0>以获取说明。"
 
@@ -832,31 +584,14 @@
 msgid "Port"
 msgstr "端口"
 
-<<<<<<< HEAD
-#: src/components/routes/system.tsx:467
-#: src/components/routes/system.tsx:614
-=======
 #: src/components/routes/system.tsx:421
 #: src/components/routes/system.tsx:537
->>>>>>> 2ef1fe6b
 msgid "Precise utilization at the recorded time"
 msgstr "采集时间下的精确内存使用率"
 
 #: src/components/routes/settings/general.tsx:58
 msgid "Preferred Language"
 msgstr "首选语言"
-
-#: src/components/routes/system.tsx:455
-msgid "Proxmox CPU Usage"
-msgstr ""
-
-#: src/components/routes/system.tsx:488
-msgid "Proxmox Memory Usage"
-msgstr ""
-
-#: src/components/routes/system.tsx:548
-msgid "Proxmox Network I/O"
-msgstr ""
 
 #. Use 'Key' if your language requires many more characters
 #: src/components/add-system.tsx:180
@@ -878,11 +613,7 @@
 msgid "Reset Password"
 msgstr "重置密码"
 
-<<<<<<< HEAD
-#: src/components/systems-table/systems-table.tsx:554
-=======
 #: src/components/systems-table/systems-table.tsx:613
->>>>>>> 2ef1fe6b
 msgid "Resume"
 msgstr "恢复"
 
@@ -895,13 +626,10 @@
 msgid "Save Settings"
 msgstr "保存设置"
 
-<<<<<<< HEAD
-=======
 #: src/components/add-system.tsx:230
 msgid "Save system"
 msgstr "保存系统"
 
->>>>>>> 2ef1fe6b
 #: src/components/navbar.tsx:134
 msgid "Search"
 msgstr "搜索"
@@ -935,11 +663,7 @@
 msgid "Settings saved"
 msgstr "设置已保存"
 
-<<<<<<< HEAD
-#: src/components/login/auth-form.tsx:196
-=======
 #: src/components/login/auth-form.tsx:236
->>>>>>> 2ef1fe6b
 msgid "Sign in"
 msgstr "登录"
 
@@ -947,17 +671,6 @@
 msgid "SMTP settings"
 msgstr "SMTP设置"
 
-<<<<<<< HEAD
-#: src/components/systems-table/systems-table.tsx:317
-msgid "Sort By"
-msgstr "排序依据"
-
-#: src/lib/utils.ts:289
-msgid "Status"
-msgstr "状态"
-
-#: src/components/routes/system.tsx:564
-=======
 #: src/components/systems-table/systems-table.tsx:361
 msgid "Sort By"
 msgstr "排序依据"
@@ -967,32 +680,20 @@
 msgstr "状态"
 
 #: src/components/routes/system.tsx:487
->>>>>>> 2ef1fe6b
 msgid "Swap space used by the system"
 msgstr "系统使用的 SWAP 空间"
 
-<<<<<<< HEAD
-#: src/components/routes/system.tsx:563
-=======
 #: src/components/routes/system.tsx:486
->>>>>>> 2ef1fe6b
 msgid "Swap Usage"
 msgstr "SWAP 使用"
 
 #. System theme
 #: src/components/mode-toggle.tsx:26
-<<<<<<< HEAD
-#: src/components/systems-table/systems-table.tsx:121
-#: src/components/systems-table/systems-table.tsx:129
-#: src/components/systems-table/systems-table.tsx:140
-#: src/components/systems-table/systems-table.tsx:474
-=======
 #: src/components/systems-table/systems-table.tsx:125
 #: src/components/systems-table/systems-table.tsx:133
 #: src/components/systems-table/systems-table.tsx:144
 #: src/components/systems-table/systems-table.tsx:518
 #: src/lib/utils.ts:306
->>>>>>> 2ef1fe6b
 msgid "System"
 msgstr "系统"
 
@@ -1004,18 +705,6 @@
 msgid "Systems may be managed in a <0>config.yml</0> file inside your data directory."
 msgstr "系统可以在数据目录中的<0>config.yml</0>文件中管理。"
 
-<<<<<<< HEAD
-#: src/components/systems-table/systems-table.tsx:305
-msgid "Table"
-msgstr "表格"
-
-#: src/components/routes/system.tsx:575
-#: src/lib/utils.ts:321
-msgid "Temperature"
-msgstr "温度"
-
-#: src/components/routes/system.tsx:576
-=======
 #: src/components/systems-table/systems-table.tsx:349
 msgid "Table"
 msgstr "表格"
@@ -1031,7 +720,6 @@
 msgstr "温度"
 
 #: src/components/routes/system.tsx:499
->>>>>>> 2ef1fe6b
 msgid "Temperatures of system sensors"
 msgstr "系统传感器的温度"
 
@@ -1055,17 +743,6 @@
 msgid "Then log into the backend and reset your user account password in the users table."
 msgstr "然后登录到后台并在用户表中重置您的用户账户密码。"
 
-<<<<<<< HEAD
-#: src/components/systems-table/systems-table.tsx:582
-msgid "This action cannot be undone. This will permanently delete all current records for {name} from the database."
-msgstr "此操作无法撤销。这将永久删除数据库中{name}的所有当前记录。"
-
-#: src/components/routes/system.tsx:655
-msgid "Throughput of {extraFsName}"
-msgstr "{extraFsName}的吞吐量"
-
-#: src/components/routes/system.tsx:504
-=======
 #: src/components/systems-table/systems-table.tsx:645
 msgid "This action cannot be undone. This will permanently delete all current records for {name} from the database."
 msgstr "此操作无法撤销。这将永久删除数据库中{name}的所有当前记录。"
@@ -1075,7 +752,6 @@
 msgstr "{extraFsName}的吞吐量"
 
 #: src/components/routes/system.tsx:446
->>>>>>> 2ef1fe6b
 msgid "Throughput of root filesystem"
 msgstr "根文件系统的吞吐量"
 
@@ -1083,13 +759,8 @@
 msgid "To email(s)"
 msgstr "发送到电子邮件"
 
-<<<<<<< HEAD
-#: src/components/routes/system.tsx:407
-#: src/components/routes/system.tsx:420
-=======
 #: src/components/routes/system.tsx:373
 #: src/components/routes/system.tsx:386
->>>>>>> 2ef1fe6b
 msgid "Toggle grid"
 msgstr "切换网格"
 
@@ -1097,37 +768,6 @@
 msgid "Toggle theme"
 msgstr "切换主题"
 
-<<<<<<< HEAD
-#: src/lib/utils.ts:324
-msgid "Triggers when any sensor exceeds a threshold"
-msgstr "当任何传感器超过阈值时触发"
-
-#: src/lib/utils.ts:317
-msgid "Triggers when combined up/down exceeds a threshold"
-msgstr "当网络的上/下行速度超过阈值时触发"
-
-#: src/lib/utils.ts:299
-msgid "Triggers when CPU usage exceeds a threshold"
-msgstr "当CPU使用率超过阈值时触发"
-
-#: src/lib/utils.ts:305
-msgid "Triggers when memory usage exceeds a threshold"
-msgstr "当内存使用率超过阈值时触发"
-
-#: src/lib/utils.ts:292
-msgid "Triggers when status switches between up and down"
-msgstr "当状态在上线与掉线之间切换时触发"
-
-#: src/lib/utils.ts:311
-msgid "Triggers when usage of any disk exceeds a threshold"
-msgstr "当任何磁盘的使用率超过阈值时触发"
-
-#: src/components/systems-table/systems-table.tsx:278
-msgid "Updated in real time. Click on a system to view information."
-msgstr "实时更新。点击系统查看信息。"
-
-#: src/components/routes/system.tsx:305
-=======
 #: src/lib/utils.ts:337
 msgid "Triggers when any sensor exceeds a threshold"
 msgstr "当任何传感器超过阈值时触发"
@@ -1162,26 +802,16 @@
 msgstr "实时更新。点击系统查看信息。"
 
 #: src/components/routes/system.tsx:263
->>>>>>> 2ef1fe6b
 msgid "Uptime"
 msgstr "正常运行时间"
 
 #: src/components/charts/area-chart.tsx:73
-<<<<<<< HEAD
-#: src/components/routes/system.tsx:605
-#: src/components/routes/system.tsx:642
-msgid "Usage"
-msgstr "使用"
-
-#: src/components/routes/system.tsx:496
-=======
 #: src/components/routes/system.tsx:528
 #: src/components/routes/system.tsx:565
 msgid "Usage"
 msgstr "使用"
 
 #: src/components/routes/system.tsx:438
->>>>>>> 2ef1fe6b
 msgid "Usage of root partition"
 msgstr "根分区的使用"
 
@@ -1196,17 +826,6 @@
 msgid "Users"
 msgstr "用户"
 
-<<<<<<< HEAD
-#: src/components/systems-table/systems-table.tsx:287
-msgid "View"
-msgstr "视图"
-
-#: src/components/systems-table/systems-table.tsx:351
-msgid "Visible Fields"
-msgstr "可见列"
-
-#: src/components/routes/system.tsx:753
-=======
 #: src/components/systems-table/systems-table.tsx:331
 msgid "View"
 msgstr "视图"
@@ -1216,7 +835,6 @@
 msgstr "可见列"
 
 #: src/components/routes/system.tsx:670
->>>>>>> 2ef1fe6b
 msgid "Waiting for enough records to display"
 msgstr "正在收集足够的数据来显示"
 
