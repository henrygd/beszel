--- conflicted
+++ resolved
@@ -52,8 +52,6 @@
 	k?: string
 	/** cpu percent */
 	cpu: number
-<<<<<<< HEAD
-=======
 	/** cpu threads */
 	t?: number
 	/** cpu cores */
@@ -66,7 +64,6 @@
 	l15?: number
 	/** operating system */
 	o?: string
->>>>>>> d91847c6
 	/** uptime */
 	u: number
 	/** memory percent */
