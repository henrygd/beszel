--- conflicted
+++ resolved
@@ -146,13 +146,10 @@
 	nsm?: number
 	/** max network received (mb) */
 	nrm?: number
-<<<<<<< HEAD
 	/** per-interface network stats */
 	ni?: Record<string, NetworkInterfaceStats>
-=======
-	/** max network sent (bytes) */
+	/** max bandwidth (bytes) [sent, received] */
 	bm?: [number, number]
->>>>>>> 0c32be3b
 	/** temperatures */
 	t?: Record<string, number>
 	/** extra filesystems */
