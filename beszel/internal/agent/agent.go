// Package agent handles the agent's SSH server and system stats collection.
package agent

import (
	"beszel"
	"beszel/internal/entities/system"
	"context"
	"log/slog"
	"os"
	"strings"
	"sync"

	"github.com/shirou/gopsutil/v4/common"
)

type Agent struct {
	sync.Mutex                                  // Used to lock agent while collecting data
	debug            bool                       // true if LOG_LEVEL is set to debug
	zfs              bool                       // true if system has arcstats
	memCalc          string                     // Memory calculation formula
	fsNames          []string                   // List of filesystem device names being monitored
	fsStats          map[string]*system.FsStats // Keeps track of disk stats for each filesystem
	netInterfaces    map[string]struct{}        // Stores all valid network interfaces
	netIoStats       system.NetIoStats          // Keeps track of bandwidth usage
	dockerManager    *dockerManager             // Manages Docker API requests
	sensorsContext   context.Context            // Sensors context to override sys location
	sensorsWhitelist map[string]struct{}        // List of sensors to monitor
	systemInfo       system.Info                // Host system info
	gpuManager       *GPUManager                // Manages GPU data
	pveManager       *pveManager                // Manages Proxmox API requests
}

func NewAgent() *Agent {
	agent := &Agent{
		fsStats: make(map[string]*system.FsStats),
	}
	agent.memCalc, _ = GetEnv("MEM_CALC")

	// Set up slog with a log level determined by the LOG_LEVEL env var
	if logLevelStr, exists := GetEnv("LOG_LEVEL"); exists {
		switch strings.ToLower(logLevelStr) {
		case "debug":
			agent.debug = true
			slog.SetLogLoggerLevel(slog.LevelDebug)
		case "warn":
			slog.SetLogLoggerLevel(slog.LevelWarn)
		case "error":
			slog.SetLogLoggerLevel(slog.LevelError)
		}
	}

	slog.Debug(beszel.Version)

	// Set sensors context (allows overriding sys location for sensors)
	if sysSensors, exists := GetEnv("SYS_SENSORS"); exists {
		slog.Info("SYS_SENSORS", "path", sysSensors)
		agent.sensorsContext = context.WithValue(agent.sensorsContext,
			common.EnvKey, common.EnvMap{common.HostSysEnvKey: sysSensors},
		)
	} else {
		agent.sensorsContext = context.Background()
	}

	// Set sensors whitelist
	if sensors, exists := GetEnv("SENSORS"); exists {
		agent.sensorsWhitelist = make(map[string]struct{})
		for _, sensor := range strings.Split(sensors, ",") {
			if sensor != "" {
				agent.sensorsWhitelist[sensor] = struct{}{}
			}
		}
	}

	// initialize system info / docker manager
<<<<<<< HEAD
	a.initializeSystemInfo()
	a.initializeDiskInfo()
	a.initializeNetIoStats()
	a.dockerManager = newDockerManager(a)
	a.pveManager = newPVEManager(a)
=======
	agent.initializeSystemInfo()
	agent.initializeDiskInfo()
	agent.initializeNetIoStats()
	agent.dockerManager = newDockerManager(agent)
>>>>>>> 2ef1fe6b

	// initialize GPU manager
	if gm, err := NewGPUManager(); err != nil {
		slog.Debug("GPU", "err", err)
	} else {
		agent.gpuManager = gm
	}

	// if debugging, print stats
	if agent.debug {
		slog.Debug("Stats", "data", agent.gatherStats())
	}

	return agent
}

// GetEnv retrieves an environment variable with a "BESZEL_AGENT_" prefix, or falls back to the unprefixed key.
func GetEnv(key string) (value string, exists bool) {
	if value, exists = os.LookupEnv("BESZEL_AGENT_" + key); exists {
		return value, exists
	}
	// Fallback to the old unprefixed key
	return os.LookupEnv(key)
}

func (a *Agent) gatherStats() system.CombinedData {
	a.Lock()
	defer a.Unlock()
	slog.Debug("Getting stats")
	systemData := system.CombinedData{
		Stats: a.getSystemStats(),
		Info:  a.systemInfo,
	}
	slog.Debug("System stats", "data", systemData)
	// add docker stats
	if containerStats, err := a.dockerManager.getDockerStats(); err == nil {
		systemData.Containers = containerStats
		slog.Debug("Docker stats", "data", systemData.Containers)
	} else {
		slog.Debug("Error getting docker stats", "err", err)
	}
	// add pve stats
	if pveStats, err := a.pveManager.getPVEStats(); err == nil {
		systemData.PveContainers = pveStats
	} else {
		slog.Error("Error getting pve stats", "err", err)
	}
	// add extra filesystems
	systemData.Stats.ExtraFs = make(map[string]*system.FsStats)
	for name, stats := range a.fsStats {
		if !stats.Root && stats.DiskTotal > 0 {
			systemData.Stats.ExtraFs[name] = stats
		}
	}
	slog.Debug("Extra filesystems", "data", systemData.Stats.ExtraFs)
	return systemData
}<|MERGE_RESOLUTION|>--- conflicted
+++ resolved
@@ -72,18 +72,11 @@
 	}
 
 	// initialize system info / docker manager
-<<<<<<< HEAD
-	a.initializeSystemInfo()
-	a.initializeDiskInfo()
-	a.initializeNetIoStats()
-	a.dockerManager = newDockerManager(a)
-	a.pveManager = newPVEManager(a)
-=======
 	agent.initializeSystemInfo()
 	agent.initializeDiskInfo()
 	agent.initializeNetIoStats()
 	agent.dockerManager = newDockerManager(agent)
->>>>>>> 2ef1fe6b
+	agent.pveManager = newPVEManager(agent)
 
 	// initialize GPU manager
 	if gm, err := NewGPUManager(); err != nil {
