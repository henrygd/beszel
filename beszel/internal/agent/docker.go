--- conflicted
+++ resolved
@@ -169,16 +169,9 @@
 		return err
 	}
 
-<<<<<<< HEAD
-	// check if container has valid data, otherwise may be in restart loop (#103)
-	if res.MemoryStats.Usage == 0 {
-		return fmt.Errorf("%s - no memory stats - see https://github.com/nguyendkn/cmonitor/issues/144", name)
-	}
-=======
 	// calculate cpu and memory stats
 	var usedMemory uint64
 	var cpuPct float64
->>>>>>> ffb3ec04
 
 	if dm.isWindows {
 		usedMemory = res.MemoryStats.PrivateWorkingSet
@@ -186,7 +179,7 @@
 	} else {
 		// check if container has valid data, otherwise may be in restart loop (#103)
 		if res.MemoryStats.Usage == 0 {
-			return fmt.Errorf("%s - no memory stats - see https://github.com/henrygd/beszel/issues/144", name)
+			return fmt.Errorf("%s - no memory stats - see https://github.com/nguyendkn/cmonitor/issues/144", name)
 		}
 		memCache := res.MemoryStats.Stats.InactiveFile
 		if memCache == 0 {
