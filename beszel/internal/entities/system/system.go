--- conflicted
+++ resolved
@@ -15,28 +15,6 @@
 }
 
 type Stats struct {
-<<<<<<< HEAD
-	Cpu               float64                          `json:"cpu" cbor:"0,keyasint"`
-	MaxCpu            float64                          `json:"cpum,omitempty" cbor:"1,keyasint,omitempty"`
-	Mem               float64                          `json:"m" cbor:"2,keyasint"`
-	MemUsed           float64                          `json:"mu" cbor:"3,keyasint"`
-	MemPct            float64                          `json:"mp" cbor:"4,keyasint"`
-	MemBuffCache      float64                          `json:"mb" cbor:"5,keyasint"`
-	MemZfsArc         float64                          `json:"mz,omitempty" cbor:"6,keyasint,omitempty"` // ZFS ARC memory
-	Swap              float64                          `json:"s,omitempty" cbor:"7,keyasint,omitempty"`
-	SwapUsed          float64                          `json:"su,omitempty" cbor:"8,keyasint,omitempty"`
-	DiskTotal         float64                          `json:"d" cbor:"9,keyasint"`
-	DiskUsed          float64                          `json:"du" cbor:"10,keyasint"`
-	DiskPct           float64                          `json:"dp" cbor:"11,keyasint"`
-	DiskReadPs        float64                          `json:"dr" cbor:"12,keyasint"`
-	DiskWritePs       float64                          `json:"dw" cbor:"13,keyasint"`
-	MaxDiskReadPs     float64                          `json:"drm,omitempty" cbor:"14,keyasint,omitempty"`
-	MaxDiskWritePs    float64                          `json:"dwm,omitempty" cbor:"15,keyasint,omitempty"`
-	NetworkInterfaces map[string]NetworkInterfaceStats `json:"ns" cbor:"16,omitempty"` // Per-interface network stats
-	Temperatures      map[string]float64               `json:"t,omitempty" cbor:"20,keyasint,omitempty"`
-	ExtraFs           map[string]*FsStats              `json:"efs,omitempty" cbor:"21,keyasint,omitempty"`
-	GPUData           map[string]GPUData               `json:"g,omitempty" cbor:"22,keyasint,omitempty"`
-=======
 	Cpu            float64             `json:"cpu" cbor:"0,keyasint"`
 	MaxCpu         float64             `json:"cpum,omitempty" cbor:"1,keyasint,omitempty"`
 	Mem            float64             `json:"m" cbor:"2,keyasint"`
@@ -53,17 +31,13 @@
 	DiskWritePs    float64             `json:"dw" cbor:"13,keyasint"`
 	MaxDiskReadPs  float64             `json:"drm,omitempty" cbor:"14,keyasint,omitempty"`
 	MaxDiskWritePs float64             `json:"dwm,omitempty" cbor:"15,keyasint,omitempty"`
-	NetworkSent    float64             `json:"ns" cbor:"16,keyasint"`
-	NetworkRecv    float64             `json:"nr" cbor:"17,keyasint"`
-	MaxNetworkSent float64             `json:"nsm,omitempty" cbor:"18,keyasint,omitempty"`
-	MaxNetworkRecv float64             `json:"nrm,omitempty" cbor:"19,keyasint,omitempty"`
-	Temperatures   map[string]float64  `json:"t,omitempty" cbor:"20,keyasint,omitempty"`
-	ExtraFs        map[string]*FsStats `json:"efs,omitempty" cbor:"21,keyasint,omitempty"`
-	GPUData        map[string]GPUData  `json:"g,omitempty" cbor:"22,keyasint,omitempty"`
-	LoadAvg1       float64             `json:"l1,omitempty" cbor:"23,keyasint,omitempty,omitzero"`
-	LoadAvg5       float64             `json:"l5,omitempty" cbor:"24,keyasint,omitempty,omitzero"`
-	LoadAvg15      float64             `json:"l15,omitempty" cbor:"25,keyasint,omitempty,omitzero"`
->>>>>>> 49ae4246
+	NetworkInterfaces map[string]NetworkInterfaceStats `json:"ns" cbor:"16,omitempty"` // Per-interface network stats
+	Temperatures   map[string]float64  `json:"t,omitempty" cbor:"17,keyasint,omitempty"`
+	ExtraFs        map[string]*FsStats `json:"efs,omitempty" cbor:"18,keyasint,omitempty"`
+	GPUData        map[string]GPUData  `json:"g,omitempty" cbor:"19,keyasint,omitempty"`
+	LoadAvg1       float64             `json:"l1,omitempty" cbor:"20,keyasint,omitempty,omitzero"`
+	LoadAvg5       float64             `json:"l5,omitempty" cbor:"21,keyasint,omitempty,omitzero"`
+	LoadAvg15      float64             `json:"l15,omitempty" cbor:"22,keyasint,omitempty,omitzero"`
 }
 
 type GPUData struct {
@@ -118,7 +92,6 @@
 	Cpu           float64 `json:"cpu" cbor:"6,keyasint"`
 	MemPct        float64 `json:"mp" cbor:"7,keyasint"`
 	DiskPct       float64 `json:"dp" cbor:"8,keyasint"`
-<<<<<<< HEAD
 	NetworkSent   float64 `json:"ns" cbor:"9,keyasint"`
 	NetworkRecv   float64 `json:"nr" cbor:"10,keyasint"`
 	AgentVersion  string  `json:"v" cbor:"11,keyasint"`
@@ -126,16 +99,8 @@
 	GpuPct        float64 `json:"g,omitempty" cbor:"13,keyasint,omitempty"`
 	DashboardTemp float64 `json:"dt,omitempty" cbor:"14,keyasint,omitempty"`
 	Os            Os      `json:"os" cbor:"15,keyasint"`
-=======
-	Bandwidth     float64 `json:"b" cbor:"9,keyasint"`
-	AgentVersion  string  `json:"v" cbor:"10,keyasint"`
-	Podman        bool    `json:"p,omitempty" cbor:"11,keyasint,omitempty"`
-	GpuPct        float64 `json:"g,omitempty" cbor:"12,keyasint,omitempty"`
-	DashboardTemp float64 `json:"dt,omitempty" cbor:"13,keyasint,omitempty"`
-	Os            Os      `json:"os" cbor:"14,keyasint"`
-	LoadAvg5      float64 `json:"l5,omitempty" cbor:"15,keyasint,omitempty,omitzero"`
-	LoadAvg15     float64 `json:"l15,omitempty" cbor:"16,keyasint,omitempty,omitzero"`
->>>>>>> 49ae4246
+	LoadAvg5      float64 `json:"l5,omitempty" cbor:"16,keyasint,omitempty,omitzero"`
+	LoadAvg15     float64 `json:"l15,omitempty" cbor:"17,keyasint,omitempty,omitzero"`
 }
 
 // Final data structure to return to the hub
