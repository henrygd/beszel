--- conflicted
+++ resolved
@@ -10,7 +10,6 @@
 // TODO: this is confusing, make common package with common/types common/helpers etc
 
 type Stats struct {
-<<<<<<< HEAD
 	Cpu             float64             `json:"cpu" cbor:"0,keyasint"`
 	MaxCpu          float64             `json:"cpum,omitempty" cbor:"1,keyasint,omitempty"`
 	Mem             float64             `json:"m" cbor:"2,keyasint"`
@@ -34,9 +33,12 @@
 	Temperatures    map[string]float64  `json:"t,omitempty" cbor:"20,keyasint,omitempty"`
 	ExtraFs         map[string]*FsStats `json:"efs,omitempty" cbor:"21,keyasint,omitempty"`
 	GPUData         map[string]GPUData  `json:"g,omitempty" cbor:"22,keyasint,omitempty"`
-	ProcessStates   map[string]int      `json:"ps_states" cbor:"23,keyasint,omitempty"`         // Count of processes by state (e.g., R, S, Z, etc.)
-	TopCpuProcesses []ProcessInfo       `json:"top_cpu,omitempty" cbor:"24,keyasint,omitempty"` // Top 5 CPU consuming processes
-	TopMemProcesses []ProcessInfo       `json:"top_mem,omitempty" cbor:"25,keyasint,omitempty"` // Top 5 memory consuming processes
+	LoadAvg1       float64             `json:"l1,omitempty" cbor:"23,keyasint,omitempty,omitzero"`
+	LoadAvg5       float64             `json:"l5,omitempty" cbor:"24,keyasint,omitempty,omitzero"`
+	LoadAvg15      float64             `json:"l15,omitempty" cbor:"25,keyasint,omitempty,omitzero"`
+	ProcessStates   map[string]int      `json:"ps_states" cbor:"26,keyasint,omitempty"`         // Count of processes by state (e.g., R, S, Z, etc.)
+	TopCpuProcesses []ProcessInfo       `json:"top_cpu,omitempty" cbor:"27,keyasint,omitempty"` // Top 5 CPU consuming processes
+	TopMemProcesses []ProcessInfo       `json:"top_mem,omitempty" cbor:"28,keyasint,omitempty"` // Top 5 memory consuming processes
 }
 
 type ProcessInfo struct {
@@ -45,34 +47,6 @@
 	CPU     float64 `json:"cpu" cbor:"2,keyasint"`
 	Memory  float64 `json:"mem" cbor:"3,keyasint"`
 	Command string  `json:"cmd,omitempty" cbor:"4,keyasint,omitempty"`
-=======
-	Cpu            float64             `json:"cpu" cbor:"0,keyasint"`
-	MaxCpu         float64             `json:"cpum,omitempty" cbor:"1,keyasint,omitempty"`
-	Mem            float64             `json:"m" cbor:"2,keyasint"`
-	MemUsed        float64             `json:"mu" cbor:"3,keyasint"`
-	MemPct         float64             `json:"mp" cbor:"4,keyasint"`
-	MemBuffCache   float64             `json:"mb" cbor:"5,keyasint"`
-	MemZfsArc      float64             `json:"mz,omitempty" cbor:"6,keyasint,omitempty"` // ZFS ARC memory
-	Swap           float64             `json:"s,omitempty" cbor:"7,keyasint,omitempty"`
-	SwapUsed       float64             `json:"su,omitempty" cbor:"8,keyasint,omitempty"`
-	DiskTotal      float64             `json:"d" cbor:"9,keyasint"`
-	DiskUsed       float64             `json:"du" cbor:"10,keyasint"`
-	DiskPct        float64             `json:"dp" cbor:"11,keyasint"`
-	DiskReadPs     float64             `json:"dr" cbor:"12,keyasint"`
-	DiskWritePs    float64             `json:"dw" cbor:"13,keyasint"`
-	MaxDiskReadPs  float64             `json:"drm,omitempty" cbor:"14,keyasint,omitempty"`
-	MaxDiskWritePs float64             `json:"dwm,omitempty" cbor:"15,keyasint,omitempty"`
-	NetworkSent    float64             `json:"ns" cbor:"16,keyasint"`
-	NetworkRecv    float64             `json:"nr" cbor:"17,keyasint"`
-	MaxNetworkSent float64             `json:"nsm,omitempty" cbor:"18,keyasint,omitempty"`
-	MaxNetworkRecv float64             `json:"nrm,omitempty" cbor:"19,keyasint,omitempty"`
-	Temperatures   map[string]float64  `json:"t,omitempty" cbor:"20,keyasint,omitempty"`
-	ExtraFs        map[string]*FsStats `json:"efs,omitempty" cbor:"21,keyasint,omitempty"`
-	GPUData        map[string]GPUData  `json:"g,omitempty" cbor:"22,keyasint,omitempty"`
-	LoadAvg1       float64             `json:"l1,omitempty" cbor:"23,keyasint,omitempty,omitzero"`
-	LoadAvg5       float64             `json:"l5,omitempty" cbor:"24,keyasint,omitempty,omitzero"`
-	LoadAvg15      float64             `json:"l15,omitempty" cbor:"25,keyasint,omitempty,omitzero"`
->>>>>>> 3730a78e
 }
 
 type GPUData struct {
