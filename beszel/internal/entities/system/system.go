package system

// TODO: this is confusing, make common package with common/types common/helpers etc

import (
	"beszel/internal/entities/container"
	"time"
)

type Stats struct {
	Cpu            float64             `json:"cpu" cbor:"0,keyasint"`
	MaxCpu         float64             `json:"cpum,omitempty" cbor:"1,keyasint,omitempty"`
	Mem            float64             `json:"m" cbor:"2,keyasint"`
	MemUsed        float64             `json:"mu" cbor:"3,keyasint"`
	MemPct         float64             `json:"mp" cbor:"4,keyasint"`
	MemBuffCache   float64             `json:"mb" cbor:"5,keyasint"`
	MemZfsArc      float64             `json:"mz,omitempty" cbor:"6,keyasint,omitempty"` // ZFS ARC memory
	Swap           float64             `json:"s,omitempty" cbor:"7,keyasint,omitempty"`
	SwapUsed       float64             `json:"su,omitempty" cbor:"8,keyasint,omitempty"`
	DiskTotal      float64             `json:"d" cbor:"9,keyasint"`
	DiskUsed       float64             `json:"du" cbor:"10,keyasint"`
	DiskPct        float64             `json:"dp" cbor:"11,keyasint"`
	DiskReadPs     float64             `json:"dr" cbor:"12,keyasint"`
	DiskWritePs    float64             `json:"dw" cbor:"13,keyasint"`
	MaxDiskReadPs  float64             `json:"drm,omitempty" cbor:"14,keyasint,omitempty"`
	MaxDiskWritePs float64             `json:"dwm,omitempty" cbor:"15,keyasint,omitempty"`
	NetworkSent    float64             `json:"ns" cbor:"16,keyasint"`
	NetworkRecv    float64             `json:"nr" cbor:"17,keyasint"`
	MaxNetworkSent float64             `json:"nsm,omitempty" cbor:"18,keyasint,omitempty"`
	MaxNetworkRecv float64             `json:"nrm,omitempty" cbor:"19,keyasint,omitempty"`
	Temperatures   map[string]float64  `json:"t,omitempty" cbor:"20,keyasint,omitempty"`
	ExtraFs        map[string]*FsStats `json:"efs,omitempty" cbor:"21,keyasint,omitempty"`
	GPUData        map[string]GPUData  `json:"g,omitempty" cbor:"22,keyasint,omitempty"`
	LoadAvg1       float64             `json:"l1,omitempty" cbor:"23,keyasint,omitempty,omitzero"`
	LoadAvg5       float64             `json:"l5,omitempty" cbor:"24,keyasint,omitempty,omitzero"`
	LoadAvg15      float64             `json:"l15,omitempty" cbor:"25,keyasint,omitempty,omitzero"`
}

type GPUData struct {
	Name        string  `json:"n" cbor:"0,keyasint"`
	Temperature float64 `json:"-"`
	MemoryUsed  float64 `json:"mu,omitempty" cbor:"1,keyasint,omitempty"`
	MemoryTotal float64 `json:"mt,omitempty" cbor:"2,keyasint,omitempty"`
	Usage       float64 `json:"u" cbor:"3,keyasint"`
	Power       float64 `json:"p,omitempty" cbor:"4,keyasint,omitempty"`
	Count       float64 `json:"-"`
}

type FsStats struct {
	Time           time.Time `json:"-"`
	Root           bool      `json:"-"`
	Mountpoint     string    `json:"-"`
	DiskTotal      float64   `json:"d" cbor:"0,keyasint"`
	DiskUsed       float64   `json:"du" cbor:"1,keyasint"`
	TotalRead      uint64    `json:"-"`
	TotalWrite     uint64    `json:"-"`
	DiskReadPs     float64   `json:"r" cbor:"2,keyasint"`
	DiskWritePs    float64   `json:"w" cbor:"3,keyasint"`
	MaxDiskReadPS  float64   `json:"rm,omitempty" cbor:"4,keyasint,omitempty"`
	MaxDiskWritePS float64   `json:"wm,omitempty" cbor:"5,keyasint,omitempty"`
}

type NetIoStats struct {
	BytesRecv uint64
	BytesSent uint64
	Time      time.Time
	Name      string
}

type Os = uint8

const (
	Linux Os = iota
	Darwin
	Windows
	Freebsd
)

type DiskInfo struct {
	Name   string `json:"n"`
	Model  string `json:"m,omitempty"`
	Vendor string `json:"v,omitempty"`
}

type NetworkInfo struct {
	Name   string `json:"n"`
	Vendor string `json:"v,omitempty"`
	Model  string `json:"m,omitempty"`
	Speed  string `json:"s,omitempty"`
}

type MemoryInfo struct {
	Total string `json:"t,omitempty"`
}

type CpuInfo struct {
	Model    string `json:"m"`
	SpeedGHz string `json:"s"`
	Arch     string `json:"a"`
	Cores    int    `json:"c"`
	Threads  int    `json:"t"`
}

type OsInfo struct {
	Family  string `json:"f"`
	Version string `json:"v"`
	Kernel  string `json:"k"`
}

type Info struct {
<<<<<<< HEAD
	Hostname      string        `json:"h" cbor:"0,keyasint"`
	KernelVersion string        `json:"k,omitempty" cbor:"1,keyasint,omitempty"`
	Uptime        uint64        `json:"u"`
	Cpu           float64       `json:"cpu"`
	MemPct        float64       `json:"mp"`
	DiskPct       float64       `json:"dp"`
	Bandwidth     float64       `json:"b"`
	AgentVersion  string        `json:"v"`
	GpuPct        float64       `json:"g,omitempty"`
	DashboardTemp float64       `json:"dt,omitempty"`
	Podman        bool          `json:"podman,omitempty"`
	Disks         []DiskInfo    `json:"d,omitempty"`
	Networks      []NetworkInfo `json:"n,omitempty"`
	Memory        []MemoryInfo  `json:"m,omitempty"`
	Cpus          []CpuInfo     `json:"c,omitempty"`
	Oses          []OsInfo      `json:"o,omitempty"`
=======
	Hostname      string  `json:"h" cbor:"0,keyasint"`
	KernelVersion string  `json:"k,omitempty" cbor:"1,keyasint,omitempty"`
	Cores         int     `json:"c" cbor:"2,keyasint"`
	Threads       int     `json:"t,omitempty" cbor:"3,keyasint,omitempty"`
	CpuModel      string  `json:"m" cbor:"4,keyasint"`
	Uptime        uint64  `json:"u" cbor:"5,keyasint"`
	Cpu           float64 `json:"cpu" cbor:"6,keyasint"`
	MemPct        float64 `json:"mp" cbor:"7,keyasint"`
	DiskPct       float64 `json:"dp" cbor:"8,keyasint"`
	Bandwidth     float64 `json:"b" cbor:"9,keyasint"`
	AgentVersion  string  `json:"v" cbor:"10,keyasint"`
	Podman        bool    `json:"p,omitempty" cbor:"11,keyasint,omitempty"`
	GpuPct        float64 `json:"g,omitempty" cbor:"12,keyasint,omitempty"`
	DashboardTemp float64 `json:"dt,omitempty" cbor:"13,keyasint,omitempty"`
	Os            Os      `json:"os" cbor:"14,keyasint"`
	LoadAvg5      float64 `json:"l5,omitempty" cbor:"15,keyasint,omitempty,omitzero"`
	LoadAvg15     float64 `json:"l15,omitempty" cbor:"16,keyasint,omitempty,omitzero"`
>>>>>>> d91847c6
}

// Final data structure to return to the hub
type CombinedData struct {
	Stats      Stats              `json:"stats" cbor:"0,keyasint"`
	Info       Info               `json:"info" cbor:"1,keyasint"`
	Containers []*container.Stats `json:"container" cbor:"2,keyasint"`
}<|MERGE_RESOLUTION|>--- conflicted
+++ resolved
@@ -108,42 +108,28 @@
 }
 
 type Info struct {
-<<<<<<< HEAD
 	Hostname      string        `json:"h" cbor:"0,keyasint"`
 	KernelVersion string        `json:"k,omitempty" cbor:"1,keyasint,omitempty"`
-	Uptime        uint64        `json:"u"`
-	Cpu           float64       `json:"cpu"`
-	MemPct        float64       `json:"mp"`
-	DiskPct       float64       `json:"dp"`
-	Bandwidth     float64       `json:"b"`
-	AgentVersion  string        `json:"v"`
-	GpuPct        float64       `json:"g,omitempty"`
-	DashboardTemp float64       `json:"dt,omitempty"`
-	Podman        bool          `json:"podman,omitempty"`
-	Disks         []DiskInfo    `json:"d,omitempty"`
-	Networks      []NetworkInfo `json:"n,omitempty"`
-	Memory        []MemoryInfo  `json:"m,omitempty"`
-	Cpus          []CpuInfo     `json:"c,omitempty"`
-	Oses          []OsInfo      `json:"o,omitempty"`
-=======
-	Hostname      string  `json:"h" cbor:"0,keyasint"`
-	KernelVersion string  `json:"k,omitempty" cbor:"1,keyasint,omitempty"`
-	Cores         int     `json:"c" cbor:"2,keyasint"`
-	Threads       int     `json:"t,omitempty" cbor:"3,keyasint,omitempty"`
-	CpuModel      string  `json:"m" cbor:"4,keyasint"`
-	Uptime        uint64  `json:"u" cbor:"5,keyasint"`
-	Cpu           float64 `json:"cpu" cbor:"6,keyasint"`
-	MemPct        float64 `json:"mp" cbor:"7,keyasint"`
-	DiskPct       float64 `json:"dp" cbor:"8,keyasint"`
-	Bandwidth     float64 `json:"b" cbor:"9,keyasint"`
-	AgentVersion  string  `json:"v" cbor:"10,keyasint"`
-	Podman        bool    `json:"p,omitempty" cbor:"11,keyasint,omitempty"`
-	GpuPct        float64 `json:"g,omitempty" cbor:"12,keyasint,omitempty"`
-	DashboardTemp float64 `json:"dt,omitempty" cbor:"13,keyasint,omitempty"`
-	Os            Os      `json:"os" cbor:"14,keyasint"`
-	LoadAvg5      float64 `json:"l5,omitempty" cbor:"15,keyasint,omitempty,omitzero"`
-	LoadAvg15     float64 `json:"l15,omitempty" cbor:"16,keyasint,omitempty,omitzero"`
->>>>>>> d91847c6
+	Cores         int           `json:"c" cbor:"2,keyasint"`
+	Threads       int           `json:"t,omitempty" cbor:"3,keyasint,omitempty"`
+	CpuModel      string        `json:"m" cbor:"4,keyasint"`
+	Uptime        uint64        `json:"u" cbor:"5,keyasint"`
+	Cpu           float64       `json:"cpu" cbor:"6,keyasint"`
+	MemPct        float64       `json:"mp" cbor:"7,keyasint"`
+	DiskPct       float64       `json:"dp" cbor:"8,keyasint"`
+	Bandwidth     float64       `json:"b" cbor:"9,keyasint"`
+	AgentVersion  string        `json:"v" cbor:"10,keyasint"`
+	Podman        bool          `json:"p,omitempty" cbor:"11,keyasint,omitempty"`
+	GpuPct        float64       `json:"g,omitempty" cbor:"12,keyasint,omitempty"`
+	DashboardTemp float64       `json:"dt,omitempty" cbor:"13,keyasint,omitempty"`
+	Os            Os            `json:"os" cbor:"14,keyasint"`
+	LoadAvg5      float64       `json:"l5,omitempty" cbor:"15,keyasint,omitempty,omitzero"`
+	LoadAvg15     float64       `json:"l15,omitempty" cbor:"16,keyasint,omitempty,omitzero"`
+	Disks         []DiskInfo    `json:"d" cbor:"17,omitempty"`
+	Networks      []NetworkInfo `json:"n,omitempty" cbor:"18,omitempty"`
+	Memory        []MemoryInfo  `json:"m,omitempty" cbor:"19,omitempty"`
+	Cpus          []CpuInfo     `json:"c,omitempty" cbor:"20,omitempty"`
+	Oses          []OsInfo      `json:"o,omitempty" cbor:"21,omitempty"`
 }
 
 // Final data structure to return to the hub
