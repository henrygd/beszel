// Package hub handles updating systems and serving the web UI.
package hub

import (
	"beszel"
	"beszel/internal/alerts"
	"beszel/internal/entities/system"
	"beszel/internal/records"
	"beszel/internal/users"
	"beszel/site"
	"context"
	"crypto/ed25519"
	"encoding/pem"
	"fmt"
	"io/fs"
	"log"
	"net"
	"net/http"
	"net/http/httputil"
	"net/url"
	"os"
	"strings"
	"time"

	"github.com/goccy/go-json"
	"github.com/pocketbase/pocketbase"
	"github.com/pocketbase/pocketbase/apis"
	"github.com/pocketbase/pocketbase/core"
	"github.com/pocketbase/pocketbase/plugins/migratecmd"
	"github.com/spf13/cobra"
	"golang.org/x/crypto/ssh"
)

type Hub struct {
<<<<<<< HEAD
	app               *pocketbase.PocketBase
	systemConnections sync.Map
	sshClientConfig   *ssh.ClientConfig
	pubKey            string
	am                *alerts.AlertManager
	um                *users.UserManager
	rm                *records.RecordManager
	systemStats       *core.Collection
	containerStats    *core.Collection
	pveContainerStats *core.Collection
	appURL            string
=======
	*pocketbase.PocketBase
	sshClientConfig *ssh.ClientConfig
	pubKey          string
	am              *alerts.AlertManager
	um              *users.UserManager
	rm              *records.RecordManager
	systemStats     *core.Collection
	containerStats  *core.Collection
	appURL          string
>>>>>>> 646b8998
}

// NewHub creates a new Hub instance with default configuration
func NewHub() *Hub {
	var hub Hub
	hub.PocketBase = pocketbase.NewWithConfig(pocketbase.Config{
		DefaultDataDir: beszel.AppName + "_data",
	})

	hub.RootCmd.Version = beszel.Version
	hub.RootCmd.Use = beszel.AppName
	hub.RootCmd.Short = ""
	// add update command
	hub.RootCmd.AddCommand(&cobra.Command{
		Use:   "update",
		Short: "Update " + beszel.AppName + " to the latest version",
		Run:   Update,
	})

	hub.am = alerts.NewAlertManager(hub)
	hub.um = users.NewUserManager(hub)
	hub.rm = records.NewRecordManager(hub)
	hub.appURL, _ = GetEnv("APP_URL")
	return &hub
}

// GetEnv retrieves an environment variable with a "BESZEL_HUB_" prefix, or falls back to the unprefixed key.
func GetEnv(key string) (value string, exists bool) {
	if value, exists = os.LookupEnv("BESZEL_HUB_" + key); exists {
		return value, exists
	}
	// Fallback to the old unprefixed key
	return os.LookupEnv(key)
}

func (h *Hub) Run() {
	// loosely check if it was executed using "go run"
	isGoRun := strings.HasPrefix(os.Args[0], os.TempDir())

	// enable auto creation of migration files when making collection changes in the Admin UI
	migratecmd.MustRegister(h, h.RootCmd, migratecmd.Config{
		// (the isGoRun check is to enable it only during development)
		Automigrate: isGoRun,
		Dir:         "../../migrations",
	})

	// initial setup
	h.OnServe().BindFunc(func(se *core.ServeEvent) error {
		// create ssh client config
		err := h.createSSHClientConfig()
		if err != nil {
			log.Fatal(err)
		}
		// set general settings
		settings := h.Settings()
		// batch requests (for global alerts)
		settings.Batch.Enabled = true
		// set URL if BASE_URL env is set
		if h.appURL != "" {
			settings.Meta.AppURL = h.appURL
		}
		// set auth settings
		usersCollection, err := h.FindCollectionByNameOrId("users")
		if err != nil {
			return err
		}
		// disable email auth if DISABLE_PASSWORD_AUTH env var is set
		disablePasswordAuth, _ := GetEnv("DISABLE_PASSWORD_AUTH")
		usersCollection.PasswordAuth.Enabled = disablePasswordAuth != "true"
		usersCollection.PasswordAuth.IdentityFields = []string{"email"}
		// disable oauth if no providers are configured (todo: remove this in post 0.9.0 release)
		if usersCollection.OAuth2.Enabled {
			usersCollection.OAuth2.Enabled = len(usersCollection.OAuth2.Providers) > 0
		}
		// allow oauth user creation if USER_CREATION is set
		if userCreation, _ := GetEnv("USER_CREATION"); userCreation == "true" {
			cr := "@request.context = 'oauth2'"
			usersCollection.CreateRule = &cr
		} else {
			usersCollection.CreateRule = nil
		}
		if err := h.Save(usersCollection); err != nil {
			return err
		}
		// sync systems with config
		h.syncSystemsWithConfig()
		return se.Next()
	})

	// serve web ui
	h.OnServe().BindFunc(func(se *core.ServeEvent) error {
		switch isGoRun {
		case true:
			proxy := httputil.NewSingleHostReverseProxy(&url.URL{
				Scheme: "http",
				Host:   "localhost:5173",
			})
			se.Router.GET("/{path...}", func(e *core.RequestEvent) error {
				proxy.ServeHTTP(e.Response, e.Request)
				return nil
			})
		default:
			// parse app url
			parsedURL, err := url.Parse(h.appURL)
			if err != nil {
				return err
			}
			// fix base paths in html if using subpath
			basePath := strings.TrimSuffix(parsedURL.Path, "/") + "/"
			indexFile, _ := fs.ReadFile(site.DistDirFS, "index.html")
			indexContent := strings.ReplaceAll(string(indexFile), "./", basePath)
			// set up static asset serving
			staticPaths := [2]string{"/static/", "/assets/"}
			serveStatic := apis.Static(site.DistDirFS, false)
			// get CSP configuration
			csp, cspExists := GetEnv("CSP")
			// add route
			se.Router.GET("/{path...}", func(e *core.RequestEvent) error {
				// serve static assets if path is in staticPaths
				for i := range staticPaths {
					if strings.Contains(e.Request.URL.Path, staticPaths[i]) {
						e.Response.Header().Set("Cache-Control", "public, max-age=2592000")
						return serveStatic(e)
					}
				}
				if cspExists {
					e.Response.Header().Del("X-Frame-Options")
					e.Response.Header().Set("Content-Security-Policy", csp)
				}
				return e.HTML(http.StatusOK, indexContent)
			})
		}
		return se.Next()
	})

	// set up scheduled jobs / ticker for system updates
	h.OnServe().BindFunc(func(se *core.ServeEvent) error {
		// 15 second ticker for system updates
		go h.startSystemUpdateTicker()
		// set up cron jobs
		// delete old records once every hour
		h.Cron().MustAdd("delete old records", "8 * * * *", h.rm.DeleteOldRecords)
		// create longer records every 10 minutes
<<<<<<< HEAD
		h.app.Cron().MustAdd("create longer records", "*/10 * * * *", func() {
			if systemStats, containerStats, pveContainerStats, err := h.getCollections(); err == nil {
				h.rm.CreateLongerRecords([]*core.Collection{systemStats, containerStats, pveContainerStats})
=======
		h.Cron().MustAdd("create longer records", "*/10 * * * *", func() {
			if systemStats, containerStats, err := h.getCollections(); err == nil {
				h.rm.CreateLongerRecords([]*core.Collection{systemStats, containerStats})
>>>>>>> 646b8998
			}
		})
		return se.Next()
	})

	// custom api routes
	h.OnServe().BindFunc(func(se *core.ServeEvent) error {
		// returns public key
		se.Router.GET("/api/beszel/getkey", func(e *core.RequestEvent) error {
			info, _ := e.RequestInfo()
			if info.Auth == nil {
				return apis.NewForbiddenError("Forbidden", nil)
			}
			return e.JSON(http.StatusOK, map[string]string{"key": h.pubKey, "v": beszel.Version})
		})
		// check if first time setup on login page
		se.Router.GET("/api/beszel/first-run", func(e *core.RequestEvent) error {
			total, err := h.CountRecords("users")
			return e.JSON(http.StatusOK, map[string]bool{"firstRun": err == nil && total == 0})
		})
		// send test notification
		se.Router.GET("/api/beszel/send-test-notification", h.am.SendTestNotification)
		// API endpoint to get config.yml content
		se.Router.GET("/api/beszel/config-yaml", h.getYamlConfig)
		// create first user endpoint only needed if no users exist
		if totalUsers, _ := h.CountRecords("users"); totalUsers == 0 {
			se.Router.POST("/api/beszel/create-user", h.um.CreateFirstUser)
		}
		return se.Next()
	})

	// system creation defaults
	h.OnRecordCreate("systems").BindFunc(func(e *core.RecordEvent) error {
		e.Record.Set("info", system.Info{})
		e.Record.Set("status", "pending")
		return e.Next()
	})

	// immediately create connection for new systems
	h.OnRecordAfterCreateSuccess("systems").BindFunc(func(e *core.RecordEvent) error {
		go h.updateSystem(e.Record)
		return e.Next()
	})

	// handle default values for user / user_settings creation
	h.OnRecordCreate("users").BindFunc(h.um.InitializeUserRole)
	h.OnRecordCreate("user_settings").BindFunc(h.um.InitializeUserSettings)

	// empty info for systems that are paused
	h.OnRecordUpdate("systems").BindFunc(func(e *core.RecordEvent) error {
		if e.Record.GetString("status") == "paused" {
			e.Record.Set("info", system.Info{})
		}
		return e.Next()
	})

	// do things after a systems record is updated
	h.OnRecordAfterUpdateSuccess("systems").BindFunc(func(e *core.RecordEvent) error {
		newRecord := e.Record.Fresh()
		oldRecord := newRecord.Original()
		newStatus := newRecord.GetString("status")

		// if system is not up and connection exists, remove it
		if newStatus != "up" {
			h.deleteSystemConnection(newRecord)
		}

		// if system is set to pending (unpause), try to connect immediately
		if newStatus == "pending" {
			go h.updateSystem(newRecord)
		} else {
			h.am.HandleStatusAlerts(newStatus, oldRecord)
		}
		return e.Next()
	})

	// if system is deleted, close connection
	h.OnRecordAfterDeleteSuccess("systems").BindFunc(func(e *core.RecordEvent) error {
		h.deleteSystemConnection(e.Record)
		return e.Next()
	})

	if err := h.Start(); err != nil {
		log.Fatal(err)
	}
}

func (h *Hub) startSystemUpdateTicker() {
	c := time.Tick(15 * time.Second)
	for range c {
		h.updateSystems()
	}
}

func (h *Hub) updateSystems() {
	records, err := h.FindRecordsByFilter(
		"2hz5ncl8tizk5nx",    // systems collection
		"status != 'paused'", // filter
		"updated",            // sort
		-1,                   // limit
		0,                    // offset
	)
	// log.Println("records", len(records))
	if err != nil || len(records) == 0 {
		// h.Logger().Error("Failed to query systems")
		return
	}
	fiftySecondsAgo := time.Now().UTC().Add(-50 * time.Second)
	batchSize := len(records)/4 + 1
	done := 0
	for _, record := range records {
		// break if batch size reached or if the system was updated less than 50 seconds ago
		if done >= batchSize || record.GetDateTime("updated").Time().After(fiftySecondsAgo) {
			break
		}
		// don't increment for down systems to avoid them jamming the queue
		// because they're always first when sorted by least recently updated
		if record.GetString("status") != "down" {
			done++
		}
		go h.updateSystem(record)
	}
}

func (h *Hub) updateSystem(record *core.Record) {
	var client *ssh.Client
	var err error

	// check if system connection exists
	if existingClient, ok := h.Store().GetOk(record.Id); ok {
		client = existingClient.(*ssh.Client)
	} else {
		// create system connection
		client, err = h.createSystemConnection(record)
		if err != nil {
			if record.GetString("status") != "down" {
				h.Logger().Error("Failed to connect:", "err", err.Error(), "system", record.GetString("host"), "port", record.GetString("port"))
				h.updateSystemStatus(record, "down")
			}
			return
		}
		h.Store().Set(record.Id, client)
	}
	// get system stats from agent
	var systemData system.CombinedData
	if err := h.requestJsonFromAgent(client, &systemData); err != nil {
		if err.Error() == "bad client" {
			// if previous connection was closed, try again
			h.Logger().Error("Existing SSH connection closed. Retrying...", "host", record.GetString("host"), "port", record.GetString("port"))
			h.deleteSystemConnection(record)
			time.Sleep(time.Millisecond * 100)
			h.updateSystem(record)
			return
		}
		h.Logger().Error("Failed to get system stats: ", "err", err.Error())
		h.updateSystemStatus(record, "down")
		return
	}
	// update system record
	record.Set("status", "up")
	record.Set("info", systemData.Info)
	if err := h.SaveNoValidate(record); err != nil {
		h.Logger().Error("Failed to update record: ", "err", err.Error())
	}
<<<<<<< HEAD
	// add system_stats, container_stats and pve_container_stats records
	if systemStats, containerStats, pveContainerStats, err := h.getCollections(); err != nil {
		h.app.Logger().Error("Failed to get collections: ", "err", err.Error())
=======
	// add system_stats and container_stats records
	if systemStats, containerStats, err := h.getCollections(); err != nil {
		h.Logger().Error("Failed to get collections: ", "err", err.Error())
>>>>>>> 646b8998
	} else {
		// add new system_stats record
		systemStatsRecord := core.NewRecord(systemStats)
		systemStatsRecord.Set("system", record.Id)
		systemStatsRecord.Set("stats", systemData.Stats)
		systemStatsRecord.Set("type", "1m")
		if err := h.SaveNoValidate(systemStatsRecord); err != nil {
			h.Logger().Error("Failed to save record: ", "err", err.Error())
		}
		// add new container_stats record
		if len(systemData.Containers) > 0 {
			containerStatsRecord := core.NewRecord(containerStats)
			containerStatsRecord.Set("system", record.Id)
			containerStatsRecord.Set("stats", systemData.Containers)
			containerStatsRecord.Set("type", "1m")
			if err := h.SaveNoValidate(containerStatsRecord); err != nil {
				h.Logger().Error("Failed to save record: ", "err", err.Error())
			}
		}
		// add new pve_container_stats record
		if len(systemData.PveContainers) > 0 {
			containerStatsRecord := core.NewRecord(pveContainerStats)
			containerStatsRecord.Set("system", record.Id)
			containerStatsRecord.Set("stats", systemData.PveContainers)
			containerStatsRecord.Set("type", "1m")
			if err := h.app.SaveNoValidate(containerStatsRecord); err != nil {
				h.app.Logger().Error("Failed to save record: ", "err", err.Error())
			}
		}
	}

	// system info alerts
	if err := h.am.HandleSystemAlerts(record, systemData.Info, systemData.Stats.Temperatures, systemData.Stats.ExtraFs); err != nil {
		h.Logger().Error("System alerts error", "err", err.Error())
	}
}

// return system_stats and container_stats collections
func (h *Hub) getCollections() (*core.Collection, *core.Collection, *core.Collection, error) {
	if h.systemStats == nil {
		systemStats, err := h.FindCollectionByNameOrId("system_stats")
		if err != nil {
			return nil, nil, nil, err
		}
		h.systemStats = systemStats
	}
	if h.containerStats == nil {
		containerStats, err := h.FindCollectionByNameOrId("container_stats")
		if err != nil {
			return nil, nil, nil, err
		}
		h.containerStats = containerStats
	}
	if h.pveContainerStats == nil {
		pveContainerStats, err := h.app.FindCollectionByNameOrId("pve_container_stats")
		if err != nil {
			return nil, nil, nil, err
		}
		h.pveContainerStats = pveContainerStats
	}
	return h.systemStats, h.containerStats, h.pveContainerStats, nil
}

// set system to specified status and save record
func (h *Hub) updateSystemStatus(record *core.Record, status string) {
	if record.Fresh().GetString("status") != status {
		record.Set("status", status)
		if err := h.SaveNoValidate(record); err != nil {
			h.Logger().Error("Failed to update record: ", "err", err.Error())
		}
	}
}

// delete system connection from map and close connection
func (h *Hub) deleteSystemConnection(record *core.Record) {
	if client, ok := h.Store().GetOk(record.Id); ok {
		if sshClient := client.(*ssh.Client); sshClient != nil {
			sshClient.Close()
		}
		h.Store().Remove(record.Id)
	}
}

func (h *Hub) createSystemConnection(record *core.Record) (*ssh.Client, error) {
	client, err := ssh.Dial("tcp", net.JoinHostPort(record.GetString("host"), record.GetString("port")), h.sshClientConfig)
	if err != nil {
		return nil, err
	}
	return client, nil
}

func (h *Hub) createSSHClientConfig() error {
	key, err := h.getSSHKey()
	if err != nil {
		h.Logger().Error("Failed to get SSH key: ", "err", err.Error())
		return err
	}

	// Create the Signer for this private key.
	signer, err := ssh.ParsePrivateKey(key)
	if err != nil {
		return err
	}

	h.sshClientConfig = &ssh.ClientConfig{
		User: "u",
		Auth: []ssh.AuthMethod{
			ssh.PublicKeys(signer),
		},
		HostKeyCallback: ssh.InsecureIgnoreHostKey(),
		Timeout:         4 * time.Second,
	}
	return nil
}

// Fetches system stats from the agent and decodes the json data into the provided struct
func (h *Hub) requestJsonFromAgent(client *ssh.Client, systemData *system.CombinedData) error {
	session, err := newSessionWithTimeout(client, 4*time.Second)
	if err != nil {
		return fmt.Errorf("bad client")
	}
	defer session.Close()

	stdout, err := session.StdoutPipe()
	if err != nil {
		return err
	}

	if err := session.Shell(); err != nil {
		return err
	}

	if err := json.NewDecoder(stdout).Decode(systemData); err != nil {
		return err
	}

	// wait for the session to complete
	if err := session.Wait(); err != nil {
		return err
	}

	return nil
}

// Adds timeout to SSH session creation to avoid hanging in case of network issues
func newSessionWithTimeout(client *ssh.Client, timeout time.Duration) (*ssh.Session, error) {
	ctx, cancel := context.WithTimeout(context.Background(), timeout)
	defer cancel()

	// use goroutine to create the session
	sessionChan := make(chan *ssh.Session, 1)
	errChan := make(chan error, 1)
	go func() {
		if session, err := client.NewSession(); err != nil {
			errChan <- err
		} else {
			sessionChan <- session
		}
	}()

	select {
	case session := <-sessionChan:
		return session, nil
	case err := <-errChan:
		return nil, err
	case <-ctx.Done():
		return nil, fmt.Errorf("session creation timed out")
	}
}

func (h *Hub) getSSHKey() ([]byte, error) {
	dataDir := h.DataDir()
	// check if the key pair already exists
	existingKey, err := os.ReadFile(dataDir + "/id_ed25519")
	if err == nil {
		if pubKey, err := os.ReadFile(h.DataDir() + "/id_ed25519.pub"); err == nil {
			h.pubKey = strings.TrimSuffix(string(pubKey), "\n")
		}
		// return existing private key
		return existingKey, nil
	}

	// Generate the Ed25519 key pair
	pubKey, privKey, err := ed25519.GenerateKey(nil)
	if err != nil {
		// h.Logger().Error("Error generating key pair:", "err", err.Error())
		return nil, err
	}

	// Get the private key in OpenSSH format
	privKeyBytes, err := ssh.MarshalPrivateKey(privKey, "")
	if err != nil {
		// h.Logger().Error("Error marshaling private key:", "err", err.Error())
		return nil, err
	}

	// Save the private key to a file
	privateFile, err := os.Create(dataDir + "/id_ed25519")
	if err != nil {
		// h.Logger().Error("Error creating private key file:", "err", err.Error())
		return nil, err
	}
	defer privateFile.Close()

	if err := pem.Encode(privateFile, privKeyBytes); err != nil {
		// h.Logger().Error("Error writing private key to file:", "err", err.Error())
		return nil, err
	}

	// Generate the public key in OpenSSH format
	publicKey, err := ssh.NewPublicKey(pubKey)
	if err != nil {
		return nil, err
	}

	pubKeyBytes := ssh.MarshalAuthorizedKey(publicKey)
	h.pubKey = strings.TrimSuffix(string(pubKeyBytes), "\n")

	// Save the public key to a file
	publicFile, err := os.Create(dataDir + "/id_ed25519.pub")
	if err != nil {
		return nil, err
	}
	defer publicFile.Close()

	if _, err := publicFile.Write(pubKeyBytes); err != nil {
		return nil, err
	}

	h.Logger().Info("ed25519 SSH key pair generated successfully.")
	h.Logger().Info("Private key saved to: " + dataDir + "/id_ed25519")
	h.Logger().Info("Public key saved to: " + dataDir + "/id_ed25519.pub")

	existingKey, err = os.ReadFile(dataDir + "/id_ed25519")
	if err == nil {
		return existingKey, nil
	}
	return nil, err
}<|MERGE_RESOLUTION|>--- conflicted
+++ resolved
@@ -32,9 +32,7 @@
 )
 
 type Hub struct {
-<<<<<<< HEAD
-	app               *pocketbase.PocketBase
-	systemConnections sync.Map
+	*pocketbase.PocketBase
 	sshClientConfig   *ssh.ClientConfig
 	pubKey            string
 	am                *alerts.AlertManager
@@ -44,17 +42,6 @@
 	containerStats    *core.Collection
 	pveContainerStats *core.Collection
 	appURL            string
-=======
-	*pocketbase.PocketBase
-	sshClientConfig *ssh.ClientConfig
-	pubKey          string
-	am              *alerts.AlertManager
-	um              *users.UserManager
-	rm              *records.RecordManager
-	systemStats     *core.Collection
-	containerStats  *core.Collection
-	appURL          string
->>>>>>> 646b8998
 }
 
 // NewHub creates a new Hub instance with default configuration
@@ -198,15 +185,9 @@
 		// delete old records once every hour
 		h.Cron().MustAdd("delete old records", "8 * * * *", h.rm.DeleteOldRecords)
 		// create longer records every 10 minutes
-<<<<<<< HEAD
-		h.app.Cron().MustAdd("create longer records", "*/10 * * * *", func() {
+		h.Cron().MustAdd("create longer records", "*/10 * * * *", func() {
 			if systemStats, containerStats, pveContainerStats, err := h.getCollections(); err == nil {
 				h.rm.CreateLongerRecords([]*core.Collection{systemStats, containerStats, pveContainerStats})
-=======
-		h.Cron().MustAdd("create longer records", "*/10 * * * *", func() {
-			if systemStats, containerStats, err := h.getCollections(); err == nil {
-				h.rm.CreateLongerRecords([]*core.Collection{systemStats, containerStats})
->>>>>>> 646b8998
 			}
 		})
 		return se.Next()
@@ -371,15 +352,9 @@
 	if err := h.SaveNoValidate(record); err != nil {
 		h.Logger().Error("Failed to update record: ", "err", err.Error())
 	}
-<<<<<<< HEAD
-	// add system_stats, container_stats and pve_container_stats records
+	// add system_stats and container_stats records
 	if systemStats, containerStats, pveContainerStats, err := h.getCollections(); err != nil {
-		h.app.Logger().Error("Failed to get collections: ", "err", err.Error())
-=======
-	// add system_stats and container_stats records
-	if systemStats, containerStats, err := h.getCollections(); err != nil {
 		h.Logger().Error("Failed to get collections: ", "err", err.Error())
->>>>>>> 646b8998
 	} else {
 		// add new system_stats record
 		systemStatsRecord := core.NewRecord(systemStats)
@@ -405,8 +380,8 @@
 			containerStatsRecord.Set("system", record.Id)
 			containerStatsRecord.Set("stats", systemData.PveContainers)
 			containerStatsRecord.Set("type", "1m")
-			if err := h.app.SaveNoValidate(containerStatsRecord); err != nil {
-				h.app.Logger().Error("Failed to save record: ", "err", err.Error())
+			if err := h.SaveNoValidate(containerStatsRecord); err != nil {
+				h.Logger().Error("Failed to save record: ", "err", err.Error())
 			}
 		}
 	}
@@ -434,7 +409,7 @@
 		h.containerStats = containerStats
 	}
 	if h.pveContainerStats == nil {
-		pveContainerStats, err := h.app.FindCollectionByNameOrId("pve_container_stats")
+		pveContainerStats, err := h.FindCollectionByNameOrId("pve_container_stats")
 		if err != nil {
 			return nil, nil, nil, err
 		}
