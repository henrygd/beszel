msgid ""
msgstr ""
"POT-Creation-Date: 2024-11-01 11:30-0400\n"
"MIME-Version: 1.0\n"
"Content-Type: text/plain; charset=UTF-8\n"
"Content-Transfer-Encoding: 8bit\n"
"X-Generator: @lingui/cli\n"
"Language: hr\n"
"Project-Id-Version: beszel\n"
"Report-Msgid-Bugs-To: \n"
"PO-Revision-Date: 2025-10-18 23:59\n"
"Last-Translator: \n"
"Language-Team: Croatian\n"
"Plural-Forms: nplurals=3; plural=(n%10==1 && n%100!=11 ? 0 : n%10>=2 && n%10<=4 && (n%100<10 || n%100>=20) ? 1 : 2);\n"
"X-Crowdin-Project: beszel\n"
"X-Crowdin-Project-ID: 733311\n"
"X-Crowdin-Language: hr\n"
"X-Crowdin-File: /main/internal/site/src/locales/en/en.po\n"
"X-Crowdin-File-ID: 32\n"

#. placeholder {0}: Math.trunc(system.info?.u / 86400)
#: src/components/routes/system.tsx
msgid "{0, plural, one {# day} other {# days}}"
msgstr "{0, plural, one {# dan} other {# dani}}"

#. placeholder {0}: Math.trunc(system.info.u / 3600)
#: src/components/routes/system.tsx
msgid "{0, plural, one {# hour} other {# hours}}"
msgstr "{0, plural, one {# sat} other {# sati}}"

#. placeholder {0}: Math.trunc(system.info.u / 60)
#: src/components/routes/system.tsx
msgid "{0, plural, one {# minute} few {# minutes} many {# minutes} other {# minutes}}"
msgstr "{0, plural, one {# minuta} few {# minuta} many {# minuta} other {# minute}}"

#. placeholder {0}: item.label
#. placeholder {0}: segment.label
#. placeholder {0}: theme === "dark" ? "Light Mode" : "Dark Mode"
#: src/components/app-sidebar.tsx
#: src/components/breadcrumbs.tsx
#: src/components/breadcrumbs.tsx
#: src/components/breadcrumbs.tsx
#: src/components/breadcrumbs.tsx
msgid "{0}"
msgstr ""

#. placeholder {0}: table.getFilteredSelectedRowModel().rows.length
#. placeholder {1}: table.getFilteredRowModel().rows.length
#: src/components/routes/settings/alerts-history-data-table.tsx
msgid "{0} of {1} row(s) selected."
msgstr "{0} od {1} redaka izabrano."

#: src/lib/utils.ts
msgid "1 hour"
msgstr "1 sat"

#. Load average
#: src/components/charts/load-average-chart.tsx
msgid "1 min"
msgstr "1 minut"

#: src/lib/utils.ts
msgid "1 minute"
msgstr "1 minuta"

#: src/lib/utils.ts
msgid "1 week"
msgstr "1 tjedan"

#: src/lib/utils.ts
msgid "12 hours"
msgstr "12 sati"

#. Load average
#: src/components/charts/load-average-chart.tsx
msgid "15 min"
msgstr "15 minuta"

#: src/lib/utils.ts
msgid "24 hours"
msgstr "24 sati"

#: src/lib/utils.ts
msgid "30 days"
msgstr "30 dana"

#. Load average
#: src/components/charts/load-average-chart.tsx
msgid "5 min"
msgstr "5 minuta"

#. Table column
#: src/components/routes/settings/tokens-fingerprints.tsx
#: src/components/systems-table/systems-table-columns.tsx
msgid "Actions"
msgstr "Akcije"

#: src/components/alerts-history-columns.tsx
#: src/components/routes/settings/alerts-history-data-table.tsx
msgid "Active"
msgstr "Aktivan"

#: src/components/active-alerts.tsx
msgid "Active Alerts"
msgstr "Aktivna upozorenja"

#: src/components/add-system.tsx
msgid "Add <0>System</0>"
msgstr "Dodaj <0>Sistem</0>"

#: src/components/add-system.tsx
msgid "Add New System"
msgstr "Dodaj Novi Sistem"

#: src/components/add-system.tsx
msgid "Add system"
msgstr "Dodaj sistem"

#: src/components/routes/settings/notifications.tsx
msgid "Add URL"
msgstr "Dodaj URL"

#: src/components/routes/settings/general.tsx
msgid "Adjust display options for charts."
msgstr "Podesite opcije prikaza za grafikone."

#: src/components/command-palette.tsx
#: src/components/command-palette.tsx
msgid "Admin"
msgstr "Admin"

#: src/components/systems-table/systems-table-columns.tsx
msgid "Agent"
msgstr "Agent"

#: src/components/app-sidebar.tsx
#: src/components/command-palette.tsx
#: src/components/routes/settings/alerts-history-data-table.tsx
#: src/components/routes/settings/layout.tsx
msgid "Alert History"
msgstr "Povijest Upozorenja"

#: src/components/alerts/alert-button.tsx
#: src/components/alerts/alerts-sheet.tsx
msgid "Alerts"
msgstr "Upozorenja"

#: src/components/command-palette.tsx
#: src/components/containers-table/containers-table.tsx
#: src/components/routes/containers.tsx
msgid "All Containers"
msgstr "Svi spremnici"

#: src/components/alerts/alerts-sheet.tsx
#: src/components/command-palette.tsx
#: src/components/routes/home.tsx
#: src/components/systems-table/systems-table.tsx
#: src/components/systems-table/systems-table.tsx
msgid "All Systems"
msgstr "Svi Sistemi"

#: src/components/app-sidebar.tsx
msgid "Application"
msgstr ""

#: src/components/systems-table/systems-table-columns.tsx
msgid "Are you sure you want to delete {name}?"
msgstr "Jeste li sigurni da želite izbrisati {name}?"

#: src/components/routes/settings/alerts-history-data-table.tsx
msgid "Are you sure?"
msgstr "Jeste li sigurni?"

#: src/components/copy-to-clipboard.tsx
msgid "Automatic copy requires a secure context."
msgstr "Automatsko kopiranje zahtijeva siguran kontekst."

#: src/components/routes/system.tsx
msgid "Average"
msgstr "Prosjek"

#: src/components/routes/system.tsx
msgid "Average CPU utilization of containers"
msgstr "Prosječna iskorištenost procesora u spremnicima"

#. placeholder {0}: alertData.unit
#: src/components/alerts/alerts-sheet.tsx
msgid "Average exceeds <0>{value}{0}</0>"
msgstr "Prosjek premašuje <0>{value}{0}</0>"

#: src/components/routes/system.tsx
msgid "Average power consumption of GPUs"
msgstr "Prosječna potrošnja energije grafičkog procesora"

#: src/components/routes/system.tsx
msgid "Average system-wide CPU utilization"
msgstr "Prosječna iskorištenost procesora na cijelom sustavu"

#. placeholder {0}: gpu.n
#: src/components/routes/system.tsx
msgid "Average utilization of {0}"
msgstr "Prosječna iskorištenost {0}"

#: src/components/routes/system.tsx
msgid "Average utilization of GPU engines"
msgstr "Prosječna iskorištenost GPU motora"

#: src/components/app-sidebar.tsx
#: src/components/command-palette.tsx
#: src/components/navbar.tsx
msgid "Backups"
msgstr "Sigurnosne kopije"

#: src/components/routes/system.tsx
#: src/lib/alerts.ts
msgid "Bandwidth"
msgstr "Propusnost"

#: src/components/routes/system.tsx
msgid "Battery"
msgstr "Baterija"

#: src/components/login/auth-form.tsx
msgid "Beszel supports OpenID Connect and many OAuth2 authentication providers."
msgstr "Beszel podržava OpenID Connect i mnoge druge OAuth2 davatalje autentifikacije."

#: src/components/routes/settings/notifications.tsx
msgid "Beszel uses <0>Shoutrrr</0> to integrate with popular notification services."
msgstr "Beszel koristi <0>Shoutrrr</0> za integraciju sa popularnim servisima za notifikacije."

#: src/components/add-system.tsx
msgid "Binary"
msgstr "Binarni"

#: src/components/routes/settings/general.tsx
#: src/components/routes/settings/general.tsx
msgid "Bits (Kbps, Mbps, Gbps)"
msgstr "Bitovi (Kbps, Mbps, Gbps)"

#: src/components/routes/settings/general.tsx
#: src/components/routes/settings/general.tsx
msgid "Bytes (KB/s, MB/s, GB/s)"
msgstr "Bajtovi (KB/s, MB/s, GB/s)"

#: src/components/charts/mem-chart.tsx
msgid "Cache / Buffers"
msgstr "Predmemorija / Međuspremnici"

#: src/components/routes/settings/alerts-history-data-table.tsx
#: src/components/systems-table/systems-table-columns.tsx
msgid "Cancel"
msgstr "Otkaži"

#: src/components/routes/settings/config-yaml.tsx
msgid "Caution - potential data loss"
msgstr "Oprez - mogući gubitak podataka"

#: src/components/routes/settings/general.tsx
msgid "Celsius (°C)"
msgstr "Celsius (°C)"

#: src/components/routes/settings/general.tsx
msgid "Change display units for metrics."
msgstr "Promijenite mjerene jedinice korištene za prikazivanje podataka."

#: src/components/routes/settings/general.tsx
msgid "Change general application options."
msgstr "Promijenite opće opcije aplikacije."

#: src/components/routes/system.tsx
msgid "Charge"
msgstr "Punjenje"

#. Context: Battery state
#: src/lib/i18n.ts
msgid "Charging"
msgstr "Puni se"

#: src/components/routes/settings/general.tsx
msgid "Chart options"
msgstr "Opcije grafikona"

#: src/components/login/forgot-pass-form.tsx
msgid "Check {email} for a reset link."
msgstr "Provjerite {email} za vezu za resetiranje."

#: src/components/routes/settings/layout.tsx
msgid "Check logs for more details."
msgstr "Provjerite logove za više detalja."

#: src/components/routes/settings/notifications.tsx
msgid "Check your notification service"
msgstr "Provjerite Vaš servis notifikacija"

#: src/components/containers-table/containers-table.tsx
msgid "Click on a container to view more information."
msgstr "Kliknite na spremnik za prikaz više informacija."

#: src/components/systems-table/systems-table.tsx
<<<<<<< HEAD
#~ msgid "Click on a system to view more information."
#~ msgstr ""
=======
msgid "Click on a system to view more information."
msgstr "Odaberite sustav za prikaz više informacija."
>>>>>>> a911670a

#: src/components/ui/input-copy.tsx
msgid "Click to copy"
msgstr "Pritisnite za kopiranje"

#: src/components/login/forgot-pass-form.tsx
#: src/components/login/forgot-pass-form.tsx
msgid "Command line instructions"
msgstr "Upute za naredbeni redak"

#: src/components/routes/settings/notifications.tsx
msgid "Configure how you receive alert notifications."
msgstr "Konfigurirajte način primanja obavijesti upozorenja."

#: src/components/login/auth-form.tsx
#: src/components/login/auth-form.tsx
msgid "Confirm password"
msgstr "Potvrdite lozinku"

#: src/components/active-alerts.tsx
msgid "Connection is down"
msgstr "Veza je pala"

#: src/components/routes/settings/alerts-history-data-table.tsx
#: src/components/systems-table/systems-table-columns.tsx
msgid "Continue"
msgstr "Nastavite"

#: src/lib/utils.ts
msgid "Copied to clipboard"
msgstr "Kopirano u međuspremnik"

#: src/components/add-system.tsx
#: src/components/routes/settings/tokens-fingerprints.tsx
msgctxt "Button to copy docker compose file content"
msgid "Copy docker compose"
msgstr "Kopiraj docker compose"

#: src/components/add-system.tsx
#: src/components/routes/settings/tokens-fingerprints.tsx
msgctxt "Button to copy docker run command"
msgid "Copy docker run"
msgstr "Kopiraj docker run"

#: src/components/routes/settings/tokens-fingerprints.tsx
msgctxt "Environment variables"
msgid "Copy env"
msgstr "Kopiraj env"

#: src/components/systems-table/systems-table-columns.tsx
msgid "Copy host"
msgstr "Kopiraj hosta"

#: src/components/add-system.tsx
#: src/components/routes/settings/tokens-fingerprints.tsx
msgid "Copy Linux command"
msgstr "Kopiraj Linux komandu"

#: src/components/systems-table/systems-table-columns.tsx
msgid "Copy name"
msgstr "Kopiraj naziv"

#: src/components/copy-to-clipboard.tsx
msgid "Copy text"
msgstr "Kopiraj tekst"

#: src/components/add-system.tsx
msgid "Copy the installation command for the agent below, or register agents automatically with a <0>universal token</0>."
msgstr "Kopirajte instalacijsku komandu za opisanog agenta ili automatski registrirajte agenta uz pomoć <0>sveopćeg tokena</0>."

#: src/components/add-system.tsx
msgid "Copy the<0>docker-compose.yml</0> content for the agent below, or register agents automatically with a <1>universal token</1>."
msgstr "Kopirajte sadržaj <0>docker-compose.yml</0> datoteke za opisanog agenta ili automatski registrirajte agenta uz pomoć <1>sveopćeg tokena</1>."

#: src/components/routes/settings/tokens-fingerprints.tsx
msgid "Copy YAML"
msgstr "Kopiraj YAML"

#: src/components/containers-table/containers-table-columns.tsx
#: src/components/systems-table/systems-table-columns.tsx
msgid "CPU"
msgstr "Procesor"

#: src/components/routes/system.tsx
#: src/components/routes/system.tsx
#: src/lib/alerts.ts
msgid "CPU Usage"
msgstr "Iskorištenost procesora"

#: src/components/login/auth-form.tsx
msgid "Create account"
msgstr "Napravite račun"

#. Context: date created
#: src/components/alerts-history-columns.tsx
msgid "Created"
msgstr "Kreiran"

#: src/components/routes/settings/general.tsx
msgid "Critical (%)"
msgstr "Kritično (%)"

#: src/components/routes/system/network-sheet.tsx
msgid "Cumulative Download"
msgstr "Kumulativno preuzimanje"

#: src/components/routes/system/network-sheet.tsx
msgid "Cumulative Upload"
msgstr "Kumulativno otpremanje"

#. Context: Battery state
#: src/components/routes/system.tsx
msgid "Current state"
msgstr "Trenutno stanje"

#: src/components/command-palette.tsx
msgid "Dashboard"
msgstr "Nadzorna ploča"

#: src/components/routes/settings/general.tsx
msgid "Default time period"
msgstr "Zadano vremensko razdoblje"

#: src/components/routes/settings/alerts-history-data-table.tsx
#: src/components/systems-table/systems-table-columns.tsx
msgid "Delete"
msgstr "Izbriši"

#: src/components/routes/settings/tokens-fingerprints.tsx
msgid "Delete fingerprint"
msgstr "Izbriši otisak"

#: src/components/containers-table/containers-table.tsx
msgid "Detail"
msgstr "Detalj"

#. Context: Battery state
#: src/lib/i18n.ts
msgid "Discharging"
msgstr "Prazni se"

#: src/components/systems-table/systems-table-columns.tsx
msgid "Disk"
msgstr "Disk"

#: src/components/routes/system.tsx
msgid "Disk I/O"
msgstr "Disk I/O"

#: src/components/routes/settings/general.tsx
msgid "Disk unit"
msgstr "Mjerna jedinica za disk"

#: src/components/charts/disk-chart.tsx
#: src/components/routes/system.tsx
#: src/lib/alerts.ts
msgid "Disk Usage"
msgstr "Iskorištenost Diska"

#: src/components/routes/system.tsx
msgid "Disk usage of {extraFsName}"
msgstr "Iskorištenost diska od {extraFsName}"

#: src/components/routes/system.tsx
msgid "Docker CPU Usage"
msgstr "Iskorištenost Docker Procesora"

#: src/components/routes/system.tsx
msgid "Docker Memory Usage"
msgstr "Iskorištenost Docker Memorije"

#: src/components/routes/system.tsx
msgid "Docker Network I/O"
msgstr "Docker Mrežni I/O"

#: src/components/command-palette.tsx
msgid "Documentation"
msgstr "Dokumentacija"

#. Context: System is down
#: src/components/alerts-history-columns.tsx
#: src/components/routes/system.tsx
#: src/components/systems-table/systems-table-columns.tsx
#: src/lib/alerts.ts
msgid "Down"
msgstr "Sustav je pao"

#: src/components/systems-table/systems-table.tsx
msgid "Down ({downSystemsLength})"
msgstr "Sustav je pao ({downSystemsLength})"

#: src/components/routes/system/network-sheet.tsx
msgid "Download"
msgstr "Preuzmi"

#: src/components/alerts-history-columns.tsx
msgid "Duration"
msgstr "Trajanje"

#: src/components/add-system.tsx
#: src/components/systems-table/systems-table-columns.tsx
msgid "Edit"
msgstr "Uredi"

#: src/components/login/auth-form.tsx
#: src/components/login/forgot-pass-form.tsx
#: src/components/login/otp-forms.tsx
msgid "Email"
msgstr "Email"

#: src/components/routes/settings/notifications.tsx
msgid "Email notifications"
msgstr "Email notifikacije"

#. Context: Battery state
#: src/lib/i18n.ts
msgid "Empty"
msgstr "Prazna"

#: src/components/login/login.tsx
msgid "Enter email address to reset password"
msgstr "Unesite email adresu za resetiranje lozinke"

#: src/components/routes/settings/notifications.tsx
msgid "Enter email address..."
msgstr "Unesite email adresu..."

#: src/components/login/otp-forms.tsx
msgid "Enter your one-time password."
msgstr "Unesite Vašu jednokratnu lozinku."

#: src/components/login/auth-form.tsx
#: src/components/routes/settings/alerts-history-data-table.tsx
#: src/components/routes/settings/config-yaml.tsx
#: src/components/routes/settings/notifications.tsx
#: src/components/routes/settings/tokens-fingerprints.tsx
msgid "Error"
msgstr "Greška"

#. placeholder {0}: alert.value
#. placeholder {1}: info.unit
#. placeholder {2}: alert.min
#: src/components/active-alerts.tsx
msgid "Exceeds {0}{1} in last {2, plural, one {# minute} other {# minutes}}"
msgstr "Premašuje {0}{1} u posljednjih {2, plural, one {# minuta} other {# minute}}"

#: src/components/routes/settings/config-yaml.tsx
msgid "Existing systems not defined in <0>config.yml</0> will be deleted. Please make regular backups."
msgstr "Postojeći sistemi koji nisu definirani u <0>config.yml</0> će biti izbrisani. Molimo Vas napravite redovite sigurnosne kopije."

#: src/components/routes/settings/alerts-history-data-table.tsx
msgid "Export"
msgstr "Izvezi"

#: src/components/routes/settings/config-yaml.tsx
msgid "Export configuration"
msgstr "Izvoz konfiguracije"

#: src/components/routes/settings/config-yaml.tsx
msgid "Export your current systems configuration."
msgstr "Izvoz trenutne sistemske konfiguracije."

#: src/components/routes/settings/general.tsx
msgid "Fahrenheit (°F)"
msgstr "Farenhajt (°F)"

#: src/lib/api.ts
msgid "Failed to authenticate"
msgstr "Provjera autentičnosti nije uspjela"

#: src/components/routes/settings/layout.tsx
#: src/components/routes/settings/notifications.tsx
msgid "Failed to save settings"
msgstr "Neuspješno snimanje postavki"

#: src/components/routes/settings/notifications.tsx
msgid "Failed to send test notification"
msgstr "Neuspješno slanje testne notifikacije"

#: src/components/alerts/alerts-sheet.tsx
msgid "Failed to update alert"
msgstr "Ažuriranje upozorenja nije uspjelo"

#: src/components/containers-table/containers-table.tsx
#: src/components/routes/settings/alerts-history-data-table.tsx
#: src/components/routes/system.tsx
#: src/components/systems-table/systems-table.tsx
msgid "Filter..."
msgstr "Filtriraj..."

#: src/components/routes/settings/tokens-fingerprints.tsx
msgid "Fingerprint"
msgstr "Otisak prsta"

#: src/components/alerts/alerts-sheet.tsx
msgid "For <0>{min}</0> {min, plural, one {minute} other {minutes}}"
msgstr "Za <0>{min}</0> {min, plural, one {minutu} other {minute}}"

#: src/components/login/auth-form.tsx
msgid "Forgot password?"
msgstr "Zaboravljena lozinka?"

#: src/components/add-system.tsx
#: src/components/routes/settings/tokens-fingerprints.tsx
msgctxt "Button to copy install command"
msgid "FreeBSD command"
msgstr "FreeBSD naredba"

#. Context: Battery state
#: src/lib/i18n.ts
msgid "Full"
msgstr "Puna"

#. Context: General settings
#: src/components/app-sidebar.tsx
#: src/components/routes/settings/general.tsx
#: src/components/routes/settings/layout.tsx
msgid "General"
msgstr "Općenito"

#: src/components/routes/system.tsx
msgid "GPU Engines"
msgstr "GPU motori"

#: src/components/routes/system.tsx
msgid "GPU Power Draw"
msgstr "Energetska potrošnja grafičkog procesora"

#: src/components/systems-table/systems-table.tsx
msgid "Grid"
msgstr "Mreža"

#: src/components/containers-table/containers-table-columns.tsx
msgid "Health"
msgstr "Zdravlje"

#: src/components/add-system.tsx
#: src/components/routes/settings/tokens-fingerprints.tsx
msgctxt "Button to copy install command"
msgid "Homebrew command"
msgstr "Homebrew naredba"

#: src/components/add-system.tsx
msgid "Host / IP"
msgstr "Host / IP"

#. Context: Battery state
#: src/lib/i18n.ts
msgid "Idle"
msgstr "Neaktivna"

#: src/components/login/forgot-pass-form.tsx
msgid "If you've lost the password to your admin account, you may reset it using the following command."
msgstr "Ako ste izgubili lozinku za svoj administratorski račun, možete ju resetirati pomoću sljedeće naredbe."

#: src/components/containers-table/containers-table-columns.tsx
msgctxt "Docker image"
msgid "Image"
msgstr "Slika"

#: src/components/login/auth-form.tsx
msgid "Invalid email address."
msgstr "Nevažeća adresa e-pošte."

#. Linux kernel
#: src/components/routes/system.tsx
msgid "Kernel"
msgstr "Jezgra"

#: src/components/routes/settings/general.tsx
msgid "Language"
msgstr "Jezik"

#: src/components/systems-table/systems-table.tsx
msgid "Layout"
msgstr "Izgled"

#: src/components/routes/system.tsx
msgid "Load Average"
msgstr "Prosječno Opterećenje"

#: src/lib/alerts.ts
msgid "Load Average 15m"
msgstr "Prosječno Opterećenje 15m"

#: src/lib/alerts.ts
msgid "Load Average 1m"
msgstr "Prosječno Opterećenje 1m"

#: src/lib/alerts.ts
msgid "Load Average 5m"
msgstr "Prosječno Opterećenje 5m"

#. Short label for load average
#: src/components/systems-table/systems-table-columns.tsx
msgid "Load Avg"
msgstr "Prosječno opterećenje"

#: src/components/app-sidebar.tsx
#: src/components/navbar.tsx
msgid "Log Out"
msgstr "Odjava"

#: src/components/login/login.tsx
msgid "Login"
msgstr "Prijava"

#: src/components/login/auth-form.tsx
#: src/components/login/forgot-pass-form.tsx
msgid "Login attempt failed"
msgstr "Pokušaj prijave nije uspio"

#: src/components/app-sidebar.tsx
#: src/components/command-palette.tsx
#: src/components/containers-table/containers-table.tsx
#: src/components/navbar.tsx
msgid "Logs"
msgstr "Logovi"

#: src/components/routes/settings/notifications.tsx
msgid "Looking instead for where to create alerts? Click the bell <0/> icons in the systems table."
msgstr "Tražite gdje stvoriti upozorenja? Kliknite ikonu zvona <0/> u tablici sustava."

#: src/components/routes/settings/layout.tsx
msgid "Manage display and notification preferences."
msgstr "Upravljajte postavkama prikaza i obavijesti."

#: src/components/app-sidebar.tsx
msgid "Manage Systems"
msgstr ""

#: src/components/add-system.tsx
#: src/components/routes/settings/tokens-fingerprints.tsx
msgid "Manual setup instructions"
msgstr "Upute za ručno postavljanje"

#. Chart select field. Please try to keep this short.
#: src/components/routes/system.tsx
msgid "Max 1 min"
msgstr "Maksimalno 1 minuta"

#: src/components/containers-table/containers-table-columns.tsx
#: src/components/systems-table/systems-table-columns.tsx
msgid "Memory"
msgstr "Memorija"

#: src/components/routes/system.tsx
#: src/lib/alerts.ts
msgid "Memory Usage"
msgstr "Upotreba memorije"

#: src/components/routes/system.tsx
msgid "Memory usage of docker containers"
msgstr "Upotreba memorije Docker spremnika"

#: src/components/add-system.tsx
#: src/components/alerts-history-columns.tsx
#: src/components/containers-table/containers-table-columns.tsx
msgid "Name"
msgstr "Ime"

#: src/components/containers-table/containers-table-columns.tsx
#: src/components/systems-table/systems-table-columns.tsx
msgid "Net"
msgstr "Mreža"

#: src/components/routes/system.tsx
msgid "Network traffic of docker containers"
msgstr "Mrežni promet Docker spremnika"

#: src/components/routes/system.tsx
#: src/components/routes/system/network-sheet.tsx
#: src/components/routes/system/network-sheet.tsx
#: src/components/routes/system/network-sheet.tsx
msgid "Network traffic of public interfaces"
msgstr "Mrežni promet javnih sučelja"

#. Context: Bytes or bits
#: src/components/routes/settings/general.tsx
msgid "Network unit"
msgstr "Mjerna jedinica za mrežu"

#: src/components/command-palette.tsx
msgid "No results found."
msgstr "Nema rezultata."

#: src/components/containers-table/containers-table.tsx
#: src/components/routes/settings/alerts-history-data-table.tsx
msgid "No results."
msgstr "Nema rezultata."

#: src/components/systems-table/systems-table.tsx
#: src/components/systems-table/systems-table.tsx
msgid "No systems found."
msgstr "Nije pronađen nijedan sustav."

#: src/components/app-sidebar.tsx
#: src/components/command-palette.tsx
#: src/components/routes/settings/layout.tsx
#: src/components/routes/settings/notifications.tsx
msgid "Notifications"
msgstr "Obavijesti"

#: src/components/login/auth-form.tsx
msgid "OAuth 2 / OIDC support"
msgstr "Podrška za OAuth 2 / OIDC"

#: src/components/routes/settings/config-yaml.tsx
msgid "On each restart, systems in the database will be updated to match the systems defined in the file."
msgstr "Prilikom svakog ponovnog pokretanja, sustavi u bazi podataka biti će ažurirani kako bi odgovarali sustavima definiranim u datoteci."

#: src/components/login/auth-form.tsx
msgid "One-time password"
msgstr "Jednokratna lozinka"

#: src/components/routes/settings/tokens-fingerprints.tsx
#: src/components/routes/settings/tokens-fingerprints.tsx
#: src/components/systems-table/systems-table-columns.tsx
msgid "Open menu"
msgstr "Otvori menu"

#: src/components/login/auth-form.tsx
msgid "Or continue with"
msgstr "Ili nastavi sa"

#: src/components/alerts/alerts-sheet.tsx
msgid "Overwrite existing alerts"
msgstr "Prebrišite postojeća upozorenja"

#: src/components/command-palette.tsx
#: src/components/command-palette.tsx
msgid "Page"
msgstr "Stranica"

#. placeholder {0}: table.getState().pagination.pageIndex + 1
#. placeholder {1}: table.getPageCount()
#: src/components/routes/settings/alerts-history-data-table.tsx
msgid "Page {0} of {1}"
msgstr "Stranica {0} od {1}"

#: src/components/command-palette.tsx
msgid "Pages / Settings"
msgstr "Stranice / Postavke"

#: src/components/login/auth-form.tsx
#: src/components/login/auth-form.tsx
msgid "Password"
msgstr "Lozinka"

#: src/components/login/auth-form.tsx
msgid "Password must be at least 8 characters."
msgstr "Lozinka mora imati najmanje 8 znakova."

#: src/components/login/auth-form.tsx
msgid "Password must be less than 72 bytes."
msgstr "Lozinka mora biti kraća od 72 bajta."

#: src/components/login/forgot-pass-form.tsx
msgid "Password reset request received"
msgstr "Zahtjev za ponovno postavljanje lozinke primljen"

#: src/components/systems-table/systems-table-columns.tsx
msgid "Pause"
msgstr "Pauza"

#: src/components/systems-table/systems-table-columns.tsx
msgid "Paused"
msgstr "Pauzirano"

#: src/components/systems-table/systems-table.tsx
msgid "Paused ({pausedSystemsLength})"
msgstr "Pauzirano ({pausedSystemsLength})"

#: src/components/routes/settings/notifications.tsx
msgid "Please <0>configure an SMTP server</0> to ensure alerts are delivered."
msgstr "Molimo <0>konfigurirajte SMTP server</0> kako biste osigurali isporuku upozorenja."

#: src/components/alerts/alerts-sheet.tsx
msgid "Please check logs for more details."
msgstr "Za više detalja provjerite logove."

#: src/components/login/auth-form.tsx
#: src/components/login/forgot-pass-form.tsx
msgid "Please check your credentials and try again"
msgstr "Provjerite svoje podatke i pokušajte ponovno"

#: src/components/login/login.tsx
msgid "Please create an admin account"
msgstr "Molimo kreirajte administratorski račun"

#: src/components/login/auth-form.tsx
msgid "Please enable pop-ups for this site"
msgstr "Omogućite skočne prozore za ovu stranicu"

#: src/lib/api.ts
msgid "Please log in again"
msgstr "Molimo prijavite se ponovno"

#: src/components/login/auth-form.tsx
msgid "Please see <0>the documentation</0> for instructions."
msgstr "Molimo pogledajte <0>dokumentaciju</0> za instrukcije."

#: src/components/login/login.tsx
msgid "Please sign in to your account"
msgstr "Molimo prijavite se u svoj račun"

#: src/components/add-system.tsx
msgid "Port"
msgstr "Port"

#: src/components/routes/system.tsx
#: src/components/routes/system.tsx
msgid "Precise utilization at the recorded time"
msgstr "Precizno iskorištenje u zabilježenom vremenu"

#: src/components/routes/settings/general.tsx
msgid "Preferred Language"
msgstr "Preferirani jezik"

#. Use 'Key' if your language requires many more characters
#: src/components/add-system.tsx
msgid "Public Key"
msgstr "Javni Ključ"

#. Disk read
#: src/components/routes/system.tsx
#: src/components/routes/system.tsx
msgid "Read"
msgstr "Pročitaj"

#: src/components/routes/system.tsx
msgid "Received"
msgstr "Primljeno"

#: src/components/containers-table/containers-table.tsx
#: src/components/containers-table/containers-table.tsx
msgid "Refresh"
msgstr "Osvježi"

#: src/components/login/login.tsx
msgid "Request a one-time password"
msgstr "Zatraži jednokratnu lozinku"

#: src/components/login/otp-forms.tsx
msgid "Request OTP"
msgstr "Zatraži OTP"

#: src/components/login/forgot-pass-form.tsx
msgid "Reset Password"
msgstr "Resetiraj Lozinku"

#: src/components/alerts-history-columns.tsx
#: src/components/alerts-history-columns.tsx
#: src/components/routes/settings/alerts-history-data-table.tsx
msgid "Resolved"
msgstr "Razrješeno"

#: src/components/systems-table/systems-table-columns.tsx
msgid "Resume"
msgstr "Nastavi"

#: src/components/routes/settings/tokens-fingerprints.tsx
msgid "Rotate token"
msgstr "Promijeni token"

#: src/components/routes/settings/alerts-history-data-table.tsx
msgid "Rows per page"
msgstr "Redovi po stranici"

#: src/components/routes/settings/notifications.tsx
msgid "Save address using enter key or comma. Leave blank to disable email notifications."
msgstr "Spremite adresu pomoću tipke enter ili zareza. Ostavite prazno kako biste onemogućili obavijesti e-poštom."

#: src/components/routes/settings/general.tsx
#: src/components/routes/settings/notifications.tsx
msgid "Save Settings"
msgstr "Spremi Postavke"

#: src/components/add-system.tsx
msgid "Save system"
msgstr "Spremi sustav"

#: src/components/app-sidebar.tsx
#: src/components/navbar.tsx
msgid "Search"
msgstr "Pretraži"

#: src/components/command-palette.tsx
msgid "Search for systems or settings..."
msgstr "Pretraži za sisteme ili postavke..."

#: src/components/alerts/alerts-sheet.tsx
msgid "See <0>notification settings</0> to configure how you receive alerts."
msgstr "Pogledajte <0>postavke obavijesti</0> da biste konfigurirali način primanja upozorenja."

#: src/components/routes/system.tsx
msgid "Sent"
msgstr "Poslano"

#: src/components/routes/settings/general.tsx
msgid "Set percentage thresholds for meter colors."
msgstr "Postavite pragove postotka za boje mjerača."

#: src/components/app-sidebar.tsx
#: src/components/command-palette.tsx
#: src/components/command-palette.tsx
#: src/components/routes/settings/layout.tsx
#: src/components/routes/settings/layout.tsx
msgid "Settings"
msgstr "Postavke"

#: src/components/routes/settings/layout.tsx
msgid "Settings saved"
msgstr "Postavke spremljene"

#: src/components/login/auth-form.tsx
msgid "Sign in"
msgstr "Prijava"

#: src/components/command-palette.tsx
msgid "SMTP settings"
msgstr "SMTP postavke"

#: src/components/systems-table/systems-table.tsx
msgid "Sort By"
msgstr "Sortiraj po"

#. Context: alert state (active or resolved)
#: src/components/alerts-history-columns.tsx
msgid "State"
msgstr "Stanje"

#: src/components/containers-table/containers-table-columns.tsx
#: src/components/systems-table/systems-table.tsx
#: src/lib/alerts.ts
msgid "Status"
msgstr "Status"

#: src/components/routes/system.tsx
msgid "Swap space used by the system"
msgstr "Swap prostor uzet od strane sistema"

#: src/components/routes/system.tsx
msgid "Swap Usage"
msgstr "Swap Iskorištenost"

#: src/components/alerts-history-columns.tsx
#: src/components/containers-table/containers-table-columns.tsx
#: src/components/routes/settings/tokens-fingerprints.tsx
#: src/components/systems-table/systems-table-columns.tsx
#: src/lib/alerts.ts
msgid "System"
msgstr "Sistem"

#: src/components/routes/system.tsx
msgid "System load averages over time"
msgstr "Prosječno opterećenje sustava kroz vrijeme"

#: src/components/app-sidebar.tsx
msgid "System Metrics"
msgstr ""

#: src/components/navbar.tsx
msgid "Systems"
msgstr "Sistemi"

#: src/components/routes/settings/config-yaml.tsx
msgid "Systems may be managed in a <0>config.yml</0> file inside your data directory."
msgstr "Sistemima se može upravljati u <0>config.yml</0> datoteci unutar data direktorija."

#: src/components/systems-table/systems-table.tsx
msgid "Table"
msgstr "Tablica"

#. Temperature label in systems table
#: src/components/systems-table/systems-table-columns.tsx
msgid "Temp"
msgstr "Temp"

#: src/components/routes/system.tsx
#: src/lib/alerts.ts
msgid "Temperature"
msgstr "Temperatura"

#: src/components/routes/settings/general.tsx
msgid "Temperature unit"
msgstr "Mjerna jedinica za temperaturu"

#: src/components/routes/system.tsx
msgid "Temperatures of system sensors"
msgstr "Temperature sistemskih senzora"

#: src/components/routes/settings/notifications.tsx
msgid "Test <0>URL</0>"
msgstr "Testni <0>URL</0>"

#: src/components/routes/settings/notifications.tsx
msgid "Test notification sent"
msgstr "Testna obavijest poslana"

#: src/components/login/forgot-pass-form.tsx
msgid "Then log into the backend and reset your user account password in the users table."
msgstr "Zatim se prijavite u backend i resetirajte lozinku korisničkog računa u tablici korisnika."

#: src/components/systems-table/systems-table-columns.tsx
msgid "This action cannot be undone. This will permanently delete all current records for {name} from the database."
msgstr "Ova radnja se ne može poništiti. Ovo će trajno izbrisati sve trenutne zapise za {name} iz baze podataka."

#: src/components/routes/settings/alerts-history-data-table.tsx
msgid "This will permanently delete all selected records from the database."
msgstr "Ovom radnjom će se trajno izbrisati svi odabrani zapisi iz baze podataka."

#: src/components/routes/system.tsx
msgid "Throughput of {extraFsName}"
msgstr "Protok {extraFsName}"

#: src/components/routes/system.tsx
msgid "Throughput of root filesystem"
msgstr "Protok root datotečnog sustava"

#: src/components/routes/settings/general.tsx
msgid "Time format"
msgstr "Format vremena"

#: src/components/routes/settings/notifications.tsx
msgid "To email(s)"
msgstr "Primaoci e-pošte"

#: src/components/routes/system.tsx
#: src/components/routes/system.tsx
msgid "Toggle grid"
msgstr "Uključi/isključi rešetku"

#: src/components/mode-toggle.tsx
msgid "Toggle theme"
msgstr "Uključi/isključi temu"

#: src/components/add-system.tsx
#: src/components/routes/settings/tokens-fingerprints.tsx
msgid "Token"
msgstr "Token"

#: src/components/app-sidebar.tsx
#: src/components/command-palette.tsx
#: src/components/routes/settings/layout.tsx
#: src/components/routes/settings/tokens-fingerprints.tsx
msgid "Tokens & Fingerprints"
msgstr "Tokeni & Otisci"

#: src/components/routes/settings/tokens-fingerprints.tsx
msgid "Tokens allow agents to connect and register. Fingerprints are stable identifiers unique to each system, set on first connection."
msgstr "Tokeni dopuštaju agentima prijavu i registraciju. Otisci su stabilni identifikatori jedinstveni svakom sustavu, koji se postavljaju prilikom prvog spajanja."

#: src/components/routes/settings/tokens-fingerprints.tsx
msgid "Tokens and fingerprints are used to authenticate WebSocket connections to the hub."
msgstr "Tokeni se uz otiske koriste za autentifikaciju WebSocket veza prema središnjoj kontroli."

#: src/components/routes/system/network-sheet.tsx
msgid "Total data received for each interface"
msgstr "Ukupni podaci primljeni za svako sučelje"

#: src/components/routes/system/network-sheet.tsx
msgid "Total data sent for each interface"
msgstr "Ukupni podaci poslani za svako sučelje"

#: src/lib/alerts.ts
msgid "Triggers when 1 minute load average exceeds a threshold"
msgstr "Pokreće se kada prosječna opterećenost sustava unutar 1 minute prijeđe prag"

#: src/lib/alerts.ts
msgid "Triggers when 15 minute load average exceeds a threshold"
msgstr "Pokreće se kada prosječna opterećenost sustava unutar 15 minuta prijeđe prag"

#: src/lib/alerts.ts
msgid "Triggers when 5 minute load average exceeds a threshold"
msgstr "Pokreće se kada prosječna opterećenost sustava unutar 5 minuta prijeđe prag"

#: src/lib/alerts.ts
msgid "Triggers when any sensor exceeds a threshold"
msgstr "Pokreće se kada bilo koji senzor prijeđe prag"

#: src/lib/alerts.ts
msgid "Triggers when combined up/down exceeds a threshold"
msgstr "Pokreće se kada kombinacija gore/dolje premaši prag"

#: src/lib/alerts.ts
msgid "Triggers when CPU usage exceeds a threshold"
msgstr "Pokreće se kada iskorištenost procesora premaši prag"

#: src/lib/alerts.ts
msgid "Triggers when memory usage exceeds a threshold"
msgstr "Pokreće se kada iskorištenost memorije premaši prag"

#: src/lib/alerts.ts
msgid "Triggers when status switches between up and down"
msgstr "Pokreće se kada se status sistema promijeni"

#: src/lib/alerts.ts
msgid "Triggers when usage of any disk exceeds a threshold"
msgstr "Pokreće se kada iskorištenost bilo kojeg diska premaši prag"

#. Temperature / network units
#: src/components/routes/settings/general.tsx
msgid "Unit preferences"
msgstr "Opcije mjernih jedinica"

#: src/components/command-palette.tsx
#: src/components/routes/settings/tokens-fingerprints.tsx
msgid "Universal token"
msgstr "Sveopći token"

#. Context: Battery state
#: src/lib/i18n.ts
msgid "Unknown"
msgstr "Nepoznata"

#. Context: System is up
#: src/components/routes/system.tsx
#: src/components/systems-table/systems-table-columns.tsx
msgid "Up"
msgstr "Sustav je podignut"

#: src/components/systems-table/systems-table.tsx
msgid "Up ({upSystemsLength})"
msgstr "Sustav je podignut ({upSystemsLength})"

#: src/components/containers-table/containers-table-columns.tsx
msgid "Updated"
msgstr "Ažurirano"

#: src/components/systems-table/systems-table.tsx
msgid "Updated in real time. Click on a system to view information."
msgstr ""

#: src/components/routes/system/network-sheet.tsx
msgid "Upload"
msgstr "Otpremi"

#: src/components/routes/system.tsx
msgid "Uptime"
msgstr "Vrijeme rada"

#: src/components/routes/system.tsx
#: src/components/routes/system.tsx
#: src/components/routes/system.tsx
#: src/components/routes/system.tsx
msgid "Usage"
msgstr "Iskorištenost"

#: src/components/routes/system.tsx
msgid "Usage of root partition"
msgstr "Iskorištenost root datotečnog sustava"

#: src/components/charts/mem-chart.tsx
#: src/components/charts/swap-chart.tsx
msgid "Used"
msgstr "Iskorišteno"

#: src/components/app-sidebar.tsx
#: src/components/command-palette.tsx
#: src/components/navbar.tsx
msgid "Users"
msgstr "Korisnici"

#: src/components/alerts-history-columns.tsx
msgid "Value"
msgstr "Vrijednost"

#: src/components/systems-table/systems-table.tsx
msgid "View"
msgstr "Prikaz"

#: src/components/routes/system/network-sheet.tsx
msgid "View more"
msgstr "Prikaži više"

#: src/components/routes/settings/alerts-history-data-table.tsx
msgid "View your 200 most recent alerts."
msgstr "Pogledajte posljednjih 200 upozorenja."

#: src/components/systems-table/systems-table.tsx
msgid "Visible Fields"
msgstr "Vidljiva polja"

#: src/components/routes/system.tsx
msgid "Waiting for enough records to display"
msgstr "Čeka se na više podataka prije prikaza"

#: src/components/routes/settings/general.tsx
msgid "Want to help improve our translations? Check <0>Crowdin</0> for details."
msgstr "Želite li nam pomoći da naše prijevode učinimo još boljim? Posjetite <0>Crowdin</0> za više detalja."

#: src/components/routes/settings/general.tsx
msgid "Warning (%)"
msgstr "Upozorenje (%)"

#: src/components/routes/settings/general.tsx
msgid "Warning thresholds"
msgstr "Pragovi upozorenja"

#: src/components/routes/settings/notifications.tsx
msgid "Webhook / Push notifications"
msgstr "Webhook / Push obavijest"

#: src/components/routes/settings/tokens-fingerprints.tsx
msgid "When enabled, this token allows agents to self-register without prior system creation. Expires after one hour or on hub restart."
msgstr "Kada je podešen, ovaj token dopušta agentima da se prijave bez prvobitnog stvaranja sustava. Ističe nakon jednog sata ili ponovnog pokretanja središnje kontrole."

#: src/components/add-system.tsx
#: src/components/routes/settings/tokens-fingerprints.tsx
msgctxt "Button to copy install command"
msgid "Windows command"
msgstr "Windows naredba"

#. Disk write
#: src/components/routes/system.tsx
#: src/components/routes/system.tsx
msgid "Write"
msgstr "Piši"

#: src/components/app-sidebar.tsx
#: src/components/routes/settings/layout.tsx
msgid "YAML Config"
msgstr "YAML konfiguracija"

#: src/components/routes/settings/config-yaml.tsx
msgid "YAML Configuration"
msgstr "YAML Konfiguracija"

#: src/components/routes/settings/layout.tsx
msgid "Your user settings have been updated."
msgstr "Vaše korisničke postavke su ažurirane."<|MERGE_RESOLUTION|>--- conflicted
+++ resolved
@@ -297,13 +297,8 @@
 msgstr "Kliknite na spremnik za prikaz više informacija."
 
 #: src/components/systems-table/systems-table.tsx
-<<<<<<< HEAD
-#~ msgid "Click on a system to view more information."
-#~ msgstr ""
-=======
 msgid "Click on a system to view more information."
 msgstr "Odaberite sustav za prikaz više informacija."
->>>>>>> a911670a
 
 #: src/components/ui/input-copy.tsx
 msgid "Click to copy"
