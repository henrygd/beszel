msgid ""
msgstr ""
"POT-Creation-Date: 2024-11-01 11:30-0400\n"
"MIME-Version: 1.0\n"
"Content-Type: text/plain; charset=UTF-8\n"
"Content-Transfer-Encoding: 8bit\n"
"X-Generator: @lingui/cli\n"
"Language: fr\n"
"Project-Id-Version: beszel\n"
"Report-Msgid-Bugs-To: \n"
"PO-Revision-Date: 2025-10-20 16:38\n"
"Last-Translator: \n"
"Language-Team: French\n"
"Plural-Forms: nplurals=2; plural=(n > 1);\n"
"X-Crowdin-Project: beszel\n"
"X-Crowdin-Project-ID: 733311\n"
"X-Crowdin-Language: fr\n"
"X-Crowdin-File: /main/beszel/site/src/locales/en/en.po\n"
"X-Crowdin-File-ID: 16\n"

#. placeholder {0}: Math.trunc(system.info?.u / 86400)
#: src/components/routes/system.tsx
msgid "{0, plural, one {# day} other {# days}}"
msgstr "{0, plural, one {# jour} other {# jours}}"

#. placeholder {0}: Math.trunc(system.info.u / 3600)
#: src/components/routes/system.tsx
msgid "{0, plural, one {# hour} other {# hours}}"
msgstr "{0, plural, one {# heure} other {# heures}}"

#. placeholder {0}: Math.trunc(system.info.u / 60)
#: src/components/routes/system.tsx
msgid "{0, plural, one {# minute} few {# minutes} many {# minutes} other {# minutes}}"
msgstr "{0, plural, one {# minute} few {# minutes} many {# minutes} other {# minutes}}"

#. placeholder {0}: item.label
#. placeholder {0}: segment.label
#. placeholder {0}: theme === "dark" ? "Light Mode" : "Dark Mode"
#: src/components/app-sidebar.tsx
#: src/components/breadcrumbs.tsx
#: src/components/breadcrumbs.tsx
#: src/components/breadcrumbs.tsx
#: src/components/breadcrumbs.tsx
msgid "{0}"
msgstr ""

#. placeholder {0}: table.getFilteredSelectedRowModel().rows.length
#. placeholder {1}: table.getFilteredRowModel().rows.length
#: src/components/routes/settings/alerts-history-data-table.tsx
msgid "{0} of {1} row(s) selected."
msgstr "{0} sur {1} ligne(s) sélectionnée(s)."

#: src/lib/utils.ts
msgid "1 hour"
msgstr "1 heure"

#. Load average
#: src/components/charts/load-average-chart.tsx
msgid "1 min"
msgstr "1 min"

#: src/lib/utils.ts
msgid "1 minute"
msgstr "1 minute"

#: src/lib/utils.ts
msgid "1 week"
msgstr "1 semaine"

#: src/lib/utils.ts
msgid "12 hours"
msgstr "12 heures"

#. Load average
#: src/components/charts/load-average-chart.tsx
msgid "15 min"
msgstr "15 min"

#: src/lib/utils.ts
msgid "24 hours"
msgstr "24 heures"

#: src/lib/utils.ts
msgid "30 days"
msgstr "30 jours"

#. Load average
#: src/components/charts/load-average-chart.tsx
msgid "5 min"
msgstr "5 min"

#. Table column
#: src/components/routes/settings/tokens-fingerprints.tsx
#: src/components/systems-table/systems-table-columns.tsx
msgid "Actions"
msgstr "Actions"

#: src/components/alerts-history-columns.tsx
#: src/components/routes/settings/alerts-history-data-table.tsx
msgid "Active"
msgstr "Active"

#: src/components/active-alerts.tsx
msgid "Active Alerts"
msgstr "Alertes actives"

#: src/components/add-system.tsx
msgid "Add <0>System</0>"
msgstr "Ajouter <0>un Système</0>"

#: src/components/add-system.tsx
msgid "Add New System"
msgstr "Ajouter un nouveau système"

#: src/components/add-system.tsx
msgid "Add system"
msgstr "Ajouter un système"

#: src/components/routes/settings/notifications.tsx
msgid "Add URL"
msgstr "Ajouter l’URL"

#: src/components/routes/settings/general.tsx
msgid "Adjust display options for charts."
msgstr "Ajuster les options d'affichage pour les graphiques."

#: src/components/command-palette.tsx
#: src/components/command-palette.tsx
msgid "Admin"
msgstr "Admin"

#: src/components/systems-table/systems-table-columns.tsx
msgid "Agent"
msgstr "Agent"

#: src/components/app-sidebar.tsx
#: src/components/command-palette.tsx
#: src/components/routes/settings/alerts-history-data-table.tsx
#: src/components/routes/settings/layout.tsx
msgid "Alert History"
msgstr "Historique des alertes"

#: src/components/alerts/alert-button.tsx
#: src/components/alerts/alerts-sheet.tsx
msgid "Alerts"
msgstr "Alertes"

#: src/components/command-palette.tsx
#: src/components/containers-table/containers-table.tsx
#: src/components/routes/containers.tsx
msgid "All Containers"
msgstr "Tous les conteneurs"

#: src/components/alerts/alerts-sheet.tsx
#: src/components/command-palette.tsx
#: src/components/routes/home.tsx
#: src/components/systems-table/systems-table.tsx
#: src/components/systems-table/systems-table.tsx
msgid "All Systems"
msgstr "Tous les systèmes"

#: src/components/app-sidebar.tsx
msgid "Application"
msgstr ""

#: src/components/systems-table/systems-table-columns.tsx
msgid "Are you sure you want to delete {name}?"
msgstr "Êtes-vous sûr de vouloir supprimer {name} ?"

#: src/components/routes/settings/alerts-history-data-table.tsx
msgid "Are you sure?"
msgstr "Êtes-vous sûr ?"

#: src/components/copy-to-clipboard.tsx
msgid "Automatic copy requires a secure context."
msgstr "La copie automatique nécessite un contexte sécurisé."

#: src/components/routes/system.tsx
msgid "Average"
msgstr "Moyenne"

#: src/components/routes/system.tsx
msgid "Average CPU utilization of containers"
msgstr "Utilisation moyenne du CPU des conteneurs"

#. placeholder {0}: alertData.unit
#: src/components/alerts/alerts-sheet.tsx
msgid "Average exceeds <0>{value}{0}</0>"
msgstr "La moyenne dépasse <0>{value}{0}</0>"

#: src/components/routes/system.tsx
msgid "Average power consumption of GPUs"
msgstr "Consommation d'énergie moyenne des GPUs"

#: src/components/routes/system.tsx
msgid "Average system-wide CPU utilization"
msgstr "Utilisation moyenne du CPU à l'échelle du système"

#. placeholder {0}: gpu.n
#: src/components/routes/system.tsx
msgid "Average utilization of {0}"
msgstr "Utilisation moyenne de {0}"

#: src/components/routes/system.tsx
msgid "Average utilization of GPU engines"
msgstr "Utilisation moyenne des moteurs GPU"

#: src/components/app-sidebar.tsx
#: src/components/command-palette.tsx
#: src/components/navbar.tsx
msgid "Backups"
msgstr "Sauvegardes"

#: src/components/routes/system.tsx
#: src/lib/alerts.ts
msgid "Bandwidth"
msgstr "Bande passante"

#: src/components/routes/system.tsx
msgid "Battery"
msgstr "Batterie"

#: src/components/login/auth-form.tsx
msgid "Beszel supports OpenID Connect and many OAuth2 authentication providers."
msgstr "Beszel prend en charge OpenID Connect et de nombreux fournisseurs d'authentification OAuth2."

#: src/components/routes/settings/notifications.tsx
msgid "Beszel uses <0>Shoutrrr</0> to integrate with popular notification services."
msgstr "Beszel utilise <0>Shoutrrr</0> pour s'intégrer aux services de notification populaires."

#: src/components/add-system.tsx
msgid "Binary"
msgstr "Binaire"

#: src/components/routes/settings/general.tsx
#: src/components/routes/settings/general.tsx
msgid "Bits (Kbps, Mbps, Gbps)"
msgstr "Bits (Kbps, Mbps, Gbps)"

#: src/components/routes/settings/general.tsx
#: src/components/routes/settings/general.tsx
msgid "Bytes (KB/s, MB/s, GB/s)"
msgstr "Bytes (KB/s, MB/s, GB/s)"

#: src/components/charts/mem-chart.tsx
msgid "Cache / Buffers"
msgstr "Cache / Tampons"

#: src/components/routes/settings/alerts-history-data-table.tsx
#: src/components/systems-table/systems-table-columns.tsx
msgid "Cancel"
msgstr "Annuler"

#: src/components/routes/settings/config-yaml.tsx
msgid "Caution - potential data loss"
msgstr "Attention - perte de données potentielle"

#: src/components/routes/settings/general.tsx
msgid "Celsius (°C)"
msgstr "Celsius (°C)"

#: src/components/routes/settings/general.tsx
msgid "Change display units for metrics."
msgstr "Ajuster les unités d'affichage pour les métriques."

#: src/components/routes/settings/general.tsx
msgid "Change general application options."
msgstr "Modifier les options générales de l'application."

#: src/components/routes/system.tsx
msgid "Charge"
msgstr "Charge"

#. Context: Battery state
#: src/lib/i18n.ts
msgid "Charging"
msgstr "En charge"

#: src/components/routes/settings/general.tsx
msgid "Chart options"
msgstr "Options de graphique"

#: src/components/login/forgot-pass-form.tsx
msgid "Check {email} for a reset link."
msgstr "Vérifiez {email} pour un lien de réinitialisation."

#: src/components/routes/settings/layout.tsx
msgid "Check logs for more details."
msgstr "Vérifiez les journaux pour plus de détails."

#: src/components/routes/settings/notifications.tsx
msgid "Check your notification service"
msgstr "Vérifiez votre service de notification"

#: src/components/containers-table/containers-table.tsx
msgid "Click on a container to view more information."
msgstr "Cliquez sur un conteneur pour voir plus d'informations."

#: src/components/systems-table/systems-table.tsx
<<<<<<< HEAD
#~ msgid "Click on a system to view more information."
#~ msgstr ""
=======
msgid "Click on a system to view more information."
msgstr "Cliquez sur un système pour voir plus d'informations."
>>>>>>> a911670a

#: src/components/ui/input-copy.tsx
msgid "Click to copy"
msgstr "Cliquez pour copier"

#: src/components/login/forgot-pass-form.tsx
#: src/components/login/forgot-pass-form.tsx
msgid "Command line instructions"
msgstr "Instructions en ligne de commande"

#: src/components/routes/settings/notifications.tsx
msgid "Configure how you receive alert notifications."
msgstr "Configurez comment vous recevez les notifications d'alerte."

#: src/components/login/auth-form.tsx
#: src/components/login/auth-form.tsx
msgid "Confirm password"
msgstr "Confirmer le mot de passe"

#: src/components/active-alerts.tsx
msgid "Connection is down"
msgstr "Connexion interrompue"

#: src/components/routes/settings/alerts-history-data-table.tsx
#: src/components/systems-table/systems-table-columns.tsx
msgid "Continue"
msgstr "Continuer"

#: src/lib/utils.ts
msgid "Copied to clipboard"
msgstr "Copié dans le presse-papiers"

#: src/components/add-system.tsx
#: src/components/routes/settings/tokens-fingerprints.tsx
msgctxt "Button to copy docker compose file content"
msgid "Copy docker compose"
msgstr "Copier docker compose"

#: src/components/add-system.tsx
#: src/components/routes/settings/tokens-fingerprints.tsx
msgctxt "Button to copy docker run command"
msgid "Copy docker run"
msgstr "Copier docker run"

#: src/components/routes/settings/tokens-fingerprints.tsx
msgctxt "Environment variables"
msgid "Copy env"
msgstr "Copier env"

#: src/components/systems-table/systems-table-columns.tsx
msgid "Copy host"
msgstr "Copier l'hôte"

#: src/components/add-system.tsx
#: src/components/routes/settings/tokens-fingerprints.tsx
msgid "Copy Linux command"
msgstr "Copier la commande Linux"

#: src/components/systems-table/systems-table-columns.tsx
msgid "Copy name"
msgstr "Copier le nom"

#: src/components/copy-to-clipboard.tsx
msgid "Copy text"
msgstr "Copier le texte"

#: src/components/add-system.tsx
msgid "Copy the installation command for the agent below, or register agents automatically with a <0>universal token</0>."
msgstr "Copiez la commande d'installation de l'agent ci-dessous, ou enregistrez les agents automatiquement avec un <0>token universel</0>."

#: src/components/add-system.tsx
msgid "Copy the<0>docker-compose.yml</0> content for the agent below, or register agents automatically with a <1>universal token</1>."
msgstr "Copiez le contenu du<0>docker-compose.yml</0> pour l'agent ci-dessous, ou enregistrez les agents automatiquement avec un <1>token universel</1>."

#: src/components/routes/settings/tokens-fingerprints.tsx
msgid "Copy YAML"
msgstr "Copier YAML"

#: src/components/containers-table/containers-table-columns.tsx
#: src/components/systems-table/systems-table-columns.tsx
msgid "CPU"
msgstr "CPU"

#: src/components/routes/system.tsx
#: src/components/routes/system.tsx
#: src/lib/alerts.ts
msgid "CPU Usage"
msgstr "Utilisation du CPU"

#: src/components/login/auth-form.tsx
msgid "Create account"
msgstr "Créer un compte"

#. Context: date created
#: src/components/alerts-history-columns.tsx
msgid "Created"
msgstr "Date de création"

#: src/components/routes/settings/general.tsx
msgid "Critical (%)"
msgstr "Critique (%)"

#: src/components/routes/system/network-sheet.tsx
msgid "Cumulative Download"
msgstr "Téléchargement cumulatif"

#: src/components/routes/system/network-sheet.tsx
msgid "Cumulative Upload"
msgstr "Téléversement cumulatif"

#. Context: Battery state
#: src/components/routes/system.tsx
msgid "Current state"
msgstr "État actuel"

#: src/components/command-palette.tsx
msgid "Dashboard"
msgstr "Tableau de bord"

#: src/components/routes/settings/general.tsx
msgid "Default time period"
msgstr "Période par défaut"

#: src/components/routes/settings/alerts-history-data-table.tsx
#: src/components/systems-table/systems-table-columns.tsx
msgid "Delete"
msgstr "Supprimer"

#: src/components/routes/settings/tokens-fingerprints.tsx
msgid "Delete fingerprint"
msgstr "Supprimer l'empreinte"

#: src/components/containers-table/containers-table.tsx
msgid "Detail"
msgstr "Détail"

#. Context: Battery state
#: src/lib/i18n.ts
msgid "Discharging"
msgstr "En décharge"

#: src/components/systems-table/systems-table-columns.tsx
msgid "Disk"
msgstr "Disque"

#: src/components/routes/system.tsx
msgid "Disk I/O"
msgstr "Entrée/Sortie disque"

#: src/components/routes/settings/general.tsx
msgid "Disk unit"
msgstr "Unité disque"

#: src/components/charts/disk-chart.tsx
#: src/components/routes/system.tsx
#: src/lib/alerts.ts
msgid "Disk Usage"
msgstr "Utilisation du disque"

#: src/components/routes/system.tsx
msgid "Disk usage of {extraFsName}"
msgstr "Utilisation du disque de {extraFsName}"

#: src/components/routes/system.tsx
msgid "Docker CPU Usage"
msgstr "Utilisation du CPU Docker"

#: src/components/routes/system.tsx
msgid "Docker Memory Usage"
msgstr "Utilisation de la mémoire Docker"

#: src/components/routes/system.tsx
msgid "Docker Network I/O"
msgstr "Entrée/Sortie réseau Docker"

#: src/components/command-palette.tsx
msgid "Documentation"
msgstr "Documentation"

#. Context: System is down
#: src/components/alerts-history-columns.tsx
#: src/components/routes/system.tsx
#: src/components/systems-table/systems-table-columns.tsx
#: src/lib/alerts.ts
msgid "Down"
msgstr "Injoignable"

#: src/components/systems-table/systems-table.tsx
msgid "Down ({downSystemsLength})"
msgstr "Injoignable ({downSystemsLength})"

#: src/components/routes/system/network-sheet.tsx
msgid "Download"
msgstr "Télécharger"

#: src/components/alerts-history-columns.tsx
msgid "Duration"
msgstr "Durée"

#: src/components/add-system.tsx
#: src/components/systems-table/systems-table-columns.tsx
msgid "Edit"
msgstr "Éditer"

#: src/components/login/auth-form.tsx
#: src/components/login/forgot-pass-form.tsx
#: src/components/login/otp-forms.tsx
msgid "Email"
msgstr "Email"

#: src/components/routes/settings/notifications.tsx
msgid "Email notifications"
msgstr "Notifications par email"

#. Context: Battery state
#: src/lib/i18n.ts
msgid "Empty"
msgstr "Vide"

#: src/components/login/login.tsx
msgid "Enter email address to reset password"
msgstr "Entrez l'adresse email pour réinitialiser le mot de passe"

#: src/components/routes/settings/notifications.tsx
msgid "Enter email address..."
msgstr "Entrez l'adresse email..."

#: src/components/login/otp-forms.tsx
msgid "Enter your one-time password."
msgstr "Entrez votre mot de passe à usage unique."

#: src/components/login/auth-form.tsx
#: src/components/routes/settings/alerts-history-data-table.tsx
#: src/components/routes/settings/config-yaml.tsx
#: src/components/routes/settings/notifications.tsx
#: src/components/routes/settings/tokens-fingerprints.tsx
msgid "Error"
msgstr "Erreur"

#. placeholder {0}: alert.value
#. placeholder {1}: info.unit
#. placeholder {2}: alert.min
#: src/components/active-alerts.tsx
msgid "Exceeds {0}{1} in last {2, plural, one {# minute} other {# minutes}}"
msgstr "Dépasse {0}{1} dans {2, plural, one {la dernière # minute} other {les dernières # minutes}}"

#: src/components/routes/settings/config-yaml.tsx
msgid "Existing systems not defined in <0>config.yml</0> will be deleted. Please make regular backups."
msgstr "Les systèmes existants non définis dans <0>config.yml</0> seront supprimés. Veuillez faire des sauvegardes régulières."

#: src/components/routes/settings/alerts-history-data-table.tsx
msgid "Export"
msgstr "Exporter"

#: src/components/routes/settings/config-yaml.tsx
msgid "Export configuration"
msgstr "Exporter la configuration"

#: src/components/routes/settings/config-yaml.tsx
msgid "Export your current systems configuration."
msgstr "Exportez la configuration actuelle de vos systèmes."

#: src/components/routes/settings/general.tsx
msgid "Fahrenheit (°F)"
msgstr "Fahrenheit (°F)"

#: src/lib/api.ts
msgid "Failed to authenticate"
msgstr "Échec de l'authentification"

#: src/components/routes/settings/layout.tsx
#: src/components/routes/settings/notifications.tsx
msgid "Failed to save settings"
msgstr "Échec de l'enregistrement des paramètres"

#: src/components/routes/settings/notifications.tsx
msgid "Failed to send test notification"
msgstr "Échec de l'envoi de la notification de test"

#: src/components/alerts/alerts-sheet.tsx
msgid "Failed to update alert"
msgstr "Échec de la mise à jour de l'alerte"

#: src/components/containers-table/containers-table.tsx
#: src/components/routes/settings/alerts-history-data-table.tsx
#: src/components/routes/system.tsx
#: src/components/systems-table/systems-table.tsx
msgid "Filter..."
msgstr "Filtrer..."

#: src/components/routes/settings/tokens-fingerprints.tsx
msgid "Fingerprint"
msgstr "Empreinte"

#: src/components/alerts/alerts-sheet.tsx
msgid "For <0>{min}</0> {min, plural, one {minute} other {minutes}}"
msgstr "Pour <0>{min}</0> {min, plural, one {minute} other {minutes}}"

#: src/components/login/auth-form.tsx
msgid "Forgot password?"
msgstr "Mot de passe oublié ?"

#: src/components/add-system.tsx
#: src/components/routes/settings/tokens-fingerprints.tsx
msgctxt "Button to copy install command"
msgid "FreeBSD command"
msgstr "Commande FreeBSD"

#. Context: Battery state
#: src/lib/i18n.ts
msgid "Full"
msgstr "Pleine"

#. Context: General settings
#: src/components/app-sidebar.tsx
#: src/components/routes/settings/general.tsx
#: src/components/routes/settings/layout.tsx
msgid "General"
msgstr "Général"

#: src/components/routes/system.tsx
msgid "GPU Engines"
msgstr "Moteurs GPU"

#: src/components/routes/system.tsx
msgid "GPU Power Draw"
msgstr "Consommation du GPU"

#: src/components/systems-table/systems-table.tsx
msgid "Grid"
msgstr "Grille"

#: src/components/containers-table/containers-table-columns.tsx
msgid "Health"
msgstr "Santé"

#: src/components/add-system.tsx
#: src/components/routes/settings/tokens-fingerprints.tsx
msgctxt "Button to copy install command"
msgid "Homebrew command"
msgstr "Commande Homebrew"

#: src/components/add-system.tsx
msgid "Host / IP"
msgstr "Hôte / IP"

#. Context: Battery state
#: src/lib/i18n.ts
msgid "Idle"
msgstr "Inactive"

#: src/components/login/forgot-pass-form.tsx
msgid "If you've lost the password to your admin account, you may reset it using the following command."
msgstr "Si vous avez perdu le mot de passe de votre compte administrateur, vous pouvez le réinitialiser en utilisant la commande suivante."

#: src/components/containers-table/containers-table-columns.tsx
msgctxt "Docker image"
msgid "Image"
msgstr "Image"

#: src/components/login/auth-form.tsx
msgid "Invalid email address."
msgstr "Adresse email invalide."

#. Linux kernel
#: src/components/routes/system.tsx
msgid "Kernel"
msgstr "Noyau"

#: src/components/routes/settings/general.tsx
msgid "Language"
msgstr "Langue"

#: src/components/systems-table/systems-table.tsx
msgid "Layout"
msgstr "Disposition"

#: src/components/routes/system.tsx
msgid "Load Average"
msgstr "Charge moyenne"

#: src/lib/alerts.ts
msgid "Load Average 15m"
msgstr "Charge moyenne 15m"

#: src/lib/alerts.ts
msgid "Load Average 1m"
msgstr "Charge moyenne 1m"

#: src/lib/alerts.ts
msgid "Load Average 5m"
msgstr "Charge moyenne 5m"

#. Short label for load average
#: src/components/systems-table/systems-table-columns.tsx
msgid "Load Avg"
msgstr "Charge moy."

#: src/components/app-sidebar.tsx
#: src/components/navbar.tsx
msgid "Log Out"
msgstr "Déconnexion"

#: src/components/login/login.tsx
msgid "Login"
msgstr "Connexion"

#: src/components/login/auth-form.tsx
#: src/components/login/forgot-pass-form.tsx
msgid "Login attempt failed"
msgstr "Échec de la tentative de connexion"

#: src/components/app-sidebar.tsx
#: src/components/command-palette.tsx
#: src/components/containers-table/containers-table.tsx
#: src/components/navbar.tsx
msgid "Logs"
msgstr "Journaux"

#: src/components/routes/settings/notifications.tsx
msgid "Looking instead for where to create alerts? Click the bell <0/> icons in the systems table."
msgstr "Vous cherchez plutôt où créer des alertes ? Cliquez sur les icônes de cloche <0/> dans le tableau des systèmes."

#: src/components/routes/settings/layout.tsx
msgid "Manage display and notification preferences."
msgstr "Gérer les préférences d'affichage et de notification."

#: src/components/app-sidebar.tsx
msgid "Manage Systems"
msgstr ""

#: src/components/add-system.tsx
#: src/components/routes/settings/tokens-fingerprints.tsx
msgid "Manual setup instructions"
msgstr "Guide pour une installation manuelle"

#. Chart select field. Please try to keep this short.
#: src/components/routes/system.tsx
msgid "Max 1 min"
msgstr "Max 1 min"

#: src/components/containers-table/containers-table-columns.tsx
#: src/components/systems-table/systems-table-columns.tsx
msgid "Memory"
msgstr "Mémoire"

#: src/components/routes/system.tsx
#: src/lib/alerts.ts
msgid "Memory Usage"
msgstr "Utilisation de la mémoire"

#: src/components/routes/system.tsx
msgid "Memory usage of docker containers"
msgstr "Utilisation de la mémoire des conteneurs Docker"

#: src/components/add-system.tsx
#: src/components/alerts-history-columns.tsx
#: src/components/containers-table/containers-table-columns.tsx
msgid "Name"
msgstr "Nom"

#: src/components/containers-table/containers-table-columns.tsx
#: src/components/systems-table/systems-table-columns.tsx
msgid "Net"
msgstr "Net"

#: src/components/routes/system.tsx
msgid "Network traffic of docker containers"
msgstr "Trafic réseau des conteneurs Docker"

#: src/components/routes/system.tsx
#: src/components/routes/system/network-sheet.tsx
#: src/components/routes/system/network-sheet.tsx
#: src/components/routes/system/network-sheet.tsx
msgid "Network traffic of public interfaces"
msgstr "Trafic réseau des interfaces publiques"

#. Context: Bytes or bits
#: src/components/routes/settings/general.tsx
msgid "Network unit"
msgstr "Unité réseau"

#: src/components/command-palette.tsx
msgid "No results found."
msgstr "Aucun résultat trouvé."

#: src/components/containers-table/containers-table.tsx
#: src/components/routes/settings/alerts-history-data-table.tsx
msgid "No results."
msgstr "Aucun résultat."

#: src/components/systems-table/systems-table.tsx
#: src/components/systems-table/systems-table.tsx
msgid "No systems found."
msgstr "Aucun système trouvé."

#: src/components/app-sidebar.tsx
#: src/components/command-palette.tsx
#: src/components/routes/settings/layout.tsx
#: src/components/routes/settings/notifications.tsx
msgid "Notifications"
msgstr "Notifications"

#: src/components/login/auth-form.tsx
msgid "OAuth 2 / OIDC support"
msgstr "Support OAuth 2 / OIDC"

#: src/components/routes/settings/config-yaml.tsx
msgid "On each restart, systems in the database will be updated to match the systems defined in the file."
msgstr "À chaque redémarrage, les systèmes dans la base de données seront mis à jour pour correspondre aux systèmes définis dans le fichier."

#: src/components/login/auth-form.tsx
msgid "One-time password"
msgstr "Mot de passe à usage unique"

#: src/components/routes/settings/tokens-fingerprints.tsx
#: src/components/routes/settings/tokens-fingerprints.tsx
#: src/components/systems-table/systems-table-columns.tsx
msgid "Open menu"
msgstr "Ouvrir le menu"

#: src/components/login/auth-form.tsx
msgid "Or continue with"
msgstr "Ou continuer avec"

#: src/components/alerts/alerts-sheet.tsx
msgid "Overwrite existing alerts"
msgstr "Écraser les alertes existantes"

#: src/components/command-palette.tsx
#: src/components/command-palette.tsx
msgid "Page"
msgstr "Page"

#. placeholder {0}: table.getState().pagination.pageIndex + 1
#. placeholder {1}: table.getPageCount()
#: src/components/routes/settings/alerts-history-data-table.tsx
msgid "Page {0} of {1}"
msgstr "Page {0} sur {1}"

#: src/components/command-palette.tsx
msgid "Pages / Settings"
msgstr "Pages / Paramètres"

#: src/components/login/auth-form.tsx
#: src/components/login/auth-form.tsx
msgid "Password"
msgstr "Mot de passe"

#: src/components/login/auth-form.tsx
msgid "Password must be at least 8 characters."
msgstr "Le mot de passe doit contenir au moins 8 caractères."

#: src/components/login/auth-form.tsx
msgid "Password must be less than 72 bytes."
msgstr "Le mot de passe doit être inférieur à 72 Octets."

#: src/components/login/forgot-pass-form.tsx
msgid "Password reset request received"
msgstr "Demande de réinitialisation du mot de passe reçue"

#: src/components/systems-table/systems-table-columns.tsx
msgid "Pause"
msgstr "Pause"

#: src/components/systems-table/systems-table-columns.tsx
msgid "Paused"
msgstr "En pause"

#: src/components/systems-table/systems-table.tsx
msgid "Paused ({pausedSystemsLength})"
msgstr "Mis en pause ({pausedSystemsLength})"

#: src/components/routes/settings/notifications.tsx
msgid "Please <0>configure an SMTP server</0> to ensure alerts are delivered."
msgstr "Veuillez <0>configurer un serveur SMTP</0> pour garantir la livraison des alertes."

#: src/components/alerts/alerts-sheet.tsx
msgid "Please check logs for more details."
msgstr "Veuillez vérifier les journaux pour plus de détails."

#: src/components/login/auth-form.tsx
#: src/components/login/forgot-pass-form.tsx
msgid "Please check your credentials and try again"
msgstr "Veuillez vérifier vos identifiants et réessayer"

#: src/components/login/login.tsx
msgid "Please create an admin account"
msgstr "Veuillez créer un compte administrateur"

#: src/components/login/auth-form.tsx
msgid "Please enable pop-ups for this site"
msgstr "Veuillez activer les pop-ups pour ce site"

#: src/lib/api.ts
msgid "Please log in again"
msgstr "Veuillez vous reconnecter"

#: src/components/login/auth-form.tsx
msgid "Please see <0>the documentation</0> for instructions."
msgstr "Veuillez consulter <0>la documentation</0> pour les instructions."

#: src/components/login/login.tsx
msgid "Please sign in to your account"
msgstr "Veuillez vous connecter à votre compte"

#: src/components/add-system.tsx
msgid "Port"
msgstr "Port"

#: src/components/routes/system.tsx
#: src/components/routes/system.tsx
msgid "Precise utilization at the recorded time"
msgstr "Utilisation précise au moment enregistré"

#: src/components/routes/settings/general.tsx
msgid "Preferred Language"
msgstr "Langue préférée"

#. Use 'Key' if your language requires many more characters
#: src/components/add-system.tsx
msgid "Public Key"
msgstr "Clé publique"

#. Disk read
#: src/components/routes/system.tsx
#: src/components/routes/system.tsx
msgid "Read"
msgstr "Lecture"

#: src/components/routes/system.tsx
msgid "Received"
msgstr "Reçu"

#: src/components/containers-table/containers-table.tsx
#: src/components/containers-table/containers-table.tsx
msgid "Refresh"
msgstr "Actualiser"

#: src/components/login/login.tsx
msgid "Request a one-time password"
msgstr "Demander un mot de passe à usage unique"

#: src/components/login/otp-forms.tsx
msgid "Request OTP"
msgstr "Demander OTP"

#: src/components/login/forgot-pass-form.tsx
msgid "Reset Password"
msgstr "Réinitialiser le mot de passe"

#: src/components/alerts-history-columns.tsx
#: src/components/alerts-history-columns.tsx
#: src/components/routes/settings/alerts-history-data-table.tsx
msgid "Resolved"
msgstr "Résolue"

#: src/components/systems-table/systems-table-columns.tsx
msgid "Resume"
msgstr "Reprendre"

#: src/components/routes/settings/tokens-fingerprints.tsx
msgid "Rotate token"
msgstr "Faire tourner le token"

#: src/components/routes/settings/alerts-history-data-table.tsx
msgid "Rows per page"
msgstr "Lignes par page"

#: src/components/routes/settings/notifications.tsx
msgid "Save address using enter key or comma. Leave blank to disable email notifications."
msgstr "Enregistrez l'adresse en utilisant la touche Entrée ou la virgule. Laissez vide pour désactiver les notifications par email."

#: src/components/routes/settings/general.tsx
#: src/components/routes/settings/notifications.tsx
msgid "Save Settings"
msgstr "Enregistrer les paramètres"

#: src/components/add-system.tsx
msgid "Save system"
msgstr "Sauvegarder le système"

#: src/components/app-sidebar.tsx
#: src/components/navbar.tsx
msgid "Search"
msgstr "Recherche"

#: src/components/command-palette.tsx
msgid "Search for systems or settings..."
msgstr "Rechercher des systèmes ou des paramètres..."

#: src/components/alerts/alerts-sheet.tsx
msgid "See <0>notification settings</0> to configure how you receive alerts."
msgstr "Voir les <0>paramètres de notification</0> pour configurer comment vous recevez les alertes."

#: src/components/routes/system.tsx
msgid "Sent"
msgstr "Envoyé"

#: src/components/routes/settings/general.tsx
msgid "Set percentage thresholds for meter colors."
msgstr "Définir des seuils de pourcentage pour les couleurs des compteurs."

#: src/components/app-sidebar.tsx
#: src/components/command-palette.tsx
#: src/components/command-palette.tsx
#: src/components/routes/settings/layout.tsx
#: src/components/routes/settings/layout.tsx
msgid "Settings"
msgstr "Paramètres"

#: src/components/routes/settings/layout.tsx
msgid "Settings saved"
msgstr "Paramètres enregistrés"

#: src/components/login/auth-form.tsx
msgid "Sign in"
msgstr "Se connecter"

#: src/components/command-palette.tsx
msgid "SMTP settings"
msgstr "Paramètres SMTP"

#: src/components/systems-table/systems-table.tsx
msgid "Sort By"
msgstr "Trier par"

#. Context: alert state (active or resolved)
#: src/components/alerts-history-columns.tsx
msgid "State"
msgstr "État"

#: src/components/containers-table/containers-table-columns.tsx
#: src/components/systems-table/systems-table.tsx
#: src/lib/alerts.ts
msgid "Status"
msgstr "Statut"

#: src/components/routes/system.tsx
msgid "Swap space used by the system"
msgstr "Espace Swap utilisé par le système"

#: src/components/routes/system.tsx
msgid "Swap Usage"
msgstr "Utilisation du swap"

#: src/components/alerts-history-columns.tsx
#: src/components/containers-table/containers-table-columns.tsx
#: src/components/routes/settings/tokens-fingerprints.tsx
#: src/components/systems-table/systems-table-columns.tsx
#: src/lib/alerts.ts
msgid "System"
msgstr "Système"

#: src/components/routes/system.tsx
msgid "System load averages over time"
msgstr "Charges moyennes du système dans le temps"

#: src/components/app-sidebar.tsx
msgid "System Metrics"
msgstr ""

#: src/components/navbar.tsx
msgid "Systems"
msgstr "Systèmes"

#: src/components/routes/settings/config-yaml.tsx
msgid "Systems may be managed in a <0>config.yml</0> file inside your data directory."
msgstr "Les systèmes peuvent être gérés dans un fichier <0>config.yml</0> à l'intérieur de votre répertoire de données."

#: src/components/systems-table/systems-table.tsx
msgid "Table"
msgstr "Tableau"

#. Temperature label in systems table
#: src/components/systems-table/systems-table-columns.tsx
msgid "Temp"
msgstr "Temp."

#: src/components/routes/system.tsx
#: src/lib/alerts.ts
msgid "Temperature"
msgstr "Température"

#: src/components/routes/settings/general.tsx
msgid "Temperature unit"
msgstr ""

#: src/components/routes/system.tsx
msgid "Temperatures of system sensors"
msgstr "Températures des capteurs du système"

#: src/components/routes/settings/notifications.tsx
msgid "Test <0>URL</0>"
msgstr "Tester <0>URL</0>"

#: src/components/routes/settings/notifications.tsx
msgid "Test notification sent"
msgstr "Notification de test envoyée"

#: src/components/login/forgot-pass-form.tsx
msgid "Then log into the backend and reset your user account password in the users table."
msgstr "Ensuite, connectez-vous au backend et réinitialisez le mot de passe de votre compte utilisateur dans la table des utilisateurs."

#: src/components/systems-table/systems-table-columns.tsx
msgid "This action cannot be undone. This will permanently delete all current records for {name} from the database."
msgstr "Cette action ne peut pas être annulée. Cela supprimera définitivement tous les enregistrements actuels pour {name} de la base de données."

#: src/components/routes/settings/alerts-history-data-table.tsx
msgid "This will permanently delete all selected records from the database."
msgstr "Ceci supprimera définitivement tous les enregistrements sélectionnés de la base de données."

#: src/components/routes/system.tsx
msgid "Throughput of {extraFsName}"
msgstr "Débit de {extraFsName}"

#: src/components/routes/system.tsx
msgid "Throughput of root filesystem"
msgstr "Débit du système de fichiers racine"

#: src/components/routes/settings/general.tsx
msgid "Time format"
msgstr "Format d'heure"

#: src/components/routes/settings/notifications.tsx
msgid "To email(s)"
msgstr "Aux email(s)"

#: src/components/routes/system.tsx
#: src/components/routes/system.tsx
msgid "Toggle grid"
msgstr "Basculer la grille"

#: src/components/mode-toggle.tsx
msgid "Toggle theme"
msgstr "Changer le thème"

#: src/components/add-system.tsx
#: src/components/routes/settings/tokens-fingerprints.tsx
msgid "Token"
msgstr "Token"

#: src/components/app-sidebar.tsx
#: src/components/command-palette.tsx
#: src/components/routes/settings/layout.tsx
#: src/components/routes/settings/tokens-fingerprints.tsx
msgid "Tokens & Fingerprints"
msgstr "Tokens et Empreintes"

#: src/components/routes/settings/tokens-fingerprints.tsx
msgid "Tokens allow agents to connect and register. Fingerprints are stable identifiers unique to each system, set on first connection."
msgstr "Les tokens permettent aux agents de se connecter et de s'enregistrer. Les empreintes sont des identifiants stables uniques à chaque système, définis lors de la première connexion."

#: src/components/routes/settings/tokens-fingerprints.tsx
msgid "Tokens and fingerprints are used to authenticate WebSocket connections to the hub."
msgstr "Les tokens et les empreintes sont utilisés pour authentifier les connexions WebSocket vers le hub."

#: src/components/routes/system/network-sheet.tsx
msgid "Total data received for each interface"
msgstr "Données totales reçues pour chaque interface"

#: src/components/routes/system/network-sheet.tsx
msgid "Total data sent for each interface"
msgstr "Données totales envoyées pour chaque interface"

#: src/lib/alerts.ts
msgid "Triggers when 1 minute load average exceeds a threshold"
msgstr ""

#: src/lib/alerts.ts
msgid "Triggers when 15 minute load average exceeds a threshold"
msgstr "Se déclenche lorsque la charge moyenne sur 15 minute dépasse un seuil"

#: src/lib/alerts.ts
msgid "Triggers when 5 minute load average exceeds a threshold"
msgstr "Se déclenche lorsque la charge moyenne sur 5 minute dépasse un seuil"

#: src/lib/alerts.ts
msgid "Triggers when any sensor exceeds a threshold"
msgstr "Déclenchement lorsque tout capteur dépasse un seuil"

#: src/lib/alerts.ts
msgid "Triggers when combined up/down exceeds a threshold"
msgstr "Déclenchement lorsque le montant/descendant combinée dépasse un seuil"

#: src/lib/alerts.ts
msgid "Triggers when CPU usage exceeds a threshold"
msgstr "Déclenchement lorsque l'utilisation du CPU dépasse un seuil"

#: src/lib/alerts.ts
msgid "Triggers when memory usage exceeds a threshold"
msgstr "Déclenchement lorsque l'utilisation de la mémoire dépasse un seuil"

#: src/lib/alerts.ts
msgid "Triggers when status switches between up and down"
msgstr "Se déclenche lorsque le statut passe de \"Joignable\" à \"Injoignable\""

#: src/lib/alerts.ts
msgid "Triggers when usage of any disk exceeds a threshold"
msgstr "Déclenchement lorsque l'utilisation de tout disque dépasse un seuil"

#. Temperature / network units
#: src/components/routes/settings/general.tsx
msgid "Unit preferences"
msgstr "Préférences des unités"

#: src/components/command-palette.tsx
#: src/components/routes/settings/tokens-fingerprints.tsx
msgid "Universal token"
msgstr "Token universel"

#. Context: Battery state
#: src/lib/i18n.ts
msgid "Unknown"
msgstr "Inconnue"

#. Context: System is up
#: src/components/routes/system.tsx
#: src/components/systems-table/systems-table-columns.tsx
msgid "Up"
msgstr "Joignable"

#: src/components/systems-table/systems-table.tsx
msgid "Up ({upSystemsLength})"
msgstr "Joignable ({upSystemsLength})"

#: src/components/containers-table/containers-table-columns.tsx
msgid "Updated"
msgstr "Mis à jour"

#: src/components/systems-table/systems-table.tsx
msgid "Updated in real time. Click on a system to view information."
msgstr ""

#: src/components/routes/system/network-sheet.tsx
msgid "Upload"
msgstr "Téléverser"

#: src/components/routes/system.tsx
msgid "Uptime"
msgstr "Temps de fonctionnement"

#: src/components/routes/system.tsx
#: src/components/routes/system.tsx
#: src/components/routes/system.tsx
#: src/components/routes/system.tsx
msgid "Usage"
msgstr "Utilisation"

#: src/components/routes/system.tsx
msgid "Usage of root partition"
msgstr "Utilisation de la partition racine"

#: src/components/charts/mem-chart.tsx
#: src/components/charts/swap-chart.tsx
msgid "Used"
msgstr "Utilisé"

#: src/components/app-sidebar.tsx
#: src/components/command-palette.tsx
#: src/components/navbar.tsx
msgid "Users"
msgstr "Utilisateurs"

#: src/components/alerts-history-columns.tsx
msgid "Value"
msgstr "Valeur"

#: src/components/systems-table/systems-table.tsx
msgid "View"
msgstr "Vue"

#: src/components/routes/system/network-sheet.tsx
msgid "View more"
msgstr "Voir plus"

#: src/components/routes/settings/alerts-history-data-table.tsx
msgid "View your 200 most recent alerts."
msgstr "Voir vos 200 dernières alertes."

#: src/components/systems-table/systems-table.tsx
msgid "Visible Fields"
msgstr "Colonnes visibles"

#: src/components/routes/system.tsx
msgid "Waiting for enough records to display"
msgstr "En attente de suffisamment d'enregistrements à afficher"

#: src/components/routes/settings/general.tsx
msgid "Want to help improve our translations? Check <0>Crowdin</0> for details."
msgstr "Vous voulez nous aider à améliorer nos traductions ? Consultez <0>Crowdin</0> pour plus de détails."

#: src/components/routes/settings/general.tsx
msgid "Warning (%)"
msgstr "Avertissement (%)"

#: src/components/routes/settings/general.tsx
msgid "Warning thresholds"
msgstr "Seuils d'avertissement"

#: src/components/routes/settings/notifications.tsx
msgid "Webhook / Push notifications"
msgstr "Notifications Webhook / Push"

#: src/components/routes/settings/tokens-fingerprints.tsx
msgid "When enabled, this token allows agents to self-register without prior system creation. Expires after one hour or on hub restart."
msgstr "Lorsqu'il est activé, ce token permet aux agents de s'auto-enregistrer sans création préalable du système. Expire après une heure ou au redémarrage du hub."

#: src/components/add-system.tsx
#: src/components/routes/settings/tokens-fingerprints.tsx
msgctxt "Button to copy install command"
msgid "Windows command"
msgstr "Commande Windows"

#. Disk write
#: src/components/routes/system.tsx
#: src/components/routes/system.tsx
msgid "Write"
msgstr "Écriture"

#: src/components/app-sidebar.tsx
#: src/components/routes/settings/layout.tsx
msgid "YAML Config"
msgstr "Configuration YAML"

#: src/components/routes/settings/config-yaml.tsx
msgid "YAML Configuration"
msgstr "Configuration YAML"

#: src/components/routes/settings/layout.tsx
msgid "Your user settings have been updated."
msgstr "Vos paramètres utilisateur ont été mis à jour."<|MERGE_RESOLUTION|>--- conflicted
+++ resolved
@@ -297,13 +297,9 @@
 msgstr "Cliquez sur un conteneur pour voir plus d'informations."
 
 #: src/components/systems-table/systems-table.tsx
-<<<<<<< HEAD
-#~ msgid "Click on a system to view more information."
-#~ msgstr ""
-=======
 msgid "Click on a system to view more information."
 msgstr "Cliquez sur un système pour voir plus d'informations."
->>>>>>> a911670a
+
 
 #: src/components/ui/input-copy.tsx
 msgid "Click to copy"
