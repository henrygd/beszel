msgid ""
msgstr ""
"POT-Creation-Date: 2024-11-01 11:30-0400\n"
"MIME-Version: 1.0\n"
"Content-Type: text/plain; charset=UTF-8\n"
"Content-Transfer-Encoding: 8bit\n"
"X-Generator: @lingui/cli\n"
"Language: sv\n"
"Project-Id-Version: beszel\n"
"Report-Msgid-Bugs-To: \n"
"PO-Revision-Date: 2025-10-20 21:37\n"
"Last-Translator: \n"
"Language-Team: Swedish\n"
"Plural-Forms: nplurals=2; plural=(n != 1);\n"
"X-Crowdin-Project: beszel\n"
"X-Crowdin-Project-ID: 733311\n"
"X-Crowdin-Language: sv-SE\n"
"X-Crowdin-File: /main/internal/site/src/locales/en/en.po\n"
"X-Crowdin-File-ID: 32\n"

#. placeholder {0}: Math.trunc(system.info?.u / 86400)
#: src/components/routes/system.tsx
msgid "{0, plural, one {# day} other {# days}}"
msgstr "{0, plural, one {# dag} other {# dagar}}"

#. placeholder {0}: Math.trunc(system.info.u / 3600)
#: src/components/routes/system.tsx
msgid "{0, plural, one {# hour} other {# hours}}"
msgstr "{0, plural, one {# timme} other {# timmar}}"

#. placeholder {0}: Math.trunc(system.info.u / 60)
#: src/components/routes/system.tsx
msgid "{0, plural, one {# minute} few {# minutes} many {# minutes} other {# minutes}}"
msgstr "{0, plural, one {# minut} few {# minuter} many {# minuter} other {# minuter}}"

#. placeholder {0}: item.label
#. placeholder {0}: segment.label
#. placeholder {0}: theme === "dark" ? "Light Mode" : "Dark Mode"
#: src/components/app-sidebar.tsx
#: src/components/breadcrumbs.tsx
#: src/components/breadcrumbs.tsx
#: src/components/breadcrumbs.tsx
#: src/components/breadcrumbs.tsx
msgid "{0}"
msgstr ""

#. placeholder {0}: table.getFilteredSelectedRowModel().rows.length
#. placeholder {1}: table.getFilteredRowModel().rows.length
#: src/components/routes/settings/alerts-history-data-table.tsx
msgid "{0} of {1} row(s) selected."
msgstr "{0} av {1} rad(er) valda."

#: src/lib/utils.ts
msgid "1 hour"
msgstr "1 timme"

#. Load average
#: src/components/charts/load-average-chart.tsx
msgid "1 min"
msgstr "1 min"

#: src/lib/utils.ts
msgid "1 minute"
msgstr "1 minut"

#: src/lib/utils.ts
msgid "1 week"
msgstr "1 vecka"

#: src/lib/utils.ts
msgid "12 hours"
msgstr "12 timmar"

#. Load average
#: src/components/charts/load-average-chart.tsx
msgid "15 min"
msgstr "15 min"

#: src/lib/utils.ts
msgid "24 hours"
msgstr "24 timmar"

#: src/lib/utils.ts
msgid "30 days"
msgstr "30 dagar"

#. Load average
#: src/components/charts/load-average-chart.tsx
msgid "5 min"
msgstr "5 min"

#. Table column
#: src/components/routes/settings/tokens-fingerprints.tsx
#: src/components/systems-table/systems-table-columns.tsx
msgid "Actions"
msgstr "Åtgärder"

#: src/components/alerts-history-columns.tsx
#: src/components/routes/settings/alerts-history-data-table.tsx
msgid "Active"
msgstr "Aktiv"

#: src/components/active-alerts.tsx
msgid "Active Alerts"
msgstr "Aktiva larm"

#: src/components/add-system.tsx
msgid "Add <0>System</0>"
msgstr "Lägg till <0>System</0>"

#: src/components/add-system.tsx
msgid "Add New System"
msgstr "Lägg till nytt system"

#: src/components/add-system.tsx
msgid "Add system"
msgstr "Lägg till system"

#: src/components/routes/settings/notifications.tsx
msgid "Add URL"
msgstr "Lägg till URL"

#: src/components/routes/settings/general.tsx
msgid "Adjust display options for charts."
msgstr "Justera visningsalternativ för diagram."

#: src/components/command-palette.tsx
#: src/components/command-palette.tsx
msgid "Admin"
msgstr "Admin"

#: src/components/systems-table/systems-table-columns.tsx
msgid "Agent"
msgstr "Agent"

#: src/components/app-sidebar.tsx
#: src/components/command-palette.tsx
#: src/components/routes/settings/alerts-history-data-table.tsx
#: src/components/routes/settings/layout.tsx
msgid "Alert History"
msgstr "Larmhistorik"

#: src/components/alerts/alert-button.tsx
#: src/components/alerts/alerts-sheet.tsx
msgid "Alerts"
msgstr "Larm"

#: src/components/command-palette.tsx
#: src/components/containers-table/containers-table.tsx
#: src/components/routes/containers.tsx
msgid "All Containers"
msgstr "Alla behållare"

#: src/components/alerts/alerts-sheet.tsx
#: src/components/command-palette.tsx
#: src/components/routes/home.tsx
#: src/components/systems-table/systems-table.tsx
#: src/components/systems-table/systems-table.tsx
msgid "All Systems"
msgstr "Alla system"

#: src/components/app-sidebar.tsx
msgid "Application"
msgstr ""

#: src/components/systems-table/systems-table-columns.tsx
msgid "Are you sure you want to delete {name}?"
msgstr "Är du säker på att du vill ta bort {name}?"

#: src/components/routes/settings/alerts-history-data-table.tsx
msgid "Are you sure?"
msgstr "Är du säker?"

#: src/components/copy-to-clipboard.tsx
msgid "Automatic copy requires a secure context."
msgstr "Automatisk kopiering kräver en säker kontext."

#: src/components/routes/system.tsx
msgid "Average"
msgstr "Genomsnitt"

#: src/components/routes/system.tsx
msgid "Average CPU utilization of containers"
msgstr "Genomsnittlig CPU-användning för containrar"

#. placeholder {0}: alertData.unit
#: src/components/alerts/alerts-sheet.tsx
msgid "Average exceeds <0>{value}{0}</0>"
msgstr "Genomsnittet överskrider <0>{value}{0}</0>"

#: src/components/routes/system.tsx
msgid "Average power consumption of GPUs"
msgstr "Genomsnittlig strömförbrukning för GPU:er"

#: src/components/routes/system.tsx
msgid "Average system-wide CPU utilization"
msgstr "Genomsnittlig systemomfattande CPU-användning"

#. placeholder {0}: gpu.n
#: src/components/routes/system.tsx
msgid "Average utilization of {0}"
msgstr "Genomsnittlig användning av {0}"

#: src/components/routes/system.tsx
msgid "Average utilization of GPU engines"
msgstr "Genomsnittlig användning av GPU-motorer"

#: src/components/app-sidebar.tsx
#: src/components/command-palette.tsx
#: src/components/navbar.tsx
msgid "Backups"
msgstr "Säkerhetskopior"

#: src/components/routes/system.tsx
#: src/lib/alerts.ts
msgid "Bandwidth"
msgstr "Bandbredd"

#: src/components/routes/system.tsx
msgid "Battery"
msgstr "Batteri"

#: src/components/login/auth-form.tsx
msgid "Beszel supports OpenID Connect and many OAuth2 authentication providers."
msgstr "Beszel stöder OpenID Connect och många OAuth2-autentiseringsleverantörer."

#: src/components/routes/settings/notifications.tsx
msgid "Beszel uses <0>Shoutrrr</0> to integrate with popular notification services."
msgstr "Beszel använder <0>Shoutrrr</0> för att integrera med populära aviseringstjänster."

#: src/components/add-system.tsx
msgid "Binary"
msgstr "Binär"

#: src/components/routes/settings/general.tsx
#: src/components/routes/settings/general.tsx
msgid "Bits (Kbps, Mbps, Gbps)"
msgstr "Bit (Kbps, Mbps, Gbps)"

#: src/components/routes/settings/general.tsx
#: src/components/routes/settings/general.tsx
msgid "Bytes (KB/s, MB/s, GB/s)"
msgstr "Bytes (KB/s, MB/s, GB/S)"

#: src/components/charts/mem-chart.tsx
msgid "Cache / Buffers"
msgstr "Cache / Buffertar"

#: src/components/routes/settings/alerts-history-data-table.tsx
#: src/components/systems-table/systems-table-columns.tsx
msgid "Cancel"
msgstr "Avbryt"

#: src/components/routes/system/smart-table.tsx
msgid "Capacity"
msgstr "Kapacitet"

#: src/components/routes/settings/config-yaml.tsx
msgid "Caution - potential data loss"
msgstr "Varning - potentiell dataförlust"

#: src/components/routes/settings/general.tsx
msgid "Celsius (°C)"
msgstr "Celsius (°C)"

#: src/components/routes/settings/general.tsx
msgid "Change display units for metrics."
msgstr "Ändra enheter för mätvärden."

#: src/components/routes/settings/general.tsx
msgid "Change general application options."
msgstr "Ändra allmänna programalternativ."

#: src/components/routes/system.tsx
msgid "Charge"
msgstr "Laddning"

#. Context: Battery state
#: src/lib/i18n.ts
msgid "Charging"
msgstr "Laddar"

#: src/components/routes/settings/general.tsx
msgid "Chart options"
msgstr "Diagramalternativ"

#: src/components/login/forgot-pass-form.tsx
msgid "Check {email} for a reset link."
msgstr "Kontrollera {email} för en återställningslänk."

#: src/components/routes/settings/layout.tsx
msgid "Check logs for more details."
msgstr "Kontrollera loggarna för mer information."

#: src/components/routes/settings/notifications.tsx
msgid "Check your notification service"
msgstr "Kontrollera din aviseringstjänst"

#: src/components/containers-table/containers-table.tsx
msgid "Click on a container to view more information."
msgstr "Klicka på en behållare för att visa mer information."

#: src/components/routes/system/smart-table.tsx
msgid "Click on a device to view more information."
msgstr "Klicka på en enhet för att visa mer information."

#: src/components/systems-table/systems-table.tsx
<<<<<<< HEAD
#~ msgid "Click on a system to view more information."
#~ msgstr ""
=======
msgid "Click on a system to view more information."
msgstr "Klicka på ett system för att visa mer information."
>>>>>>> 14528174

#: src/components/ui/input-copy.tsx
msgid "Click to copy"
msgstr "Klicka för att kopiera"

#: src/components/login/forgot-pass-form.tsx
#: src/components/login/forgot-pass-form.tsx
msgid "Command line instructions"
msgstr "Instruktioner för kommandoraden"

#: src/components/routes/settings/notifications.tsx
msgid "Configure how you receive alert notifications."
msgstr "Konfigurera hur du tar emot larmaviseringar."

#: src/components/login/auth-form.tsx
#: src/components/login/auth-form.tsx
msgid "Confirm password"
msgstr "Bekräfta lösenord"

#: src/components/active-alerts.tsx
msgid "Connection is down"
msgstr "Ej ansluten"

#: src/components/routes/settings/alerts-history-data-table.tsx
#: src/components/systems-table/systems-table-columns.tsx
msgid "Continue"
msgstr "Fortsätt"

#: src/lib/utils.ts
msgid "Copied to clipboard"
msgstr "Kopierat till urklipp"

#: src/components/add-system.tsx
#: src/components/routes/settings/tokens-fingerprints.tsx
msgctxt "Button to copy docker compose file content"
msgid "Copy docker compose"
msgstr "Kopiera docker compose"

#: src/components/add-system.tsx
#: src/components/routes/settings/tokens-fingerprints.tsx
msgctxt "Button to copy docker run command"
msgid "Copy docker run"
msgstr "Kopiera docker run"

#: src/components/routes/settings/tokens-fingerprints.tsx
msgctxt "Environment variables"
msgid "Copy env"
msgstr "Kopiera env"

#: src/components/systems-table/systems-table-columns.tsx
msgid "Copy host"
msgstr "Kopiera värd"

#: src/components/add-system.tsx
#: src/components/routes/settings/tokens-fingerprints.tsx
msgid "Copy Linux command"
msgstr "Kopiera Linux-kommando"

#: src/components/systems-table/systems-table-columns.tsx
msgid "Copy name"
msgstr "Kopiera namn"

#: src/components/copy-to-clipboard.tsx
msgid "Copy text"
msgstr "Kopiera text"

#: src/components/add-system.tsx
msgid "Copy the installation command for the agent below, or register agents automatically with a <0>universal token</0>."
msgstr "Kopiera installationskommandot för agenten nedan, eller registrera agenter automatiskt med en <0>universal token</0>."

#: src/components/add-system.tsx
msgid "Copy the<0>docker-compose.yml</0> content for the agent below, or register agents automatically with a <1>universal token</1>."
msgstr "Kopiera <0>docker-compose.yml</0>-innehållet för agenten nedan, eller registrera agenter automatiskt med en <1>universal token</1>."

#: src/components/routes/settings/tokens-fingerprints.tsx
msgid "Copy YAML"
msgstr "Kopiera YAML"

#: src/components/containers-table/containers-table-columns.tsx
#: src/components/systems-table/systems-table-columns.tsx
msgid "CPU"
msgstr "CPU"

#: src/components/routes/system.tsx
#: src/components/routes/system.tsx
#: src/lib/alerts.ts
msgid "CPU Usage"
msgstr "CPU-användning"

#: src/components/login/auth-form.tsx
msgid "Create account"
msgstr "Skapa konto"

#. Context: date created
#: src/components/alerts-history-columns.tsx
msgid "Created"
msgstr "Skapad"

#: src/components/routes/settings/general.tsx
msgid "Critical (%)"
msgstr "Kritisk (%)"

#: src/components/routes/system/network-sheet.tsx
msgid "Cumulative Download"
msgstr "Kumulativ nedladdning"

#: src/components/routes/system/network-sheet.tsx
msgid "Cumulative Upload"
msgstr "Kumulativ uppladdning"

#. Context: Battery state
#: src/components/routes/system.tsx
msgid "Current state"
msgstr "Aktuellt tillstånd"

#. Power Cycles
#: src/components/routes/system/smart-table.tsx
msgid "Cycles"
msgstr "Cykler"

#: src/components/command-palette.tsx
msgid "Dashboard"
msgstr "Instrumentpanel"

#: src/components/routes/settings/general.tsx
msgid "Default time period"
msgstr "Standardtidsperiod"

#: src/components/routes/settings/alerts-history-data-table.tsx
#: src/components/systems-table/systems-table-columns.tsx
msgid "Delete"
msgstr "Ta bort"

#: src/components/routes/settings/tokens-fingerprints.tsx
msgid "Delete fingerprint"
msgstr "Ta bort fingeravtryck"

#: src/components/containers-table/containers-table.tsx
msgid "Detail"
msgstr "Detalj"

#: src/components/routes/system/smart-table.tsx
msgid "Device"
msgstr "Enhet"

#. Context: Battery state
#: src/lib/i18n.ts
msgid "Discharging"
msgstr "Urladdar"

#: src/components/systems-table/systems-table-columns.tsx
msgid "Disk"
msgstr "Disk"

#: src/components/routes/system.tsx
msgid "Disk I/O"
msgstr "Disk-I/O"

#: src/components/routes/settings/general.tsx
msgid "Disk unit"
msgstr "Diskenhet"

#: src/components/charts/disk-chart.tsx
#: src/components/routes/system.tsx
#: src/lib/alerts.ts
msgid "Disk Usage"
msgstr "Diskanvändning"

#: src/components/routes/system.tsx
msgid "Disk usage of {extraFsName}"
msgstr "Diskanvändning av {extraFsName}"

#: src/components/routes/system.tsx
msgid "Docker CPU Usage"
msgstr "Docker CPU-användning"

#: src/components/routes/system.tsx
msgid "Docker Memory Usage"
msgstr "Docker Minnesanvändning"

#: src/components/routes/system.tsx
msgid "Docker Network I/O"
msgstr "Docker Nätverks-I/O"

#: src/components/command-palette.tsx
msgid "Documentation"
msgstr "Dokumentation"

#. Context: System is down
#: src/components/alerts-history-columns.tsx
#: src/components/routes/system.tsx
#: src/components/systems-table/systems-table-columns.tsx
#: src/lib/alerts.ts
msgid "Down"
msgstr "Nere"

#: src/components/systems-table/systems-table.tsx
msgid "Down ({downSystemsLength})"
msgstr "Nere ({downSystemsLength})"

#: src/components/routes/system/network-sheet.tsx
msgid "Download"
msgstr "Ladda ner"

#: src/components/alerts-history-columns.tsx
msgid "Duration"
msgstr "Varaktighet"

#: src/components/add-system.tsx
#: src/components/systems-table/systems-table-columns.tsx
msgid "Edit"
msgstr "Redigera"

#: src/components/login/auth-form.tsx
#: src/components/login/forgot-pass-form.tsx
#: src/components/login/otp-forms.tsx
msgid "Email"
msgstr "E-post"

#: src/components/routes/settings/notifications.tsx
msgid "Email notifications"
msgstr "E-postaviseringar"

#. Context: Battery state
#: src/lib/i18n.ts
msgid "Empty"
msgstr "Tom"

#: src/components/login/login.tsx
msgid "Enter email address to reset password"
msgstr "Ange e-postadress för att återställa lösenord"

#: src/components/routes/settings/notifications.tsx
msgid "Enter email address..."
msgstr "Ange e-postadress..."

#: src/components/login/otp-forms.tsx
msgid "Enter your one-time password."
msgstr "Ange ditt engångslösenord."

#: src/components/login/auth-form.tsx
#: src/components/routes/settings/alerts-history-data-table.tsx
#: src/components/routes/settings/config-yaml.tsx
#: src/components/routes/settings/notifications.tsx
#: src/components/routes/settings/tokens-fingerprints.tsx
msgid "Error"
msgstr "Fel"

#. placeholder {0}: alert.value
#. placeholder {1}: info.unit
#. placeholder {2}: alert.min
#: src/components/active-alerts.tsx
msgid "Exceeds {0}{1} in last {2, plural, one {# minute} other {# minutes}}"
msgstr "Överskrider {0}{1} under de senaste {2, plural, one {# minuten} other {# minuterna}}"

#: src/components/routes/settings/config-yaml.tsx
msgid "Existing systems not defined in <0>config.yml</0> will be deleted. Please make regular backups."
msgstr "Befintliga system som inte definieras i <0>config.yml</0> kommer att tas bort. Gör regelbundna säkerhetskopior."

#: src/components/routes/settings/alerts-history-data-table.tsx
msgid "Export"
msgstr "Exportera"

#: src/components/routes/settings/config-yaml.tsx
msgid "Export configuration"
msgstr "Exportera konfiguration"

#: src/components/routes/settings/config-yaml.tsx
msgid "Export your current systems configuration."
msgstr "Exportera din nuvarande systemkonfiguration."

#: src/components/routes/settings/general.tsx
msgid "Fahrenheit (°F)"
msgstr "Fahrenheit (°F)"

#: src/components/routes/system/smart-table.tsx
msgid "Failed Attributes:"
msgstr "Misslyckade attribut:"

#: src/lib/api.ts
msgid "Failed to authenticate"
msgstr "Autentisering misslyckades"

#: src/components/routes/settings/layout.tsx
#: src/components/routes/settings/notifications.tsx
msgid "Failed to save settings"
msgstr "Kunde inte spara inställningar"

#: src/components/routes/settings/notifications.tsx
msgid "Failed to send test notification"
msgstr "Kunde inte skicka testavisering"

#: src/components/alerts/alerts-sheet.tsx
msgid "Failed to update alert"
msgstr "Kunde inte uppdatera larm"

#: src/components/containers-table/containers-table.tsx
#: src/components/routes/settings/alerts-history-data-table.tsx
#: src/components/routes/system.tsx
#: src/components/routes/system/smart-table.tsx
#: src/components/systems-table/systems-table.tsx
msgid "Filter..."
msgstr "Filtrera..."

#: src/components/routes/settings/tokens-fingerprints.tsx
msgid "Fingerprint"
msgstr "Fingeravtryck"

#: src/components/routes/system/smart-table.tsx
msgid "Firmware"
msgstr "Fast programvara"

#: src/components/alerts/alerts-sheet.tsx
msgid "For <0>{min}</0> {min, plural, one {minute} other {minutes}}"
msgstr "Under <0>{min}</0> {min, plural, one {minut} other {minuter}}"

#: src/components/login/auth-form.tsx
msgid "Forgot password?"
msgstr "Glömt lösenordet?"

#: src/components/add-system.tsx
#: src/components/routes/settings/tokens-fingerprints.tsx
msgctxt "Button to copy install command"
msgid "FreeBSD command"
msgstr "FreeBSD kommando"

#. Context: Battery state
#: src/lib/i18n.ts
msgid "Full"
msgstr "Full"

#. Context: General settings
#: src/components/app-sidebar.tsx
#: src/components/routes/settings/general.tsx
#: src/components/routes/settings/layout.tsx
msgid "General"
msgstr "Allmänt"

#: src/components/routes/system.tsx
msgid "GPU Engines"
msgstr "GPU-motorer"

#: src/components/routes/system.tsx
msgid "GPU Power Draw"
msgstr "GPU-strömförbrukning"

#: src/components/systems-table/systems-table.tsx
msgid "Grid"
msgstr "Rutnät"

#: src/components/containers-table/containers-table-columns.tsx
msgid "Health"
msgstr "Hälsa"

#: src/components/add-system.tsx
#: src/components/routes/settings/tokens-fingerprints.tsx
msgctxt "Button to copy install command"
msgid "Homebrew command"
msgstr "Homebrew-kommando"

#: src/components/add-system.tsx
msgid "Host / IP"
msgstr "Värd / IP"

#. Context: Battery state
#: src/lib/i18n.ts
msgid "Idle"
msgstr "Vilande"

#: src/components/login/forgot-pass-form.tsx
msgid "If you've lost the password to your admin account, you may reset it using the following command."
msgstr "Om du har glömt lösenordet till ditt administratörskonto kan du återställa det med följande kommando."

#: src/components/containers-table/containers-table-columns.tsx
msgctxt "Docker image"
msgid "Image"
msgstr "Avbild"

#: src/components/login/auth-form.tsx
msgid "Invalid email address."
msgstr "Ogiltig e-postadress."

#. Linux kernel
#: src/components/routes/system.tsx
msgid "Kernel"
msgstr "Kärna"

#: src/components/routes/settings/general.tsx
msgid "Language"
msgstr "Språk"

#: src/components/systems-table/systems-table.tsx
msgid "Layout"
msgstr "Layout"

#: src/components/routes/system.tsx
msgid "Load Average"
msgstr "Genomsnittlig belastning"

#: src/lib/alerts.ts
msgid "Load Average 15m"
msgstr "Genomsnittlig belastning 15m"

#: src/lib/alerts.ts
msgid "Load Average 1m"
msgstr "Genomsnittlig belastning 1m"

#: src/lib/alerts.ts
msgid "Load Average 5m"
msgstr "Genomsnittlig belastning 5m"

#. Short label for load average
#: src/components/systems-table/systems-table-columns.tsx
msgid "Load Avg"
msgstr "Belastning"

#: src/components/app-sidebar.tsx
#: src/components/navbar.tsx
msgid "Log Out"
msgstr "Logga ut"

#: src/components/login/login.tsx
msgid "Login"
msgstr "Logga in"

#: src/components/login/auth-form.tsx
#: src/components/login/forgot-pass-form.tsx
msgid "Login attempt failed"
msgstr "Inloggningsförsök misslyckades"

#: src/components/app-sidebar.tsx
#: src/components/command-palette.tsx
#: src/components/containers-table/containers-table.tsx
#: src/components/navbar.tsx
msgid "Logs"
msgstr "Loggar"

#: src/components/routes/settings/notifications.tsx
msgid "Looking instead for where to create alerts? Click the bell <0/> icons in the systems table."
msgstr "Letar du istället efter var du skapar larm? Klicka på klockikonerna <0/> i systemtabellen."

#: src/components/routes/settings/layout.tsx
msgid "Manage display and notification preferences."
msgstr "Hantera visnings- och aviseringsinställningar."

#: src/components/app-sidebar.tsx
msgid "Manage Systems"
msgstr ""

#: src/components/add-system.tsx
#: src/components/routes/settings/tokens-fingerprints.tsx
msgid "Manual setup instructions"
msgstr "Manuella installationsinstruktioner"

#. Chart select field. Please try to keep this short.
#: src/components/routes/system.tsx
msgid "Max 1 min"
msgstr "Max 1 min"

#: src/components/containers-table/containers-table-columns.tsx
#: src/components/systems-table/systems-table-columns.tsx
msgid "Memory"
msgstr "Minne"

#: src/components/routes/system.tsx
#: src/lib/alerts.ts
msgid "Memory Usage"
msgstr "Minnesanvändning"

#: src/components/routes/system.tsx
msgid "Memory usage of docker containers"
msgstr "Minnesanvändning för dockercontainrar"

#: src/components/routes/system/smart-table.tsx
msgid "Model"
msgstr "Modell"

#: src/components/add-system.tsx
#: src/components/alerts-history-columns.tsx
#: src/components/containers-table/containers-table-columns.tsx
msgid "Name"
msgstr "Namn"

#: src/components/containers-table/containers-table-columns.tsx
#: src/components/systems-table/systems-table-columns.tsx
msgid "Net"
msgstr "Nät"

#: src/components/routes/system.tsx
msgid "Network traffic of docker containers"
msgstr "Nätverkstrafik för dockercontainrar"

#: src/components/routes/system.tsx
#: src/components/routes/system/network-sheet.tsx
#: src/components/routes/system/network-sheet.tsx
#: src/components/routes/system/network-sheet.tsx
msgid "Network traffic of public interfaces"
msgstr "Nätverkstrafik för publika gränssnitt"

#. Context: Bytes or bits
#: src/components/routes/settings/general.tsx
msgid "Network unit"
msgstr "Nätverksenhet"

#: src/components/command-palette.tsx
msgid "No results found."
msgstr "Inga resultat hittades."

#: src/components/containers-table/containers-table.tsx
#: src/components/containers-table/containers-table.tsx
#: src/components/containers-table/containers-table.tsx
#: src/components/routes/settings/alerts-history-data-table.tsx
#: src/components/routes/system/smart-table.tsx
msgid "No results."
msgstr "Inga resultat."

#: src/components/routes/system/smart-table.tsx
msgid "No S.M.A.R.T. attributes available for this device."
msgstr "Inga S.M.A.R.T.-attribut tillgängliga för den här enheten."

#: src/components/systems-table/systems-table.tsx
#: src/components/systems-table/systems-table.tsx
msgid "No systems found."
msgstr "Inga system hittades."

#: src/components/app-sidebar.tsx
#: src/components/command-palette.tsx
#: src/components/routes/settings/layout.tsx
#: src/components/routes/settings/notifications.tsx
msgid "Notifications"
msgstr "Aviseringar"

#: src/components/login/auth-form.tsx
msgid "OAuth 2 / OIDC support"
msgstr "Stöd för OAuth 2 / OIDC"

#: src/components/routes/settings/config-yaml.tsx
msgid "On each restart, systems in the database will be updated to match the systems defined in the file."
msgstr "Vid varje omstart kommer systemen i databasen att uppdateras för att matcha systemen som definieras i filen."

#: src/components/login/auth-form.tsx
msgid "One-time password"
msgstr "Engångslösenord"

#: src/components/routes/settings/tokens-fingerprints.tsx
#: src/components/routes/settings/tokens-fingerprints.tsx
#: src/components/systems-table/systems-table-columns.tsx
msgid "Open menu"
msgstr "Öppna menyn"

#: src/components/login/auth-form.tsx
msgid "Or continue with"
msgstr "Eller fortsätt med"

#: src/components/alerts/alerts-sheet.tsx
msgid "Overwrite existing alerts"
msgstr "Skriv över befintliga larm"

#: src/components/command-palette.tsx
#: src/components/command-palette.tsx
msgid "Page"
msgstr "Sida"

#. placeholder {0}: table.getState().pagination.pageIndex + 1
#. placeholder {1}: table.getPageCount()
#: src/components/routes/settings/alerts-history-data-table.tsx
msgid "Page {0} of {1}"
msgstr "Sida {0} av {1}"

#: src/components/command-palette.tsx
msgid "Pages / Settings"
msgstr "Sidor / Inställningar"

#: src/components/login/auth-form.tsx
#: src/components/login/auth-form.tsx
msgid "Password"
msgstr "Lösenord"

#: src/components/login/auth-form.tsx
msgid "Password must be at least 8 characters."
msgstr "Lösenordet måste vara minst 8 tecken."

#: src/components/login/auth-form.tsx
msgid "Password must be less than 72 bytes."
msgstr "Lösenordet måste vara mindre än 72 byte."

#: src/components/login/forgot-pass-form.tsx
msgid "Password reset request received"
msgstr "Begäran om återställning av lösenord mottagen"

#: src/components/systems-table/systems-table-columns.tsx
msgid "Pause"
msgstr "Paus"

#: src/components/systems-table/systems-table-columns.tsx
msgid "Paused"
msgstr "Pausad"

#: src/components/systems-table/systems-table.tsx
msgid "Paused ({pausedSystemsLength})"
msgstr "Pausad ({pausedSystemsLength})"

#: src/components/routes/settings/notifications.tsx
msgid "Please <0>configure an SMTP server</0> to ensure alerts are delivered."
msgstr "Vänligen <0>konfigurera en SMTP-server</0> för att säkerställa att larm levereras."

#: src/components/alerts/alerts-sheet.tsx
msgid "Please check logs for more details."
msgstr "Vänligen kontrollera loggarna för mer information."

#: src/components/login/auth-form.tsx
#: src/components/login/forgot-pass-form.tsx
msgid "Please check your credentials and try again"
msgstr "Vänligen kontrollera dina inloggningsuppgifter och försök igen"

#: src/components/login/login.tsx
msgid "Please create an admin account"
msgstr "Vänligen skapa ett administratörskonto"

#: src/components/login/auth-form.tsx
msgid "Please enable pop-ups for this site"
msgstr "Vänligen aktivera popup-fönster för den här webbplatsen"

#: src/lib/api.ts
msgid "Please log in again"
msgstr "Vänligen logga in igen"

#: src/components/login/auth-form.tsx
msgid "Please see <0>the documentation</0> for instructions."
msgstr "Vänligen se <0>dokumentationen</0> för instruktioner."

#: src/components/login/login.tsx
msgid "Please sign in to your account"
msgstr "Vänligen logga in på ditt konto"

#: src/components/add-system.tsx
msgid "Port"
msgstr "Port"

#. Power On Time
#: src/components/routes/system/smart-table.tsx
msgid "Power On"
msgstr "Påslagen"

#: src/components/routes/system.tsx
#: src/components/routes/system.tsx
msgid "Precise utilization at the recorded time"
msgstr "Exakt användning vid den registrerade tidpunkten"

#: src/components/routes/settings/general.tsx
msgid "Preferred Language"
msgstr "Föredraget språk"

#. Use 'Key' if your language requires many more characters
#: src/components/add-system.tsx
msgid "Public Key"
msgstr "Offentlig nyckel"

#. Disk read
#: src/components/routes/system.tsx
#: src/components/routes/system.tsx
msgid "Read"
msgstr "Läs"

#: src/components/routes/system.tsx
msgid "Received"
msgstr "Mottaget"

#: src/components/containers-table/containers-table.tsx
#: src/components/containers-table/containers-table.tsx
msgid "Refresh"
msgstr "Uppdatera"

#: src/components/login/login.tsx
msgid "Request a one-time password"
msgstr "Begär engångslösenord"

#: src/components/login/otp-forms.tsx
msgid "Request OTP"
msgstr "Begär OTP"

#: src/components/login/forgot-pass-form.tsx
msgid "Reset Password"
msgstr "Återställ lösenord"

#: src/components/alerts-history-columns.tsx
#: src/components/alerts-history-columns.tsx
#: src/components/routes/settings/alerts-history-data-table.tsx
msgid "Resolved"
msgstr "Löst"

#: src/components/systems-table/systems-table-columns.tsx
msgid "Resume"
msgstr "Återuppta"

#: src/components/routes/settings/tokens-fingerprints.tsx
msgid "Rotate token"
msgstr "Rotera token"

#: src/components/routes/settings/alerts-history-data-table.tsx
msgid "Rows per page"
msgstr "Rader per sida"

#: src/components/routes/system/smart-table.tsx
msgid "S.M.A.R.T. Details"
msgstr "S.M.A.R.T.-detaljer"

#: src/components/routes/system/smart-table.tsx
msgid "S.M.A.R.T. Self-Test"
msgstr "S.M.A.R.T. själftest"

#: src/components/routes/settings/notifications.tsx
msgid "Save address using enter key or comma. Leave blank to disable email notifications."
msgstr "Spara adressen med Enter-tangenten eller komma. Lämna tomt för att inaktivera e-postaviseringar."

#: src/components/routes/settings/general.tsx
#: src/components/routes/settings/notifications.tsx
msgid "Save Settings"
msgstr "Spara inställningar"

#: src/components/add-system.tsx
msgid "Save system"
msgstr "Spara system"

#: src/components/app-sidebar.tsx
#: src/components/navbar.tsx
msgid "Search"
msgstr "Sök"

#: src/components/command-palette.tsx
msgid "Search for systems or settings..."
msgstr "Sök efter system eller inställningar..."

#: src/components/alerts/alerts-sheet.tsx
msgid "See <0>notification settings</0> to configure how you receive alerts."
msgstr "Se <0>aviseringsinställningar</0> för att konfigurera hur du tar emot larm."

#: src/components/routes/system.tsx
msgid "Sent"
msgstr "Skickat"

#: src/components/routes/system/smart-table.tsx
msgid "Serial Number"
msgstr "Serienummer"

#: src/components/routes/settings/general.tsx
msgid "Set percentage thresholds for meter colors."
msgstr "Ställ in procentuella tröskelvärden för mätarfärger."

#: src/components/app-sidebar.tsx
#: src/components/command-palette.tsx
#: src/components/command-palette.tsx
#: src/components/routes/settings/layout.tsx
#: src/components/routes/settings/layout.tsx
msgid "Settings"
msgstr "Inställningar"

#: src/components/routes/settings/layout.tsx
msgid "Settings saved"
msgstr "Inställningar sparade"

#: src/components/login/auth-form.tsx
msgid "Sign in"
msgstr "Logga in"

#: src/components/command-palette.tsx
msgid "SMTP settings"
msgstr "SMTP-inställningar"

#: src/components/systems-table/systems-table.tsx
msgid "Sort By"
msgstr "Sortera efter"

#. Context: alert state (active or resolved)
#: src/components/alerts-history-columns.tsx
msgid "State"
msgstr "Tillstånd"

#: src/components/containers-table/containers-table-columns.tsx
#: src/components/routes/system/smart-table.tsx
#: src/components/systems-table/systems-table.tsx
#: src/lib/alerts.ts
msgid "Status"
msgstr "Status"

#: src/components/routes/system.tsx
msgid "Swap space used by the system"
msgstr "Swap-utrymme som används av systemet"

#: src/components/routes/system.tsx
msgid "Swap Usage"
msgstr "Swap-användning"

#: src/components/alerts-history-columns.tsx
#: src/components/containers-table/containers-table-columns.tsx
#: src/components/routes/settings/tokens-fingerprints.tsx
#: src/components/systems-table/systems-table-columns.tsx
#: src/lib/alerts.ts
msgid "System"
msgstr "System"

#: src/components/routes/system.tsx
msgid "System load averages over time"
msgstr "Systembelastning över tid"

#: src/components/app-sidebar.tsx
msgid "System Metrics"
msgstr ""

#: src/components/navbar.tsx
msgid "Systems"
msgstr "System"

#: src/components/routes/settings/config-yaml.tsx
msgid "Systems may be managed in a <0>config.yml</0> file inside your data directory."
msgstr "System kan hanteras i en <0>config.yml</0>-fil i din datakatalog."

#: src/components/systems-table/systems-table.tsx
msgid "Table"
msgstr "Tabell"

#. Temperature label in systems table
#: src/components/routes/system/smart-table.tsx
#: src/components/systems-table/systems-table-columns.tsx
msgid "Temp"
msgstr "Temp"

#: src/components/routes/system.tsx
#: src/lib/alerts.ts
msgid "Temperature"
msgstr "Temperatur"

#: src/components/routes/settings/general.tsx
msgid "Temperature unit"
msgstr "Temperaturenhet"

#: src/components/routes/system.tsx
msgid "Temperatures of system sensors"
msgstr "Temperaturer för systemsensorer"

#: src/components/routes/settings/notifications.tsx
msgid "Test <0>URL</0>"
msgstr "Testa <0>URL</0>"

#: src/components/routes/settings/notifications.tsx
msgid "Test notification sent"
msgstr "Testavisering skickad"

#: src/components/login/forgot-pass-form.tsx
msgid "Then log into the backend and reset your user account password in the users table."
msgstr "Logga sedan in på backend och återställ ditt användarkontos lösenord i användartabellen."

#: src/components/systems-table/systems-table-columns.tsx
msgid "This action cannot be undone. This will permanently delete all current records for {name} from the database."
msgstr "Den här åtgärden kan inte ångras. Detta kommer permanent att ta bort alla aktuella poster för {name} från databasen."

#: src/components/routes/settings/alerts-history-data-table.tsx
msgid "This will permanently delete all selected records from the database."
msgstr "Detta kommer permanent att ta bort alla valda poster från databasen."

#: src/components/routes/system.tsx
msgid "Throughput of {extraFsName}"
msgstr "Genomströmning av {extraFsName}"

#: src/components/routes/system.tsx
msgid "Throughput of root filesystem"
msgstr "Genomströmning av rotfilsystemet"

#: src/components/routes/settings/general.tsx
msgid "Time format"
msgstr "Tidsformat"

#: src/components/routes/settings/notifications.tsx
msgid "To email(s)"
msgstr "Till e-postadress(er)"

#: src/components/routes/system.tsx
#: src/components/routes/system.tsx
msgid "Toggle grid"
msgstr "Växla rutnät"

#: src/components/mode-toggle.tsx
msgid "Toggle theme"
msgstr "Växla tema"

#: src/components/add-system.tsx
#: src/components/routes/settings/tokens-fingerprints.tsx
msgid "Token"
msgstr "Token"

#: src/components/app-sidebar.tsx
#: src/components/command-palette.tsx
#: src/components/routes/settings/layout.tsx
#: src/components/routes/settings/tokens-fingerprints.tsx
msgid "Tokens & Fingerprints"
msgstr "Tokens & fingeravtryck"

#: src/components/routes/settings/tokens-fingerprints.tsx
msgid "Tokens allow agents to connect and register. Fingerprints are stable identifiers unique to each system, set on first connection."
msgstr "Tokens tillåter agenter att ansluta och registrera. Fingeravtryck är stabila identifierare unika för varje system, inställda vid första anslutning."

#: src/components/routes/settings/tokens-fingerprints.tsx
msgid "Tokens and fingerprints are used to authenticate WebSocket connections to the hub."
msgstr "Tokens och fingeravtryck används för att autentisera WebSocket-anslutningar till hubben."

#: src/components/routes/system/network-sheet.tsx
msgid "Total data received for each interface"
msgstr "Totalt mottagen data för varje gränssnitt"

#: src/components/routes/system/network-sheet.tsx
msgid "Total data sent for each interface"
msgstr "Totalt skickad data för varje gränssnitt"

#: src/lib/alerts.ts
msgid "Triggers when 1 minute load average exceeds a threshold"
msgstr "Utlöses när 1-minuters genomsnittlig belastning överskrider ett tröskelvärde"

#: src/lib/alerts.ts
msgid "Triggers when 15 minute load average exceeds a threshold"
msgstr "Utlöses när 15-minuters genomsnittlig belastning överskrider ett tröskelvärde"

#: src/lib/alerts.ts
msgid "Triggers when 5 minute load average exceeds a threshold"
msgstr "Utlöses när 5-minuters genomsnittlig belastning överskrider ett tröskelvärde"

#: src/lib/alerts.ts
msgid "Triggers when any sensor exceeds a threshold"
msgstr "Utlöses när någon sensor överskrider ett tröskelvärde"

#: src/lib/alerts.ts
msgid "Triggers when combined up/down exceeds a threshold"
msgstr "Utlöses när kombinerad upp/ner överskrider ett tröskelvärde"

#: src/lib/alerts.ts
msgid "Triggers when CPU usage exceeds a threshold"
msgstr "Utlöses när CPU-användningen överskrider ett tröskelvärde"

#: src/lib/alerts.ts
msgid "Triggers when memory usage exceeds a threshold"
msgstr "Utlöses när minnesanvändningen överskrider ett tröskelvärde"

#: src/lib/alerts.ts
msgid "Triggers when status switches between up and down"
msgstr "Utlöses när status växlar mellan upp och ner"

#: src/lib/alerts.ts
msgid "Triggers when usage of any disk exceeds a threshold"
msgstr "Utlöses när användningen av någon disk överskrider ett tröskelvärde"

#: src/components/routes/system/smart-table.tsx
msgid "Type"
msgstr "Typ"

#. Temperature / network units
#: src/components/routes/settings/general.tsx
msgid "Unit preferences"
msgstr "Enhetsinställningar"

#: src/components/command-palette.tsx
#: src/components/routes/settings/tokens-fingerprints.tsx
msgid "Universal token"
msgstr "Universal token"

#. Context: Battery state
#: src/lib/i18n.ts
msgid "Unknown"
msgstr "Okänd"

#. Context: System is up
#: src/components/routes/system.tsx
#: src/components/systems-table/systems-table-columns.tsx
msgid "Up"
msgstr "Upp"

#: src/components/systems-table/systems-table.tsx
msgid "Up ({upSystemsLength})"
msgstr "Upp ({upSystemsLength})"

#: src/components/containers-table/containers-table-columns.tsx
msgid "Updated"
msgstr "Uppdaterad"

#: src/components/systems-table/systems-table.tsx
msgid "Updated in real time. Click on a system to view information."
msgstr ""

#: src/components/routes/system/network-sheet.tsx
msgid "Upload"
msgstr "Ladda upp"

#: src/components/routes/system.tsx
msgid "Uptime"
msgstr "Drifttid"

#: src/components/routes/system.tsx
#: src/components/routes/system.tsx
#: src/components/routes/system.tsx
#: src/components/routes/system.tsx
msgid "Usage"
msgstr "Användning"

#: src/components/routes/system.tsx
msgid "Usage of root partition"
msgstr "Användning av rotpartitionen"

#: src/components/charts/mem-chart.tsx
#: src/components/charts/swap-chart.tsx
msgid "Used"
msgstr "Använt"

#: src/components/app-sidebar.tsx
#: src/components/command-palette.tsx
#: src/components/navbar.tsx
msgid "Users"
msgstr "Användare"

#: src/components/alerts-history-columns.tsx
msgid "Value"
msgstr "Värde"

#: src/components/systems-table/systems-table.tsx
msgid "View"
msgstr "Visa"

#: src/components/routes/system/network-sheet.tsx
msgid "View more"
msgstr "Visa mer"

#: src/components/routes/settings/alerts-history-data-table.tsx
msgid "View your 200 most recent alerts."
msgstr "Visa dina 200 senaste larm."

#: src/components/systems-table/systems-table.tsx
msgid "Visible Fields"
msgstr "Synliga fält"

#: src/components/routes/system.tsx
msgid "Waiting for enough records to display"
msgstr "Väntar på tillräckligt med poster att visa"

#: src/components/routes/settings/general.tsx
msgid "Want to help improve our translations? Check <0>Crowdin</0> for details."
msgstr "Vill du hjälpa oss att göra våra översättningar ännu bättre? Kolla in <0>Crowdin</0> för mer information."

#: src/components/routes/settings/general.tsx
msgid "Warning (%)"
msgstr "Varning (%)"

#: src/components/routes/settings/general.tsx
msgid "Warning thresholds"
msgstr "Varningströsklar"

#: src/components/routes/settings/notifications.tsx
msgid "Webhook / Push notifications"
msgstr "Webhook / Push-aviseringar"

#: src/components/routes/settings/tokens-fingerprints.tsx
msgid "When enabled, this token allows agents to self-register without prior system creation. Expires after one hour or on hub restart."
msgstr "När aktiverad tillåter denna token agenter att självregistrera utan tidigare systemskapande. Upphör efter en timme eller vid hub-omstart."

#: src/components/add-system.tsx
#: src/components/routes/settings/tokens-fingerprints.tsx
msgctxt "Button to copy install command"
msgid "Windows command"
msgstr "Windows-kommando"

#. Disk write
#: src/components/routes/system.tsx
#: src/components/routes/system.tsx
msgid "Write"
msgstr "Skriv"

#: src/components/app-sidebar.tsx
#: src/components/routes/settings/layout.tsx
msgid "YAML Config"
msgstr "YAML-konfiguration"

#: src/components/routes/settings/config-yaml.tsx
msgid "YAML Configuration"
msgstr "YAML-konfiguration"

#: src/components/routes/settings/layout.tsx
msgid "Your user settings have been updated."
msgstr "Dina användarinställningar har uppdaterats."<|MERGE_RESOLUTION|>--- conflicted
+++ resolved
@@ -305,13 +305,8 @@
 msgstr "Klicka på en enhet för att visa mer information."
 
 #: src/components/systems-table/systems-table.tsx
-<<<<<<< HEAD
-#~ msgid "Click on a system to view more information."
-#~ msgstr ""
-=======
 msgid "Click on a system to view more information."
 msgstr "Klicka på ett system för att visa mer information."
->>>>>>> 14528174
 
 #: src/components/ui/input-copy.tsx
 msgid "Click to copy"
