package system

// TODO: this is confusing, make common package with common/types common/helpers etc

import (
	"encoding/json"
	"time"

	"github.com/henrygd/beszel/internal/entities/container"
	"github.com/henrygd/beszel/internal/entities/systemd"
)

type Stats struct {
	Cpu            float64             `json:"cpu" cbor:"0,keyasint"`
	MaxCpu         float64             `json:"cpum,omitempty" cbor:"1,keyasint,omitempty"`
	Mem            float64             `json:"m" cbor:"2,keyasint"`
	MemUsed        float64             `json:"mu" cbor:"3,keyasint"`
	MemPct         float64             `json:"mp" cbor:"4,keyasint"`
	MemBuffCache   float64             `json:"mb" cbor:"5,keyasint"`
	MemZfsArc      float64             `json:"mz,omitempty" cbor:"6,keyasint,omitempty"` // ZFS ARC memory
	Swap           float64             `json:"s,omitempty" cbor:"7,keyasint,omitempty"`
	SwapUsed       float64             `json:"su,omitempty" cbor:"8,keyasint,omitempty"`
	DiskTotal      float64             `json:"d" cbor:"9,keyasint"`
	DiskUsed       float64             `json:"du" cbor:"10,keyasint"`
	DiskPct        float64             `json:"dp" cbor:"11,keyasint"`
	DiskReadPs     float64             `json:"dr" cbor:"12,keyasint"`
	DiskWritePs    float64             `json:"dw" cbor:"13,keyasint"`
	MaxDiskReadPs  float64             `json:"drm,omitempty" cbor:"14,keyasint,omitempty"`
	MaxDiskWritePs float64             `json:"dwm,omitempty" cbor:"15,keyasint,omitempty"`
	NetworkSent    float64             `json:"ns" cbor:"16,keyasint"`
	NetworkRecv    float64             `json:"nr" cbor:"17,keyasint"`
	MaxNetworkSent float64             `json:"nsm,omitempty" cbor:"18,keyasint,omitempty"`
	MaxNetworkRecv float64             `json:"nrm,omitempty" cbor:"19,keyasint,omitempty"`
	Temperatures   map[string]float64  `json:"t,omitempty" cbor:"20,keyasint,omitempty"`
	ExtraFs        map[string]*FsStats `json:"efs,omitempty" cbor:"21,keyasint,omitempty"`
	GPUData        map[string]GPUData  `json:"g,omitempty" cbor:"22,keyasint,omitempty"`
	LoadAvg1       float64             `json:"l1,omitempty" cbor:"23,keyasint,omitempty"`
	LoadAvg5       float64             `json:"l5,omitempty" cbor:"24,keyasint,omitempty"`
	LoadAvg15      float64             `json:"l15,omitempty" cbor:"25,keyasint,omitempty"`
	Bandwidth      [2]uint64           `json:"b,omitzero" cbor:"26,keyasint,omitzero"`  // [sent bytes, recv bytes]
	MaxBandwidth   [2]uint64           `json:"bm,omitzero" cbor:"27,keyasint,omitzero"` // [sent bytes, recv bytes]
	// TODO: remove other load fields in future release in favor of load avg array
	LoadAvg           [3]float64           `json:"la,omitempty" cbor:"28,keyasint"`
	Battery           [2]uint8             `json:"bat,omitzero" cbor:"29,keyasint,omitzero"` // [percent, charge state, current]
	MaxMem            float64              `json:"mm,omitempty" cbor:"30,keyasint,omitempty"`
	NetworkInterfaces map[string][4]uint64 `json:"ni,omitempty" cbor:"31,keyasint,omitempty"`   // [upload bytes, download bytes, total upload, total download]
	DiskIO            [2]uint64            `json:"dio,omitzero" cbor:"32,keyasint,omitzero"`    // [read bytes, write bytes]
	MaxDiskIO         [2]uint64            `json:"diom,omitzero" cbor:"-"`                      // [max read bytes, max write bytes]
	CpuBreakdown      []float64            `json:"cpub,omitempty" cbor:"33,keyasint,omitempty"` // [user, system, iowait, steal, idle]
	CpuCoresUsage     Uint8Slice           `json:"cpus,omitempty" cbor:"34,keyasint,omitempty"` // per-core busy usage [CPU0..]
}

// Uint8Slice wraps []uint8 to customize JSON encoding while keeping CBOR efficient.
// JSON: encodes as array of numbers (avoids base64 string).
// CBOR: falls back to default handling for []uint8 (byte string), keeping payload small.
type Uint8Slice []uint8

func (s Uint8Slice) MarshalJSON() ([]byte, error) {
	if s == nil {
		return []byte("null"), nil
	}
	// Convert to wider ints to force array-of-numbers encoding.
	arr := make([]uint16, len(s))
	for i, v := range s {
		arr[i] = uint16(v)
	}
	return json.Marshal(arr)
}

type GPUData struct {
	Name        string             `json:"n" cbor:"0,keyasint"`
	Temperature float64            `json:"-"`
	MemoryUsed  float64            `json:"mu,omitempty,omitzero" cbor:"1,keyasint,omitempty,omitzero"`
	MemoryTotal float64            `json:"mt,omitempty,omitzero" cbor:"2,keyasint,omitempty,omitzero"`
	Usage       float64            `json:"u" cbor:"3,keyasint,omitempty"`
	Power       float64            `json:"p,omitempty" cbor:"4,keyasint,omitempty"`
	Count       float64            `json:"-"`
	Engines     map[string]float64 `json:"e,omitempty" cbor:"5,keyasint,omitempty"`
	PowerPkg    float64            `json:"pp,omitempty" cbor:"6,keyasint,omitempty"`
}

type FsStats struct {
	Time           time.Time `json:"-"`
	Root           bool      `json:"-"`
	Mountpoint     string    `json:"-"`
	Name           string    `json:"-"`
	DiskTotal      float64   `json:"d" cbor:"0,keyasint"`
	DiskUsed       float64   `json:"du" cbor:"1,keyasint"`
	TotalRead      uint64    `json:"-"`
	TotalWrite     uint64    `json:"-"`
	DiskReadPs     float64   `json:"r" cbor:"2,keyasint"`
	DiskWritePs    float64   `json:"w" cbor:"3,keyasint"`
	MaxDiskReadPS  float64   `json:"rm,omitempty" cbor:"4,keyasint,omitempty"`
	MaxDiskWritePS float64   `json:"wm,omitempty" cbor:"5,keyasint,omitempty"`
	// TODO: remove DiskReadPs and DiskWritePs in future release in favor of DiskReadBytes and DiskWriteBytes
	DiskReadBytes     uint64 `json:"rb" cbor:"6,keyasint,omitempty"`
	DiskWriteBytes    uint64 `json:"wb" cbor:"7,keyasint,omitempty"`
	MaxDiskReadBytes  uint64 `json:"rbm,omitempty" cbor:"-"`
	MaxDiskWriteBytes uint64 `json:"wbm,omitempty" cbor:"-"`
}

type NetIoStats struct {
	BytesRecv uint64
	BytesSent uint64
	Time      time.Time
	Name      string
}

type Os = uint8

const (
	Linux Os = iota
	Darwin
	Windows
	Freebsd
)

type DiskInfo struct {
	Name   string `json:"n"`
	Model  string `json:"m,omitempty"`
	Vendor string `json:"v,omitempty"`
}

type NetworkInfo struct {
	Name   string `json:"n"`
	Vendor string `json:"v,omitempty"`
	Model  string `json:"m,omitempty"`
	Speed  string `json:"s,omitempty"`
}

type MemoryInfo struct {
	Total string `json:"t,omitempty"`
}

type CpuInfo struct {
	Model    string `json:"m"`
	SpeedGHz string `json:"s"`
	Arch     string `json:"a"`
	Cores    int    `json:"c"`
	Threads  int    `json:"t"`
}

type OsInfo struct {
	Family  string `json:"f"`
	Version string `json:"v"`
	Kernel  string `json:"k"`
}

type ConnectionType = uint8

const (
	ConnectionTypeNone ConnectionType = iota
	ConnectionTypeSSH
	ConnectionTypeWebSocket
)

// StaticInfo contains system information that rarely or never changes
// This is collected at a longer interval (e.g., 10-15 minutes) to reduce bandwidth
type StaticInfo struct {
	Hostname      string          `json:"h" cbor:"0,keyasint"`
	KernelVersion string          `json:"k,omitempty" cbor:"1,keyasint,omitempty"`
	Threads       int             `json:"t,omitempty" cbor:"2,keyasint,omitempty"`
	AgentVersion  string          `json:"v" cbor:"3,keyasint"`
	Podman        bool            `json:"p,omitempty" cbor:"4,keyasint,omitempty"`
	Os            Os              `json:"os" cbor:"5,keyasint"`
	Disks         []DiskInfo      `json:"d,omitempty" cbor:"6,omitempty"`
	Networks      []NetworkInfo   `json:"n,omitempty" cbor:"7,omitempty"`
	Memory        []MemoryInfo    `json:"m" cbor:"8"`
	Cpus          []CpuInfo       `json:"c" cbor:"9"`
	Oses          []OsInfo        `json:"o,omitempty" cbor:"10,omitempty"`
}

// Info contains frequently-changing system snapshot data for the dashboard
type Info struct {
	Uptime         uint64         `json:"u" cbor:"0,keyasint"`
	Cpu            float64        `json:"cpu" cbor:"1,keyasint"`
	MemPct         float64        `json:"mp" cbor:"2,keyasint"`
	DiskPct        float64        `json:"dp" cbor:"3,keyasint"`
	Bandwidth      float64        `json:"b" cbor:"4,keyasint"`
	GpuPct         float64        `json:"g,omitempty" cbor:"5,keyasint,omitempty"`
	DashboardTemp  float64        `json:"dt,omitempty" cbor:"6,keyasint,omitempty"`
	LoadAvg1       float64        `json:"l1,omitempty" cbor:"7,keyasint,omitempty"`
	LoadAvg5       float64        `json:"l5,omitempty" cbor:"8,keyasint,omitempty"`
	LoadAvg15      float64        `json:"l15,omitempty" cbor:"9,keyasint,omitempty"`
	BandwidthBytes uint64         `json:"bb" cbor:"10,keyasint"`
	// TODO: remove load fields in future release in favor of load avg array
<<<<<<< HEAD
	LoadAvg        [3]float64     `json:"la,omitempty" cbor:"11,keyasint"`
	ConnectionType ConnectionType `json:"ct,omitempty" cbor:"12,keyasint,omitempty,omitzero"`
=======
	LoadAvg        [3]float64         `json:"la,omitempty" cbor:"19,keyasint"`
	ConnectionType ConnectionType     `json:"ct,omitempty" cbor:"20,keyasint,omitempty,omitzero"`
	ExtraFsPct     map[string]float64 `json:"efs,omitempty" cbor:"21,keyasint,omitempty"`
>>>>>>> b7915b9d
}

// Final data structure to return to the hub
type CombinedData struct {
	Stats           Stats              `json:"stats" cbor:"0,keyasint"`
	Info            Info               `json:"info" cbor:"1,keyasint"`
	Containers      []*container.Stats `json:"container" cbor:"2,keyasint"`
	SystemdServices []*systemd.Service `json:"systemd,omitempty" cbor:"3,keyasint,omitempty"`
	StaticInfo      *StaticInfo        `json:"static_info,omitempty" cbor:"4,keyasint,omitempty"` // Collected at longer intervals
}<|MERGE_RESOLUTION|>--- conflicted
+++ resolved
@@ -184,14 +184,9 @@
 	LoadAvg15      float64        `json:"l15,omitempty" cbor:"9,keyasint,omitempty"`
 	BandwidthBytes uint64         `json:"bb" cbor:"10,keyasint"`
 	// TODO: remove load fields in future release in favor of load avg array
-<<<<<<< HEAD
-	LoadAvg        [3]float64     `json:"la,omitempty" cbor:"11,keyasint"`
-	ConnectionType ConnectionType `json:"ct,omitempty" cbor:"12,keyasint,omitempty,omitzero"`
-=======
 	LoadAvg        [3]float64         `json:"la,omitempty" cbor:"19,keyasint"`
 	ConnectionType ConnectionType     `json:"ct,omitempty" cbor:"20,keyasint,omitempty,omitzero"`
 	ExtraFsPct     map[string]float64 `json:"efs,omitempty" cbor:"21,keyasint,omitempty"`
->>>>>>> b7915b9d
 }
 
 // Final data structure to return to the hub
